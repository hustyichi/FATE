#
#  Copyright 2019 The FATE Authors. All Rights Reserved.
#
#  Licensed under the Apache License, Version 2.0 (the "License");
#  you may not use this file except in compliance with the License.
#  You may obtain a copy of the License at
#
#      http://www.apache.org/licenses/LICENSE-2.0
#
#  Unless required by applicable law or agreed to in writing, software
#  distributed under the License is distributed on an "AS IS" BASIS,
#  WITHOUT WARRANTIES OR CONDITIONS OF ANY KIND, either express or implied.
#  See the License for the specific language governing permissions and
#  limitations under the License.
#
import sys
from collections import defaultdict
import math
import logging
from federatedml.util import LOGGER
from fate_flow.entity.metric import Metric, MetricMeta
from federatedml.param import EvaluateParam
from federatedml.util import consts
from federatedml.model_base import ModelBase
from federatedml.evaluation.metric_interface import MetricInterface

<<<<<<< HEAD
import numpy as np
=======

class PerformanceRecorder(object):

    """
    This class record performance(single value metrics during the training process)
    """

    def __init__(self):

        # all of them are single value metrics
        self.allowed_metric = [consts.AUC,
                              consts.EXPLAINED_VARIANCE,
                              consts.MEAN_ABSOLUTE_ERROR,
                              consts.MEAN_SQUARED_ERROR,
                              consts.MEAN_SQUARED_LOG_ERROR,
                              consts.MEDIAN_ABSOLUTE_ERROR,
                              consts.R2_SCORE,
                              consts.ROOT_MEAN_SQUARED_ERROR,
                              consts.PRECISION,
                              consts.RECALL,
                              consts.ACCURACY,
                              consts.KS
                            ]

        self.larger_is_better = [consts.AUC,
                                 consts.R2_SCORE,
                                 consts.PRECISION,
                                 consts.RECALL,
                                 consts.EXPLAINED_VARIANCE,
                                 consts.ACCURACY,
                                 consts.KS
                                 ]

        self.smaller_is_better = [consts.ROOT_MEAN_SQUARED_ERROR,
                                  consts.MEAN_ABSOLUTE_ERROR,
                                  consts.MEAN_SQUARED_ERROR,
                                  consts.MEAN_SQUARED_LOG_ERROR]

        self.cur_best_performance = {}

        self.no_improvement_round = {}  # record no improvement round of all metrics

    def has_improved(self, val: float, metric: str, cur_best: dict):

        if metric not in cur_best:
            return True

        if metric in self.larger_is_better and val > cur_best[metric]:
            return True

        elif metric in self.smaller_is_better and val < cur_best[metric]:
            return True

        return False

    def update(self, eval_dict: dict):
        """

        Parameters
        ----------
        eval_dict dict, {metric_name:metric_val}, e.g. {'auc':0.99}

        Returns stop flag, if should stop return True, else False
        -------
        """
        if len(eval_dict) == 0:
            return
>>>>>>> 5375e690

LOGGER = log_utils.getLogger()


class Evaluation(ModelBase):

    def __init__(self):
        super().__init__()
        self.model_param = EvaluateParam()
        self.eval_results = defaultdict(list)

        self.save_single_value_metric_list = [consts.AUC,

                                              consts.EXPLAINED_VARIANCE,
                                              consts.MEAN_ABSOLUTE_ERROR,
                                              consts.MEAN_SQUARED_ERROR,
                                              consts.MEAN_SQUARED_LOG_ERROR,
                                              consts.MEDIAN_ABSOLUTE_ERROR,
                                              consts.R2_SCORE,
                                              consts.ROOT_MEAN_SQUARED_ERROR,

                                              consts.JACCARD_SIMILARITY_SCORE,
                                              consts.ADJUSTED_RAND_SCORE,
                                              consts.FOWLKES_MALLOWS_SCORE,
                                              consts.DAVIES_BOULDIN_INDEX
                                              ]

        self.special_metric_list = [consts.PSI]

        self.clustering_intra_metric_list = [consts.DAVIES_BOULDIN_INDEX, consts.DISTANCE_MEASURE]

        self.metrics = None
        self.round_num = 6

        self.validate_metric = {}
        self.train_metric = {}

        # where to call metric computations
        self.metric_interface: MetricInterface = None

        self.psi_train_scores, self.psi_validate_scores = None, None
        self.psi_train_labels, self.psi_validate_labels = None, None

    def _init_model(self, model):
        self.model_param = model
        self.eval_type = self.model_param.eval_type
        self.pos_label = self.model_param.pos_label
        self.metrics = model.metrics
        self.metric_interface = MetricInterface(pos_label=self.pos_label, eval_type=self.eval_type,)

    def _run_data(self, data_sets=None, stage=None):
        if not self.need_run:
            return

        data = {}
        for data_key in data_sets:
            if data_sets[data_key].get("data", None):
                data[data_key] = data_sets[data_key]["data"]

        if stage == "fit":
            self.data_output = self.fit(data)
        else:
            LOGGER.warning("Evaluation has not transform, return")

    def split_data_with_type(self, data: list) -> dict:

        split_result = defaultdict(list)
        for value in data:
            mode = value[1][-1]
            split_result[mode].append(value)

        return split_result

    def _classification_and_regression_extract(self, data):

        """
        extract labels and predict results from data in classification/regression type format
        """

        labels = []
        pred_scores = []
        pred_labels = []
        for d in data:
            labels.append(d[1][0])
            pred_labels.append(d[1][1])
            pred_scores.append(d[1][2])
        if self.eval_type == consts.BINARY or self.eval_type == consts.REGRESSION:
            if self.pos_label and self.eval_type == consts.BINARY:
                labels_arr = np.array(labels)
                labels_arr[labels_arr == self.pos_label] = 1
                labels_arr[labels_arr != self.pos_label] = 0
                labels = list(labels_arr)
            pred_results = pred_scores
        else:
            pred_results = pred_labels

        return labels, pred_results

    def _clustering_extract(self, data):

        """
        extract data according to data format
        """

        true_cluster_index, predicted_cluster_index = [], []
        intra_cluster_data, inter_cluster_dist = {'avg_dist': [], 'max_radius': []}, []
        
        run_intra_metrics = False  # run intra metrics or outer metrics ?
        if len(data[0][1]) == 3:
            # [int int] -> [true_label, predicted label] -> outer metric
            # [int np.array] - > [predicted label, distance] -> need no metric computation
            if not (type(data[0][1][0]) == int and type(data[0][1][1]) == int):
                return None, None, run_intra_metrics

        if len(data[0][1]) == 5:  # the input format is for intra metrics
            run_intra_metrics = True

        for d in data:
            if run_intra_metrics:
                intra_cluster_data['avg_dist'].append(d[1][1])
                intra_cluster_data['max_radius'].append(d[1][2])
                if len(inter_cluster_dist) == 0:
                    inter_cluster_dist += d[1][3]
            else:
                true_cluster_index.append(d[1][0])
                predicted_cluster_index.append(d[1][1])

        return (true_cluster_index, predicted_cluster_index, run_intra_metrics) if not run_intra_metrics else \
               (intra_cluster_data, inter_cluster_dist, run_intra_metrics)

    def _evaluate_classification_and_regression_metrics(self, mode, data):

        labels, pred_results = self._classification_and_regression_extract(data)
        eval_result = defaultdict(list)
        for eval_metric in self.metrics:
            if eval_metric not in self.special_metric_list:
                res = getattr(self.metric_interface, eval_metric)(labels, pred_results)
                if res is not None:
                    try:
                        if math.isinf(res):
                            res = float(-9999999)
                            LOGGER.info("res is inf, set to {}".format(res))
                    except:
                        pass
                    eval_result[eval_metric].append(mode)
                    eval_result[eval_metric].append(res)
            elif eval_metric == consts.PSI:
                if mode == 'train':
                    self.psi_train_scores = pred_results
                    self.psi_train_labels = labels
                elif mode == 'validate':
                    self.psi_validate_scores = pred_results
                    self.psi_validate_labels = labels

                if self.psi_train_scores is not None and self.psi_validate_scores is not None:
                    res = self.metric_interface.psi(self.psi_train_scores, self.psi_validate_scores,
                                                    self.psi_train_labels, self.psi_validate_labels)
                    eval_result[eval_metric].append(mode)
                    eval_result[eval_metric].append(res)
                    # delete saved scores after computing a psi pair
                    self.psi_train_scores, self.psi_validate_scores = None, None
        return eval_result

    def _evaluate_clustering_metrics(self, mode, data):

        eval_result = defaultdict(list)
        rs0, rs1, run_outer_metric = self._clustering_extract(data)
        if rs0 is None and rs1 is None:  # skip evaluation computation if get this input format
            LOGGER.debug('skip computing, this clustering format is not for metric computation')
            return eval_result

        if not run_outer_metric:
            no_label = (np.array(rs0) == None).all()
            if no_label:
                LOGGER.debug('no label found in clustering result, skip metric computation')
                return eval_result

        for eval_metric in self.metrics:

            # if input format and required metrics matches ? XNOR
            if not((not (eval_metric in self.clustering_intra_metric_list) and not run_outer_metric) + \
               ((eval_metric in self.clustering_intra_metric_list) and run_outer_metric)):
                LOGGER.warning('input data format does not match current clustering metric: {}'.format(eval_metric))
                continue

            LOGGER.debug('clustering_metrics is {}'.format(eval_metric))
            
            if run_outer_metric:
     
                if eval_metric == consts.DISTANCE_MEASURE:
                    res = getattr(self.metric_interface, eval_metric)(rs0['avg_dist'], rs1, rs0['max_radius'])
                else:
                    res = getattr(self.metric_interface, eval_metric)(rs0['avg_dist'], rs1)
            else:
                res = getattr(self.metric_interface, eval_metric)(rs0, rs1)
            eval_result[eval_metric].append(mode)
            eval_result[eval_metric].append(res)

        return eval_result

    def evaluate_metrics(self, mode: str, data: list) -> dict:

        eval_result = None
        if self.eval_type != consts.CLUSTERING:
            eval_result = self._evaluate_classification_and_regression_metrics(mode, data)
        elif self.eval_type == consts.CLUSTERING:
            LOGGER.debug('running clustering')
            eval_result = self._evaluate_clustering_metrics(mode, data)

        return eval_result

    def obtain_data(self, data_list):
        return data_list

    def fit(self, data, return_result=False):

        if len(data) <= 0:
            return
        LOGGER.debug(f'running eval, data: {data}')
        self.eval_results.clear()
        for (key, eval_data) in data.items():
            eval_data_local = list(eval_data.collect())
            if len(eval_data_local) == 0:
                continue
            split_data_with_label = self.split_data_with_type(eval_data_local)
            for mode, data in split_data_with_label.items():
                eval_result = self.evaluate_metrics(mode, data)
                self.eval_results[key].append(eval_result)

        return self.callback_metric_data(return_single_val_metrics=return_result)

    def __save_single_value(self, result, metric_name, metric_namespace, eval_name):
        
        metric_type = 'EVALUATION_SUMMARY'
        if eval_name in consts.ALL_CLUSTER_METRICS:
            metric_type = 'CLUSTERING_EVALUATION_SUMMARY'

        self.tracker.log_metric_data(metric_namespace, metric_name,
                                     [Metric(eval_name, np.round(result, self.round_num))])
        self.tracker.set_metric_meta(metric_namespace, metric_name,
                                     MetricMeta(name=metric_name, metric_type=metric_type))

    def __save_curve_data(self, x_axis_list, y_axis_list, metric_name, metric_namespace):
        points = []
        for i, value in enumerate(x_axis_list):
            if isinstance(value, float):
                value = np.round(value, self.round_num)
            points.append((value, np.round(y_axis_list[i], self.round_num)))
        points.sort(key=lambda x: x[0])

        metric_points = [Metric(point[0], point[1]) for point in points]
        self.tracker.log_metric_data(metric_namespace, metric_name, metric_points)

    def __save_curve_meta(self, metric_name, metric_namespace, metric_type, unit_name=None, ordinate_name=None,
                          curve_name=None, best=None, pair_type=None, thresholds=None):
        extra_metas = {}
        metric_type = "_".join([metric_type, "EVALUATION"])

        key_list = ["unit_name", "ordinate_name", "curve_name", "best", "pair_type", "thresholds"]
        for key in key_list:
            value = locals()[key]
            if value:
                if key == "thresholds":
                    value = np.round(value, self.round_num).tolist()
                extra_metas[key] = value

        self.tracker.set_metric_meta(metric_namespace, metric_name,
                                     MetricMeta(name=metric_name, metric_type=metric_type, extra_metas=extra_metas))

    @staticmethod
    def __filt_override_unit_ordinate_coordinate(x_sets, y_sets):

        max_y_dict = {}
        for idx, x_value in enumerate(x_sets):
            if x_value not in max_y_dict:
                max_y_dict[x_value] = {"max_y": y_sets[idx], "idx": idx}
            else:
                max_y = max_y_dict[x_value]["max_y"]
                if max_y < y_sets[idx]:
                    max_y_dict[x_value] = {"max_y": y_sets[idx], "idx": idx}

        x = []
        y = []
        idx_list = []
        for key, value in max_y_dict.items():
            x.append(key)
            y.append(value["max_y"])
            idx_list.append(value["idx"])

        return x, y, idx_list

    def __process_single_value_data(self, metric, metric_res):

        single_val_metric = None

        if metric in self.save_single_value_metric_list or \
           (metric == consts.ACCURACY and self.eval_type == consts.MULTY):

            single_val_metric = metric_res[1]

        elif metric == consts.KS:
            best_ks, fpr, tpr, thresholds, cuts = metric_res[1]
            single_val_metric = best_ks

        elif metric in [consts.RECALL, consts.PRECISION] and self.eval_type == consts.MULTY:
            pos_score = metric_res[1][0]
            single_val_metric = float(np.array(pos_score).mean())

        return single_val_metric

    @staticmethod
    def __filter_duplicate_roc_data_point(fpr, tpr, thresholds):

        data_point_set = set()
        new_fpr, new_tpr, new_threshold = [], [], []
        for fpr_, tpr_, thres in zip(fpr, tpr, thresholds):
            if (fpr_, tpr_, thres) not in data_point_set:
                data_point_set.add((fpr_, tpr_, thres))
                new_fpr.append(fpr_)
                new_tpr.append(tpr_)
                new_threshold.append(thres)

        return new_fpr, new_tpr, new_threshold

    def __save_roc_curve(self, data_name, metric_name, metric_namespace, metric_res):
        fpr, tpr, thresholds, _ = metric_res

        # set roc edge value
        fpr.append(1.0)
        tpr.append(1.0)

        fpr, tpr, thresholds = self.__filter_duplicate_roc_data_point(fpr, tpr, thresholds)

        self.__save_curve_data(fpr, tpr, metric_name, metric_namespace)
        self.__save_curve_meta(metric_name=metric_name, metric_namespace=metric_namespace,
                               metric_type="ROC", unit_name="fpr", ordinate_name="tpr",
                               curve_name=data_name, thresholds=thresholds)

    def __save_ks_curve(self, metric, metric_res, metric_name, metric_namespace, data_name):

        best_ks, fpr, tpr, thresholds, cuts = metric_res[1]

        for curve_name, curve_data in zip(["fpr", "tpr"], [fpr, tpr]):

            metric_name_fpr = '_'.join([metric_name, curve_name])
            curve_name_fpr = "_".join([data_name, curve_name])
            self.__save_curve_data(cuts, curve_data, metric_name_fpr, metric_namespace)
            self.__save_curve_meta(metric_name=metric_name_fpr, metric_namespace=metric_namespace,
                                   metric_type=metric.upper(), unit_name="",
                                   curve_name=curve_name_fpr, pair_type=data_name,
                                   thresholds=thresholds)

    def __save_lift_gain_curve(self, metric, metric_res, metric_name, metric_namespace, data_name):

        score, cuts, thresholds = metric_res[1]

        score = [float(s[1]) for s in score]
        cuts = [float(c[1]) for c in cuts]
        cuts, score, idx_list = self.__filt_override_unit_ordinate_coordinate(cuts, score)
        thresholds = [thresholds[idx] for idx in idx_list]

        score.append(1.0)
        cuts.append(1.0)
        thresholds.append(0.0)

        self.__save_curve_data(cuts, score, metric_name, metric_namespace)
        self.__save_curve_meta(metric_name=metric_name, metric_namespace=metric_namespace,
                               metric_type=metric.upper(), unit_name="",
                               curve_name=data_name, thresholds=thresholds)

    def __save_accuracy_curve(self, metric, metric_res, metric_name, metric_namespace, data_name):

        if self.eval_type == consts.MULTY:
            return

        score, cuts, thresholds = metric_res[1]

        self.__save_curve_data(cuts, score, metric_name, metric_namespace)
        self.__save_curve_meta(metric_name=metric_name, metric_namespace=metric_namespace,
                               metric_type=metric.upper(), unit_name="",
                               curve_name=data_name, thresholds=thresholds)

    def __save_pr_curve(self, precision_and_recall, data_name):

        precision_res = precision_and_recall[consts.PRECISION]
        recall_res = precision_and_recall[consts.RECALL]

        if precision_res[0] != recall_res[0]:
            LOGGER.warning(
                "precision mode:{} is not equal to recall mode:{}".format(precision_res[0],
                                                                          recall_res[0]))
            return

        metric_namespace = precision_res[0]
        metric_name_precision = '_'.join([data_name, "precision"])
        metric_name_recall = '_'.join([data_name, "recall"])

        pos_precision_score = precision_res[1][0]
        precision_cuts = precision_res[1][1]
        if len(precision_res[1]) >= 3:
            precision_thresholds = precision_res[1][2]
        else:
            precision_thresholds = None

        pos_recall_score = recall_res[1][0]
        recall_cuts = recall_res[1][1]

        if len(recall_res[1]) >= 3:
            recall_thresholds = recall_res[1][2]
        else:
            recall_thresholds = None

        precision_curve_name = data_name
        recall_curve_name = data_name

        if self.eval_type == consts.BINARY:
            pos_precision_score = [score[1] for score in pos_precision_score]
            pos_recall_score = [score[1] for score in pos_recall_score]

            pos_recall_score, pos_precision_score, idx_list = self.__filt_override_unit_ordinate_coordinate(
                pos_recall_score, pos_precision_score)

            precision_cuts = [precision_cuts[idx] for idx in idx_list]
            recall_cuts = [recall_cuts[idx] for idx in idx_list]

            edge_idx = idx_list[-1]
            if edge_idx == len(precision_thresholds) - 1:
                idx_list = idx_list[:-1]
            precision_thresholds = [precision_thresholds[idx] for idx in idx_list]
            recall_thresholds = [recall_thresholds[idx] for idx in idx_list]

        self.__save_curve_data(precision_cuts, pos_precision_score, metric_name_precision,
                               metric_namespace)
        self.__save_curve_meta(metric_name_precision, metric_namespace,
                               "_".join([consts.PRECISION.upper(), self.eval_type.upper()]),
                               unit_name="", ordinate_name="Precision",
                               curve_name=precision_curve_name,
                               pair_type=data_name, thresholds=precision_thresholds)

        self.__save_curve_data(recall_cuts, pos_recall_score, metric_name_recall,
                               metric_namespace)
        self.__save_curve_meta(metric_name_recall, metric_namespace,
                               "_".join([consts.RECALL.upper(), self.eval_type.upper()]),
                               unit_name="", ordinate_name="Recall", curve_name=recall_curve_name,
                               pair_type=data_name, thresholds=recall_thresholds)

    def __save_confusion_mat_table(self, metric, confusion_mat, thresholds, metric_name, metric_namespace):

        extra_metas = {'tp': list(confusion_mat['tp']), 'tn': list(confusion_mat['tn']), 'fp': list(confusion_mat['fp']),
                       'fn': list(confusion_mat['fn']), 'thresholds': list(np.round(thresholds, self.round_num))}

        self.tracker.set_metric_meta(metric_namespace, metric_name,
                                     MetricMeta(name=metric_name, metric_type=metric.upper(), extra_metas=extra_metas))

    def __save_f1_score_table(self, metric, f1_scores, thresholds, metric_name, metric_namespace):

        extra_metas = {'f1_scores': list(np.round(f1_scores, self.round_num)),
                       'thresholds': list(np.round(thresholds, self.round_num))}

        self.tracker.set_metric_meta(metric_namespace, metric_name,
                                     MetricMeta(name=metric_name, metric_type=metric.upper(), extra_metas=extra_metas))

    def __save_psi_table(self, metric, metric_res, metric_name, metric_namespace):

        psi_scores, total_psi, expected_interval, expected_percentage, actual_interval, actual_percentage, \
        train_pos_perc, validate_pos_perc, intervals = metric_res[1]

        extra_metas = {'psi_scores': list(np.round(psi_scores, self.round_num)), 'total_psi': round(total_psi, self.round_num),
                       'expected_interval': list(expected_interval),
                       'expected_percentage': list(expected_percentage), 'actual_interval': list(actual_interval),
                       'actual_percentage': list(actual_percentage), 'intervals': list(intervals),
                       'train_pos_perc': train_pos_perc, 'validate_pos_perc': validate_pos_perc
                       }

        self.tracker.set_metric_meta(metric_namespace, metric_name,
                                     MetricMeta(name=metric_name, metric_type=metric.upper(), extra_metas=extra_metas))

    def __save_pr_table(self, metric, metric_res, metric_name, metric_namespace):

        p_scores, r_scores, score_threshold = metric_res

        extra_metas = {'p_scores': list(map(list, np.round(p_scores, self.round_num))),
                       'r_scores': list(map(list, np.round(r_scores, self.round_num))),
                       'thresholds': list(np.round(score_threshold, self.round_num))}

        self.tracker.set_metric_meta(metric_namespace, metric_name,
                                     MetricMeta(name=metric_name, metric_type=metric.upper(), extra_metas=extra_metas))

    def __save_contingency_matrix(self, metric, metric_res, metric_name, metric_namespace):

        result_array, unique_predicted_label, unique_true_label = metric_res
        true_labels = list(map(int, unique_true_label))
        predicted_label = list(map(int, unique_predicted_label))
        result_table = []
        for l_ in result_array:
            result_table.append(list(map(int, l_)))

        extra_metas = {'true_labels': true_labels, 'predicted_labels': predicted_label, 'result_table': result_table}

        self.tracker.set_metric_meta(metric_namespace, metric_name,
                                     MetricMeta(name=metric_name, metric_type=metric.upper(), extra_metas=extra_metas))

    def __save_distance_measure(self, metric, metric_res: dict, metric_name, metric_namespace):

        extra_metas = {}
        cluster_index = [k for k in metric_res.keys()]
        radius, neareast_idx = [], []
        for k in metric_res:
            radius.append(metric_res[k][0])
            neareast_idx.append(metric_res[k][1])

        extra_metas['cluster_index'] = cluster_index
        extra_metas['radius'] = radius
        extra_metas['nearest_idx'] = neareast_idx

        self.tracker.set_metric_meta(metric_namespace, metric_name,
                                     MetricMeta(name=metric_name, metric_type=metric.upper(), extra_metas=extra_metas))

    def callback_metric_data(self, return_single_val_metrics=False):

        collect_dict = {}
        LOGGER.debug('callback metric called')

        for (data_type, eval_res_list) in self.eval_results.items():

            precision_recall = {}

            for eval_res in eval_res_list:
                for (metric, metric_res) in eval_res.items():

                    metric_namespace = metric_res[0]

                    if metric_namespace == 'validate':
                        collect_dict = self.validate_metric
                    elif metric_namespace == 'train':
                        collect_dict = self.train_metric

                    metric_name = '_'.join([data_type, metric])

                    single_val_metric = self.__process_single_value_data(metric, metric_res)

                    if single_val_metric is not None:
                        self.__save_single_value(single_val_metric, metric_name=data_type,
                                                 metric_namespace=metric_namespace
                                                 , eval_name=metric)
                        collect_dict[metric] = single_val_metric

                    if metric == consts.KS:
                        self.__save_ks_curve(metric, metric_res, metric_name, metric_namespace, data_type)

                    elif metric == consts.ROC:
                        self.__save_roc_curve(data_type, metric_name, metric_namespace, metric_res[1])

                    elif metric == consts.ACCURACY:
                        self.__save_accuracy_curve(metric, metric_res, metric_name, metric_namespace, data_type)

                    elif metric in [consts.GAIN, consts.LIFT]:
                        self.__save_lift_gain_curve(metric, metric_res, metric_name, metric_namespace, data_type)

                    elif metric in [consts.PRECISION, consts.RECALL]:
                        precision_recall[metric] = metric_res
                        if len(precision_recall) < 2:
                            continue

                        self.__save_pr_curve(precision_recall, data_type)

                        precision_recall = {}  # reset cached dict

                    elif metric == consts.PSI:
                        self.__save_psi_table(metric, metric_res, metric_name, metric_namespace)

                    elif metric == consts.CONFUSION_MAT:
                        confusion_mat, cuts, score_threshold= metric_res[1]
                        self.__save_confusion_mat_table(metric, confusion_mat, score_threshold, metric_name,
                                                        metric_namespace)

                    elif metric == consts.F1_SCORE:
                        f1_scores, cuts, score_threshold = metric_res[1]
                        self.__save_f1_score_table(metric, f1_scores, score_threshold, metric_name, metric_namespace)

                    elif metric == consts.QUANTILE_PR:
                        self.__save_pr_table(metric, metric_res[1], metric_name, metric_namespace)

                    elif metric == consts.CONTINGENCY_MATRIX:
                        self.__save_contingency_matrix(metric, metric_res[1], metric_name, metric_namespace)

                    elif metric == consts.DISTANCE_MEASURE:
                        self.__save_distance_measure(metric, metric_res[1], metric_name, metric_namespace)

        if return_single_val_metrics:
            if len(self.validate_metric) != 0:
                LOGGER.debug("return validate metric")
                LOGGER.debug('validate metric is {}'.format(self.validate_metric))
                return self.validate_metric
            else:
                LOGGER.debug("validate metric is empty, return train metric")
                LOGGER.debug('train metric is {}'.format(self.train_metric))
                return self.train_metric

        else:
            return None

    @staticmethod
    def extract_data(data: dict):
        result = {}
        for k, v in data.items():
            result[".".join(k.split(".")[:-1])] = v
        return result<|MERGE_RESOLUTION|>--- conflicted
+++ resolved
@@ -24,80 +24,7 @@
 from federatedml.model_base import ModelBase
 from federatedml.evaluation.metric_interface import MetricInterface
 
-<<<<<<< HEAD
 import numpy as np
-=======
-
-class PerformanceRecorder(object):
-
-    """
-    This class record performance(single value metrics during the training process)
-    """
-
-    def __init__(self):
-
-        # all of them are single value metrics
-        self.allowed_metric = [consts.AUC,
-                              consts.EXPLAINED_VARIANCE,
-                              consts.MEAN_ABSOLUTE_ERROR,
-                              consts.MEAN_SQUARED_ERROR,
-                              consts.MEAN_SQUARED_LOG_ERROR,
-                              consts.MEDIAN_ABSOLUTE_ERROR,
-                              consts.R2_SCORE,
-                              consts.ROOT_MEAN_SQUARED_ERROR,
-                              consts.PRECISION,
-                              consts.RECALL,
-                              consts.ACCURACY,
-                              consts.KS
-                            ]
-
-        self.larger_is_better = [consts.AUC,
-                                 consts.R2_SCORE,
-                                 consts.PRECISION,
-                                 consts.RECALL,
-                                 consts.EXPLAINED_VARIANCE,
-                                 consts.ACCURACY,
-                                 consts.KS
-                                 ]
-
-        self.smaller_is_better = [consts.ROOT_MEAN_SQUARED_ERROR,
-                                  consts.MEAN_ABSOLUTE_ERROR,
-                                  consts.MEAN_SQUARED_ERROR,
-                                  consts.MEAN_SQUARED_LOG_ERROR]
-
-        self.cur_best_performance = {}
-
-        self.no_improvement_round = {}  # record no improvement round of all metrics
-
-    def has_improved(self, val: float, metric: str, cur_best: dict):
-
-        if metric not in cur_best:
-            return True
-
-        if metric in self.larger_is_better and val > cur_best[metric]:
-            return True
-
-        elif metric in self.smaller_is_better and val < cur_best[metric]:
-            return True
-
-        return False
-
-    def update(self, eval_dict: dict):
-        """
-
-        Parameters
-        ----------
-        eval_dict dict, {metric_name:metric_val}, e.g. {'auc':0.99}
-
-        Returns stop flag, if should stop return True, else False
-        -------
-        """
-        if len(eval_dict) == 0:
-            return
->>>>>>> 5375e690
-
-LOGGER = log_utils.getLogger()
-
 
 class Evaluation(ModelBase):
 
