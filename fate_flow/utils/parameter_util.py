--- conflicted
+++ resolved
@@ -115,21 +115,12 @@
                         role_idxs = role_parameters.keys()
                         for role_id in role_idxs:
                             role_param_obj = copy.deepcopy(param_obj)
-<<<<<<< HEAD
-                            if role_id == "all" or idx in role_id.split("|"):
-                                role_dict = role_parameters[role_id]
-                                if module_alias in role_dict:
-                                    role_parameters = role_dict.get(module_alias)
-                                    merge_dict = ParameterUtil.merge_parameters(runtime_dict[param_class],
-                                                                                role_parameters,
-=======
                             if role_id == "all" or str(idx) in role_id.split("|"):
                                 role_dict = role_parameters[role_id]
                                 if module_alias in role_dict:
                                     parameters = role_dict.get(module_alias)
                                     merge_dict = ParameterUtil.merge_parameters(runtime_dict[param_class],
                                                                                 parameters,
->>>>>>> 7af0c5f1
                                                                                 role_param_obj,
                                                                                 role_id,
                                                                                 role,
@@ -139,17 +130,10 @@
                                                                                 version=version)
 
                                     runtime_dict[param_class] = merge_dict
-<<<<<<< HEAD
-                                try:
-                                    role_param_obj.check()
-                                except Exception as e:
-                                    raise ParameterCheckError(component=module_alias, module=module, other_info=e)
-=======
                                     try:
                                         role_param_obj.check()
                                     except Exception as e:
                                         raise ParameterCheckError(component=module_alias, module=module, other_info=e)
->>>>>>> 7af0c5f1
 
                     if version == 1:
                         role_dict = submit_dict["role_parameters"][role]
@@ -210,10 +194,7 @@
             else:
                 if key not in runtime_dict:
                     runtime_dict[key] = {}
-<<<<<<< HEAD
-=======
-
->>>>>>> 7af0c5f1
+
                 runtime_dict[key] = ParameterUtil.merge_parameters(runtime_dict.get(key),
                                                                    val_list,
                                                                    attr,
@@ -223,10 +204,7 @@
                                                                    component=component,
                                                                    module=module,
                                                                    version=version)
-<<<<<<< HEAD
-=======
                 setattr(param_obj, key, attr)
->>>>>>> 7af0c5f1
 
         return runtime_dict
 
@@ -366,19 +344,11 @@
     @staticmethod
     def get_input_parameters(submit_dict, module="args"):
         if "role_parameters" not in submit_dict:
-<<<<<<< HEAD
-            return {}
-
-        roles = submit_dict["role_parameters"].keys()
-        if not roles:
-            return {}
-=======
             return {}, {}
 
         roles = submit_dict["role_parameters"].keys()
         if not roles:
             return {}, {}
->>>>>>> 7af0c5f1
 
         input_parameters = {}
         input_datakey = set()
