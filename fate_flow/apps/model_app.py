--- conflicted
+++ resolved
@@ -21,7 +21,7 @@
 from copy import deepcopy
 
 from fate_flow.db.db_models import MachineLearningModelInfo as MLModel
-from fate_flow.db.db_models import Tag, DB, Job, ModelTag, ModelOperationLog as OperLog
+from fate_flow.db.db_models import Tag, DB, ModelTag, ModelOperationLog as OperLog
 from flask import Flask, request, send_file
 
 from fate_flow.pipelined_model.migrate_model import compare_roles
@@ -33,12 +33,8 @@
 from fate_flow.utils.service_utils import ServiceUtils
 from fate_flow.utils.detect_utils import check_config
 from fate_flow.utils.model_utils import gen_party_model_id
-<<<<<<< HEAD
-from fate_flow.entity.constant import ModelOperation, TagOperation
+from fate_flow.entity.types import ModelOperation, TagOperation
 from fate_arch.common import file_utils
-=======
-from fate_flow.entity.types import ModelOperation, TagOperation
->>>>>>> 1a251057
 
 manager = Flask(__name__)
 
@@ -52,7 +48,6 @@
 @manager.route('/load', methods=['POST'])
 def load_model():
     request_config = request.json
-<<<<<<< HEAD
     if request_config.get('model_version', None):
         model = MLModel.get_or_none(
             MLModel.f_model_version == request_config.get("model_version"),
@@ -70,10 +65,7 @@
             return get_json_result(retcode=101,
                                    retmsg="model {} can not be found in database. "
                                           "Please check if the model version is valid.".format(request_config.get('model_version')))
-    _job_id = generate_job_id()
-=======
     _job_id = job_utils.generate_job_id()
->>>>>>> 1a251057
     initiator_party_id = request_config['initiator']['party_id']
     initiator_role = request_config['initiator']['role']
     publish_model.generate_publish_model_info(request_config)
