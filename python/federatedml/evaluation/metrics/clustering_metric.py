import numpy as np
from sklearn.metrics import jaccard_similarity_score
from sklearn.metrics import fowlkes_mallows_score
from sklearn.metrics import adjusted_rand_score

<<<<<<< HEAD
from fate_arch.session import computing_session as session
from federatedml.feature.instance import Instance
from federatedml.feature.sparse_vector import SparseVector

import copy

=======
>>>>>>> dd7c0af7

class JaccardSimilarityScore(object):
    """
    Compute jaccard_similarity_score
    """

    def compute(self, labels, pred_scores):
        return jaccard_similarity_score(labels, pred_scores)


class FowlkesMallowsScore(object):
    """
    Compute fowlkes_mallows_score, as in FMI
    """

    def compute(self, labels, pred_scores):
        return fowlkes_mallows_score(labels, pred_scores)


class AdjustedRandScore(object):
    """
    Compute adjusted_rand_score，as in RI
    """

    def compute(self, labels, pred_scores):
        return adjusted_rand_score(labels, pred_scores)


class ContengincyMatrix(object):
    """
    Compute contengincy_matrix
    """

    def compute(self, labels, pred_scores):
        #total_count = len(labels)
        label_predict = list(zip(labels, pred_scores))
        unique_predicted_label = np.unique(pred_scores)
        unique_true_label = np.unique(labels)
        result_array = np.zeros([len(unique_true_label), len(unique_predicted_label)])
        for v1, v2 in label_predict:
            result_array[list(unique_true_label).index(v1)][list(unique_predicted_label).index(v2)] += 1
        return result_array, unique_predicted_label, unique_true_label


class DistanceMeasure(object):
    """
    Compute distance_measure
    """

    def compute(self, dist_table, inter_cluster_dist, max_radius):
        max_radius_result = max_radius
        cluster_nearest_result = []
        if len(dist_table)==1:
            cluster_nearest_result.append(0)
        else:
            for j in range(0, len(dist_table)):
                arr = inter_cluster_dist[j * (len(dist_table)-1): (j+1) * (len(dist_table)-1)]
                smallest_index = list(arr).index(min(arr))
                if smallest_index > j:
                    smallest_index += 1
                cluster_nearest_result.append(smallest_index)
        distance_measure_result = dict()
        for n in range(0, len(dist_table)):
            distance_measure_result[n] = [max_radius_result[n], cluster_nearest_result[n]]
        return distance_measure_result


class DaviesBouldinIndex(object):
    """
        Compute dbi，as in dbi
    """

    def compute(self, dist_table, cluster_dist):
        if len(dist_table)==1:
            return np.nan
        max_dij_list = []
        for i in range(0, len(dist_table)):
            dij_list = []
            for j in range(0, len(dist_table)):
                if j != i:
                    dij_list.append((dist_table[i] + dist_table[j]) / (cluster_dist[i + j] ** 0.5))
            max_dij = max(dij_list)
        max_dij_list.append(max_dij)
        return np.sum(max_dij_list) / len(dist_table)<|MERGE_RESOLUTION|>--- conflicted
+++ resolved
@@ -3,15 +3,6 @@
 from sklearn.metrics import fowlkes_mallows_score
 from sklearn.metrics import adjusted_rand_score
 
-<<<<<<< HEAD
-from fate_arch.session import computing_session as session
-from federatedml.feature.instance import Instance
-from federatedml.feature.sparse_vector import SparseVector
-
-import copy
-
-=======
->>>>>>> dd7c0af7
 
 class JaccardSimilarityScore(object):
     """
@@ -52,7 +43,7 @@
         unique_true_label = np.unique(labels)
         result_array = np.zeros([len(unique_true_label), len(unique_predicted_label)])
         for v1, v2 in label_predict:
-            result_array[list(unique_true_label).index(v1)][list(unique_predicted_label).index(v2)] += 1
+            result_array[v1][v2] += 1
         return result_array, unique_predicted_label, unique_true_label
 
 
