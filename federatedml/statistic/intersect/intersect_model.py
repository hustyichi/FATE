--- conflicted
+++ resolved
@@ -111,11 +111,7 @@
                                       role=party_role,
                                       idx=-1)
             else:
-<<<<<<< HEAD
-                LOGGER.warning(
-=======
                 raise ValueError(
->>>>>>> e1c05c0d
                     "'allow_info_share' is true, and 'info_owner' is {}, but can not header in data, not to do information sharing".format(
                         self.model_param.info_owner))
         else:
@@ -165,13 +161,8 @@
 
     def save_data(self):
         if self.intersect_ids is not None:
-<<<<<<< HEAD
-            LOGGER.info("intersect_ids:{}".format(self.intersect_ids.count()))
-        LOGGER.info("intersect_ids header:{}".format(self.intersect_ids.schema))
-=======
             LOGGER.info("intersect_ids count:{}".format(self.intersect_ids.count()))
             LOGGER.info("intersect_ids header schema:{}".format(self.intersect_ids.schema))
->>>>>>> e1c05c0d
         return self.intersect_ids
 
     def check_consistency(self):
