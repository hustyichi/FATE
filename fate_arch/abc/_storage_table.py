#
#  Copyright 2019 The FATE Authors. All Rights Reserved.
#
#  Licensed under the Apache License, Version 2.0 (the "License");
#  you may not use this file except in compliance with the License.
#  You may obtain a copy of the License at
#
#      http://www.apache.org/licenses/LICENSE-2.0
#
#  Unless required by applicable law or agreed to in writing, software
#  distributed under the License is distributed on an "AS IS" BASIS,
#  WITHOUT WARRANTIES OR CONDITIONS OF ANY KIND, either express or implied.
#  See the License for the specific language governing permissions and
#  limitations under the License.
#


import abc
from typing import Iterable

import six

from arch.api.utils.core_utils import current_timestamp, serialize_b64, deserialize_b64
from fate_arch.common.log import getLogger
from fate_arch.db.db_models import DB, MachineLearningDataSchema

LOGGER = getLogger()


@six.add_metaclass(abc.ABCMeta)
class TableABC(object):
    """
    table for distributed storage
    """

    @abc.abstractmethod
    def get_partitions(self):
        pass

    @abc.abstractmethod
    def get_name(self):
        pass

    @abc.abstractmethod
    def get_namespace(self):
        pass

    @abc.abstractmethod
    def get_storage_engine(self):
        pass

    @abc.abstractmethod
    def get_address(self):
        pass

    @abc.abstractmethod
    def put_all(self, kv_list: Iterable, **kwargs):
        """
        Puts (key, value) 2-tuple stream from the iterable items.

        Elements must be exact 2-tuples, they may not be of any other type, or tuple subclass.
        Parameters
        ----------
        kv_list : Iterable
          Key-Value 2-tuple iterable. Will be serialized.
        Notes
        -----
        Each key must be less than 512 bytes, value must be less than 32 MB(implementation depends).
        """
        pass

    @abc.abstractmethod
    def collect(self, **kwargs) -> list:
        """
        Returns an iterator of (key, value) 2-tuple from the Table.

        Returns
        -------
        Iterator
        """
        pass

    @abc.abstractmethod
    def count(self):
        """
        Returns the number of elements in the Table.

        Returns
        -------
        int
          Number of elements in this Table.
        """
        pass

    @abc.abstractmethod
    def save_as(self, name, namespace, partition=None, schema_data=None, **kwargs):
        if schema_data:
            self.save_schema(name=name, namespace=namespace, schema_data=schema_data, partitions=partition)

    @abc.abstractmethod
    def close(self):
        pass

    def destroy(self):
        # destroy schema
        self.destroy_schema()
        # subclass method needs do: super().destroy()

    """
    meta utils
    """

    def get_schema(self, _type='schema', name=None, namespace=None):
        if not name and not namespace:
            name = self._name
            namespace = self._namespace
        with DB.connection_context():
            schema = MachineLearningDataSchema.select().where(MachineLearningDataSchema.f_table_name == name,
                                                              MachineLearningDataSchema.f_namespace == namespace)
            schema_data = {}
            if schema:
                schema = schema[0]
                try:
                    if _type == 'schema':
                        schema_data = deserialize_b64(schema.f_schema)
                    elif _type == 'data':
                        schema_data = deserialize_b64(schema.f_part_of_data)
                    elif _type == 'count':
                        schema_data = schema.f_count
                    elif _type == 'partitions':
                        schema_data = schema.f_partitions
                except:
                    schema_data = None
        return schema_data

    def save_schema(self, schema_data=None, name=None, namespace=None, party_of_data=None, count=0, partitions=1):
        # save metas to mysql
        if not schema_data:
            schema_data = {}
        if not party_of_data:
            party_of_data = []
        if not name or not namespace:
<<<<<<< HEAD
            name = self.get_name(),
=======
            name = self.get_name()
>>>>>>> e7895c68
            namespace = self.get_namespace()
        with DB.connection_context():
            schema = MachineLearningDataSchema.select().where(MachineLearningDataSchema.f_table_name == name,
                                                              MachineLearningDataSchema.f_namespace == namespace)
            if schema:
                # save schema info
                schema = schema[0]
                if schema.f_schema:
                    _schema_data = deserialize_b64(schema.f_schema)
                _schema_data.update(schema_data)
                schema.f_schema = serialize_b64(_schema_data, to_str=True)
                # save data
                if party_of_data:
                    _f_part_of_data = deserialize_b64(schema.f_part_of_data)
                    if len(_f_part_of_data) < 100:
                        _f_part_of_data.extend(party_of_data[:(100 - len(_f_part_of_data))])
                        schema.f_part_of_data = serialize_b64(party_of_data[:100], to_str=True)
                # save count
                if count:
                    schema.f_count = count
                if partitions:
                    schema.f_partitions = partitions
            else:
                raise Exception('please create table {} {} before useing'.format(name, namespace))
            schema.f_update_time = current_timestamp()
            schema.save()

    def destroy_schema(self):
        try:
            with DB.connection_context():
                MachineLearningDataSchema \
                    .delete() \
                    .where(MachineLearningDataSchema.f_table_name == self.get_name(),
                           MachineLearningDataSchema.f_namespace == self.get_namespace()) \
                    .execute()
        except Exception as e:
            LOGGER.error("delete_table_meta {}, {}, exception:{}.".format(self.get_namespace(), self.get_name(), e))<|MERGE_RESOLUTION|>--- conflicted
+++ resolved
@@ -140,11 +140,7 @@
         if not party_of_data:
             party_of_data = []
         if not name or not namespace:
-<<<<<<< HEAD
-            name = self.get_name(),
-=======
             name = self.get_name()
->>>>>>> e7895c68
             namespace = self.get_namespace()
         with DB.connection_context():
             schema = MachineLearningDataSchema.select().where(MachineLearningDataSchema.f_table_name == name,
