--- conflicted
+++ resolved
@@ -217,11 +217,8 @@
         if self.role == consts.ARBITER:
             return None
 
-<<<<<<< HEAD
-=======
         LOGGER.debug('using precompute scores')
 
->>>>>>> 7af0c5f1
         return self.add_data_type(precompute_scores, data_type)
 
     def evaluate_data(self, model, epoch, data, data_type: str):
