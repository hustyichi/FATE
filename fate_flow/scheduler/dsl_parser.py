#!/usr/bin/env python    
# -*- coding: utf-8 -*- 

#
#  Copyright 2019 The FATE Authors. All Rights Reserved.
#
#  Licensed under the Apache License, Version 2.0 (the "License");
#  you may not use this file except in compliance with the License.
#  You may obtain a copy of the License at
#
#      http://www.apache.org/licenses/LICENSE-2.0
#
#  Unless required by applicable law or agreed to in writing, software
#  distributed under the License is distributed on an "AS IS" BASIS,
#  WITHOUT WARRANTIES OR CONDITIONS OF ANY KIND, either express or implied.
#  See the License for the specific language governing permissions and
#  limitations under the License.
#
################################################################################
#
#
################################################################################

# =============================================================================
# DSL PARSER
# =============================================================================

import copy
import json
import os

from fate_flow.utils import parameter_util
from fate_flow.utils.dsl_exception import *


class Component(object):
    def __init__(self):
        self.module = None
        self.name = None
        self.upstream = []
        self.downstream = []
        self.role_parameters = {}
        self.input = {}
        self.output = {}

    def set_input(self, input):
        self.input = input

    def get_input(self):
        return self.input

    def set_output(self, output):
        self.output = output

    def get_output(self):
        return self.output

    def get_module(self):
        return self.module

    def get_name(self):
        return self.name

    def get_upstream(self):
        return self.upstream

    def get_downstream(self):
        return self.downstream

    def set_name(self, name):
        self.name = name

    def set_module(self, module):
        self.module = module

    def set_upstream(self, upstream):
        self.upstream = upstream

    def set_downstream(self, downstream):
        self.downstream = downstream

    def set_role_parameters(self, role_parametes):
        self.role_parameters = role_parametes

    def get_role_parameters(self):
        return self.role_parameters


class BaseDSLParser(object):
    def __init__(self):
        self.dsl = None
        self.mode = "train"
        self.components = []
        self.component_name_index = {}
        self.component_upstream = []
        self.component_downstream = []
        # self.component_upstream_data_relation_set = set()
        # self.component_upstream_model_relation_set = set()
        self.train_input_model = {}
        self.in_degree = []
        self.topo_rank = []
        self.predict_dsl = {}
        self.runtime_conf = {}
        self.pipeline_runtime_conf = {}
        self.setting_conf_prefix = None
        self.graph_dependency = None
        self.args_input = None
        self.args_datakey = None
        self.args_input_to_check = set()
        self.next_component_to_topo = set()

    def _init_components(self, mode="train", version=1, **kwargs):
        if not self.dsl:
            raise DSLNotExistError()

        components = self.dsl.get("components")

        if components is None:
            raise ComponentFieldNotExistError()

        for name in components:
            if "module" not in components[name]:
                raise ModuleFieldNotExistError(component=name)

            module = components[name]["module"]

            new_component = Component()
            new_component.set_name(name)
            new_component.set_module(module)
            self.component_name_index[name] = len(self.component_name_index)
            self.components.append(new_component)

        if version == 2 or mode == "train":
            self._check_component_valid_names()

    def _check_component_valid_names(self):
        raise NotImplementedError

    def _find_dependencies(self, mode="train", version=1):
        self.component_downstream = [[] for i in range(len(self.components))]
        self.component_upstream = [[] for i in range(len(self.components))]

        components_details = self.dsl.get("components")

        components_output = self._find_outputs()

        for name in self.component_name_index.keys():
            idx = self.component_name_index.get(name)
            upstream_input = components_details.get(name).get("input")
            downstream_output = components_details.get(name).get("output", {})

            self.components[idx].set_output(downstream_output)
            if upstream_input is None:
                continue
            elif not isinstance(upstream_input, dict):
                raise ComponentInputTypeError(component=name)
            else:
                self.components[idx].set_input(upstream_input)

            input_model_keyword = ["model", "isometric_model"]
            if mode == "train":
                for model_key in input_model_keyword:
                    if model_key in upstream_input:
                        model_list = upstream_input.get(model_key)

                        if not isinstance(model_list, list):
                            raise ComponentInputModelValueTypeError(component=name, other_info=model_list)

                        for model in model_list:
                            module_name = model.split(".", -1)[0]
                            input_model_name = module_name.split(".")[-1][0]
                            if module_name in ["args", "pipeline"]:
                                module_name = model.split(".", -1)[1]

                            if module_name not in self.component_name_index:
                                raise ModelInputComponentNotExistError(component=name, input_model=module_name)
                            else:
                                if module_name not in components_output or "model" not in components_output[
                                    module_name]:
                                    raise ModelInputNameNotExistError(component=name, input_model=module_name,
                                                                      other_info=input_model_name)

                                idx_dependendy = self.component_name_index.get(module_name)
                                self.component_downstream[idx_dependendy].append(name)
                                self.component_upstream[idx].append(module_name)
                                # self.component_upstream_model_relation_set.add((name, module_name))

                                if model_key == "model":
                                    self.train_input_model[name] = module_name

            if "data" in upstream_input:
                data_dict = upstream_input.get("data")
                if not isinstance(data_dict, dict):
                    raise ComponentInputDataTypeError(component=name)

                for data_set in data_dict:
                    if not isinstance(data_dict.get(data_set), list):
                        raise ComponentInputDataValueTypeError(component=name, other_info=data_dict.get(data_key))

                    for data_key in data_dict.get(data_set):
                        module_name = data_key.split(".", -1)[0]
                        input_data_name = data_key.split(".", -1)[-1]
                        if module_name in ["args", "pipeline"]:
                            self.args_input_to_check.add(input_data_name)
                            continue

                        if module_name not in self.component_name_index:
                            raise DataInputComponentNotExistError(component=name, input_data=module_name)
                        else:
                            if module_name not in components_output \
                                    or "data" not in components_output[module_name] \
                                    or input_data_name not in components_output[module_name]["data"]:
                                raise DataInputNameNotExistError(component=name, input_data=module_name,
                                                                 other_info=input_data_name)

                            idx_dependendy = self.component_name_index.get(module_name)
                            self.component_downstream[idx_dependendy].append(name)
                            self.component_upstream[idx].append(module_name)
                            # self.component_upstream_data_relation_set.add((name, module_name))

        self.in_degree = [0 for i in range(len(self.components))]
        for i in range(len(self.components)):
            if self.component_downstream[i]:
                self.component_downstream[i] = list(set(self.component_downstream[i]))

            if self.component_upstream[i]:
                self.component_upstream[i] = list(set(self.component_upstream[i]))
                self.in_degree[self.component_name_index.get(self.components[i].get_name())] = len(
                    self.component_upstream[i])

        self._check_dag_dependencies()

        for i in range(len(self.components)):
            self.components[i].set_upstream(self.component_upstream[i])
            self.components[i].set_downstream(self.component_downstream[i])

    def _init_component_setting(self, setting_conf_prefix, runtime_conf, default_runtime_conf_prefix=None, version=1):
        """
        init top input
        """
        for i in range(len(self.topo_rank)):
            idx = self.topo_rank[i]
            name = self.components[idx].get_name()
            if self.train_input_model.get(name, None) is None:
                module = self.components[idx].get_module()
                if version == 1:
                    role_parameters = parameter_util.ParameterUtil.override_parameter(default_runtime_conf_prefix,
                                                                                      setting_conf_prefix,
                                                                                      runtime_conf,
                                                                                      module,
                                                                                      name)
                else:
                    role_parameters = parameter_util.ParameterUtilV2.override_parameter(setting_conf_prefix,
                                                                                        runtime_conf,
                                                                                        module,
                                                                                        name)

                self.components[idx].set_role_parameters(role_parameters)
            else:
                up_component = self.train_input_model.get(name)
                up_idx = self.component_name_index.get(up_component)
                self.components[idx].set_role_parameters(self.components[up_idx].get_role_parameters())

    def get_next_components(self, module_name=None):
        next_components = []
        if module_name is None:
            for i in range(len(self.components)):
                if self.in_degree[i] == 0:
                    next_components.append(self.components[i])
        else:
            if module_name not in self.component_name_index:
                raise ValueError("{} module_name not find!".format(module_name))

            idx = self.component_name_index.get(module_name)

            """add abnormal detection"""
            component_name = self.components[idx].get_name()
            if self.in_degree[idx] != 0:
                raise DegreeNotZeroError(component_name)

            if component_name in self.next_component_to_topo:
                raise ComponentDuplicateError(component=component_name)
            self.next_component_to_topo.add(component_name)

            for i in range(len(self.component_downstream[idx])):
                downstream_idx = self.component_name_index.get(self.component_downstream[idx][i])

                self.in_degree[downstream_idx] -= 1

                if self.in_degree[downstream_idx] == 0:
                    next_components.append(self.components[downstream_idx])

        return next_components

    def get_component_info(self, component_name):
        idx = self.component_name_index.get(component_name)
        return self.components[idx]

    def get_upstream_dependent_components(self, component_name):
        dependent_component_names = self.get_component_info(component_name).get_upstream()
        dependent_components = []
        for up_cpn in dependent_component_names:
            up_cpn_idx = self.component_name_index.get(up_cpn)
            dependent_components.append(self.components[up_cpn_idx])

        return dependent_components

    def get_topology_components(self):
        topo_components = []
        for i in range(len(self.topo_rank)):
            topo_components.append(self.components[self.topo_rank[i]])

        return topo_components

    def _find_outputs(self):
        outputs = {}

        components_details = self.dsl.get("components")

        for name in self.component_name_index.keys():
            if "output" not in components_details.get(name):
                continue

            component_output = components_details.get(name).get("output")
            output_keys = ["data", "model"]

            if not isinstance(component_output, dict):
                raise ComponentOutputTypeError(component=name, other_info=component_output)

            for key in output_keys:
                if key not in component_output:
                    continue

                out_v = component_output.get(key)
                if not isinstance(out_v, list):
                    raise ComponentOutputKeyTypeError(component=name, other_info=key)

                if name not in outputs:
                    outputs[name] = {}

                outputs[name][key] = out_v

        return outputs

    def _check_dag_dependencies(self):
        in_degree = copy.deepcopy(self.in_degree)
        stack = []

        for i in range(len(self.components)):
            if in_degree[i] == 0:
                stack.append(i)

        tot_nodes = 0

        while len(stack) > 0:
            idx = stack.pop()
            tot_nodes += 1
            self.topo_rank.append(idx)

            for down_name in self.component_downstream[idx]:
                down_idx = self.component_name_index.get(down_name)
                in_degree[down_idx] -= 1

                if in_degree[down_idx] == 0:
                    stack.append(down_idx)

        if tot_nodes != len(self.components):
            stack = []
            vis = [False for i in range(len(self.components))]
            for i in range(len(self.components)):
                if vis[i]:
                    continue
                loops = []
                self._find_loop(i, vis, stack, loops)
                raise LoopError(loops)

    def _find_loop(self, u, vis, stack, loops):
        vis[u] = True
        stack.append(u)
        for down_name in self.component_downstream[u]:
            if loops:
                return

            v = self.component_name_index.get(down_name)

            if v not in stack:
                if not vis[v]:
                    self._find_loop(v, vis, stack, loops)
            else:
                index = stack.index(v)
                loops = []
                for node in stack[index:]:
                    loops.append(self.components[node].get_name())

                return

        stack.pop(-1)

    def prepare_graph_dependency_info(self):
        dependence_dict = {}
        component_module = {}
        for component in self.components:
            name = component.get_name()
            module = component.get_module()
            component_module[name] = module
            if not component.get_input():
                continue
            dependence_dict[name] = []
            inputs = component.get_input()
            if "data" in inputs:
                data_input = inputs["data"]
                for data_key, data_list in data_input.items():
                    for dataset in data_list:
                        up_component_name = dataset.split(".", -1)[0]
                        if up_component_name == "args":
                            continue
                        up_pos = self.component_name_index.get(up_component_name)
                        up_component = self.components[up_pos]
                        data_name = dataset.split(".", -1)[1]
                        if up_component.get_output().get("data"):
                            data_pos = up_component.get_output().get("data").index(data_name)
                        else:
                            data_pos = 0

                        if up_component_name == "args":
                            continue

                        if data_key == "data" or data_key == "train_data":
                            data_type = data_key
                        else:
                            data_type = "validate_data"

                        dependence_dict[name].append({"component_name": up_component_name,
                                                      "type": data_type,
                                                      "up_output_info": ["data", data_pos]})

<<<<<<< HEAD
            if "model" in inputs:
                model_input = inputs["model"]
                for model_dep in model_input:
                    up_component_name = model_dep.split(".", -1)[0]
                    model_name = model_dep.split(".", -1)[1]
                    up_pos = self.component_name_index.get(up_component_name)
                    up_component = self.components[up_pos]
                    if up_component.get_output().get("model"):
                        model_pos = up_component.get_output().get("model").index(model_name)
                    else:
                        model_pos = 0
                    dependence_dict[name].append({"component_name": up_component_name,
                                                  "type": "model",
                                                  "up_output_info": ["model", model_pos]})
=======
            model_keyword = ["model", "isometric_model"]
            for model_key in model_keyword:
                if model_key in inputs:
                    model_input = inputs[model_key]
                    for model_dep in model_input:
                        up_component_name = model_dep.split(".", -1)[0]
                        if up_component_name == "pipeline":
                            continue

                        model_name = model_dep.split(".", -1)[1]
                        up_pos = self.component_name_index.get(up_component_name)
                        up_component = self.components[up_pos]
                        if up_component.get_output().get("model"):
                            model_pos = up_component.get_output().get("model").index(model_name)
                        else:
                            model_pos = 0
                        dependence_dict[name].append({"component_name": up_component_name,
                                                      "type": "model",
                                                      "up_output_info": ["model", model_pos]})
>>>>>>> e7a7fc46

            if not dependence_dict[name]:
                del dependence_dict[name]
            # upstream = self.component_upstream[self.component_name_index.get(name)]
            # if upstream:
            #     dependence_dict[name] = []
            #     for up_component in upstream:
            #         if (name, up_component) in self.component_upstream_data_relation_set:
            #             dependence_dict[name].append({"component_name": up_component,
            #                                           "type": "data"})

            #         if (name, up_component) in self.component_upstream_model_relation_set:
            #             dependence_dict[name].append({"component_name": up_component,
            #                                           "type": "model"})

        component_list = [None for i in range(len(self.components))]
        topo_rank_reverse_mapping = {}
        for i in range(len(self.topo_rank)):
            topo_rank_reverse_mapping[self.topo_rank[i]] = i

        for key, value in self.component_name_index.items():
            topo_rank_idx = topo_rank_reverse_mapping[value]
            component_list[topo_rank_idx] = key

        base_dependency = {"component_list": component_list,
                           "dependencies": dependence_dict,
                           "component_module": component_module,
                           "component_need_run": {}}

        if self.mode == "train":
            runtime_conf = self.runtime_conf
        else:
            runtime_conf = self.pipeline_runtime_conf

        self.graph_dependency = {}
        for role in runtime_conf["role"]:
            self.graph_dependency[role] = {}
            dependency_list = [copy.deepcopy(base_dependency) for i in range(len(runtime_conf["role"].get(role)))]

            for rank in range(len(self.topo_rank)):
                idx = self.topo_rank[rank]
                name = self.components[idx].get_name()
                module = self.components[idx].get_module()
                parameters = self.components[idx].get_role_parameters()

                if role not in parameters:
                    for i in range(len(dependency_list)):
                        dependency_list[i]["component_need_run"][name] = False
                else:
                    if self.train_input_model.get(name, None) is None:
                        param_class = parameter_util.ParameterUtil.get_param_class_name(self.setting_conf_prefix,
                                                                                        module)
                        for i in range(len(dependency_list)):
                            if parameters[role][i].get(param_class) is None \
                                    or parameters[role][i][param_class].get("need_run") is False:
                                dependency_list[i]["component_need_run"][name] = False
                            else:
                                dependency_list[i]["component_need_run"][name] = True
                    else:
                        input_model_name = self.train_input_model.get(name)
                        for i in range(len(dependency_list)):
                            dependency_list[i]["component_need_run"][name] = dependency_list[i]["component_need_run"][
                                input_model_name]

            for i in range(len(runtime_conf["role"].get(role))):
                party_id = runtime_conf["role"].get(role)[i]
                self.graph_dependency[role][party_id] = dependency_list[i]

    def get_dsl_hierarchical_structure(self):
        max_depth = [0] * len(self.components)
        for idx in range(len(self.topo_rank)):
            vertex = self.topo_rank[idx]
            for down_name in self.component_downstream[vertex]:
                down_vertex = self.component_name_index.get(down_name)
                max_depth[down_vertex] = max(max_depth[down_vertex], max_depth[vertex] + 1)

        max_dep = max(max_depth)
        hierarchical_structure = [[] for i in range(max_dep + 1)]
        name_component_maps = {}

        for component in self.components:
            name = component.get_name()
            vertex = self.component_name_index.get(name)
            hierarchical_structure[max_depth[vertex]].append(name)

            name_component_maps[name] = component

        return name_component_maps, hierarchical_structure

    def get_dependency(self, role, party_id):
        if role not in self.graph_dependency:
            raise ValueError("role {} is unknown, can not extract component dependency".format(role))

        if party_id not in self.graph_dependency[role]:
            raise ValueError("party id {} is unknown, can not extract component dependency".format(party_id))

        return self.graph_dependency[role][party_id]

    @staticmethod
    def deploy_component(*args, **kwargs):
        pass

    def _auto_deduction(self, setting_conf_prefix=None, deploy_cpns=None, version=1):
        self.predict_dsl = {"components": {}}
        self.predict_components = []
        mapping_list = {}
        for i in range(len(self.topo_rank)):
            self.predict_components.append(copy.deepcopy(self.components[self.topo_rank[i]]))
            mapping_list[self.predict_components[-1].get_name()] = i

        output_data_maps = {}
        for i in range(len(self.predict_components)):
            name = self.predict_components[i].get_name()
            module = self.predict_components[i].get_module()

            if module == "Reader":
<<<<<<< HEAD
                """
=======
>>>>>>> e7a7fc46
                if version != 2:
                    raise ValueError("Reader component can only be set in dsl_version 2")
                if self.get_need_deploy_parameter(name=name,
                                                  setting_conf_prefix=setting_conf_prefix,
                                                  deploy_cpns=deploy_cpns):
                    raise ValueError(
                        "Reader component should not be include in predict process, it should be just as an input placeholder")

<<<<<<< HEAD
                """
=======
>>>>>>> e7a7fc46
                continue

            if self.get_need_deploy_parameter(name=name,
                                              setting_conf_prefix=setting_conf_prefix,
                                              deploy_cpns=deploy_cpns):

                self.predict_dsl["components"][name] = {"module": self.predict_components[i].get_module()}

                """replace output model to pippline"""
                if "output" in self.dsl["components"][name]:
                    model_list = self.dsl["components"][name]["output"].get("model", None)
                    if model_list is not None:
                        if "input" not in self.predict_dsl["components"][name]:
                            self.predict_dsl["components"][name]["input"] = {}

                        replace_model = []
                        for model in model_list:
                            replace_str = ".".join(["pipeline", name, model])
                            replace_model.append(replace_str)

                        self.predict_dsl["components"][name]["input"]["model"] = replace_model

                    output_data = copy.deepcopy(self.dsl["components"][name]["output"].get("data", None))
                    if output_data is not None:
                        if "output" not in self.predict_dsl["components"][name]:
                            self.predict_dsl["components"][name]["output"] = {}

                        self.predict_dsl["components"][name]["output"]["data"] = output_data

                if "input" in self.dsl["components"][name]:
                    if "input" not in self.predict_dsl["components"][name]:
                        self.predict_dsl["components"][name]["input"] = {}

                    if "data" in self.dsl["components"][name]["input"]:
                        self.predict_dsl["components"][name]["input"]["data"] = {}
                        for data_key, data_value in self._gen_predict_data_mapping():
                            if data_key in self.dsl["components"][name]["input"]["data"]:
                                data_set = self.dsl["components"][name]["input"]["data"].get(data_key)
                                self.predict_dsl["components"][name]["input"]["data"][data_value] = []
                                for input_data in data_set:
                                    if version == 1 and input_data.split(".")[0] == "args":
                                        new_input_data = "args.eval_data"
                                        self.predict_dsl["components"][name]["input"]["data"][data_value].append(
                                            new_input_data)
                                    elif version == 2 and input_data.split(".")[0] == "args":
                                        self.predict_dsl["components"][name]["input"]["data"][data_value].append(
                                            input_data)
                                    elif version == 2 and self.dsl["components"][input_data.split(".")[0]].get(
                                            "module") == "Reader":
                                        self.predict_dsl["components"][name]["input"]["data"][data_value].append(
                                            input_data)
                                    else:
                                        pre_name = input_data.split(".")[0]
                                        data_suffix = input_data.split(".")[1]
                                        if self.get_need_deploy_parameter(name=pre_name,
                                                                          setting_conf_prefix=setting_conf_prefix,
                                                                          deploy_cpns=deploy_cpns):
                                            self.predict_dsl["components"][name]["input"]["data"][data_value].append(
                                                input_data)
                                        else:
                                            self.predict_dsl["components"][name]["input"]["data"][data_value] = \
                                                output_data_maps[
                                                    pre_name][data_suffix]

                                break

            else:
                name = self.predict_components[i].get_name()
                input_data = None
                output_data = None

                if "input" in self.dsl["components"][name] and "data" in self.dsl["components"][name]["input"]:
                    input_data = self.dsl["components"][name]["input"].get("data")

                if "output" in self.dsl["components"][name] and "data" in self.dsl["components"][name]["output"]:
                    output_data = self.dsl["components"][name]["output"].get("data")

                if output_data is None or input_data is None:
                    continue

                output_data_maps[name] = {}
                output_data_str = output_data[0]
                if "train_data" in input_data or "eval_data" in input_data or "test_data" in input_data:
                    if "train_data" in input_data:
                        up_input_data = input_data.get("train_data")[0]
                    elif "eval_data" in input_data:
                        up_input_data = input_data.get("eval_data")[0]
                    else:
                        up_input_data = input_data.get("test_data")[0]
                elif "data" in input_data:
                    up_input_data = input_data.get("data")[0]
                else:
                    raise ValueError("train data or eval data or validate data or data should be set")

                up_input_data_component_name = up_input_data.split(".", -1)[0]
                if up_input_data_component_name == "args" or self.get_need_deploy_parameter(
                        name=up_input_data_component_name,
                        setting_conf_prefix=setting_conf_prefix,
                        deploy_cpns=deploy_cpns):
                    output_data_maps[name][output_data_str] = [up_input_data]
                elif self.components[
                    self.component_name_index.get(up_input_data_component_name)].get_module() == "Reader":
                    output_data_maps[name][output_data_str] = [up_input_data]
                else:
                    up_input_data_suf = up_input_data.split(".", -1)[-1]
                    output_data_maps[name][output_data_str] = output_data_maps[up_input_data_component_name][
                        up_input_data_suf]

    def run(self, *args, **kwargs):
        pass

    def _check_args_input(self):
        for key in self.args_input_to_check:
            if key not in self.args_datakey:
                raise DataNotExistInSubmitConfError(msg=key)

    def get_predict_dsl(self, role):
        return self.gen_predict_dsl_by_role(role)

    def gen_predict_dsl_by_role(self, role):
        if not self.predict_dsl:
            return self.predict_dsl

        role_predict_dsl = copy.deepcopy(self.predict_dsl)
        component_list = list(self.predict_dsl.get("components").keys())
        for component in component_list:
            idx = self.component_name_index.get(component)
            role_parameters = self.components[idx].get_role_parameters()
            if role in role_parameters:
                role_predict_dsl["components"][component]["CodePath"] = role_parameters[role][0].get("CodePath")

        return role_predict_dsl

    def get_runtime_conf(self):
        return self.runtime_conf

    def get_dsl(self):
        return self.dsl

    def get_args_input(self):
        return self.args_input

    def get_need_deploy_parameter(self, name, setting_conf_prefix=None, deploy_cpns=None):
        raise NotImplementedError

    @staticmethod
    def _gen_predict_data_mapping():
        return None, None


class DSLParser(BaseDSLParser):
    def _check_component_valid_names(self):
        occur_times = {}
        max_index = {}
        min_index = {}
        name_module_mapping = {}

        for component in self.components:
            name = component.get_name()
            module = component.get_module()

            if len(name.split("_", -1)) == 1:
                raise NamingError()

            index = name.split("_", -1)[-1]
            name_prefix = "_".join(name.split("_", -1)[:-1])

            try:
                index = int(index)
            except Exception as e:
                raise NamingIndexError(component=name)

            if name_prefix not in occur_times:
                occur_times[name_prefix] = 1
                max_index[name_prefix] = index
                min_index[name_prefix] = index
                name_module_mapping[name_prefix] = module
            else:
                occur_times[name_prefix] += 1
                max_index[name_prefix] = max(max_index[name_prefix], index)
                min_index[name_prefix] = min(min_index[name_prefix], index)
                if name_module_mapping.get(name_prefix) != module:
                    raise ComponentMultiMappingError(component=name_prefix)

        for name in occur_times:
            if occur_times.get(name) != max_index.get(name) + 1:
                raise NamingIndexError(component=name)

    def _load_json(self, json_path):
        json_dict = None
        with open(json_path, "r") as fin:
            json_dict = json.loads(fin.read())

        if json_path is None:
            raise ValueError("can not load json file!!!")

        return json_dict

    @staticmethod
    def deploy_component(components, train_dsl):
        training_cpns = set(train_dsl.get("components").keys())
        deploy_cpns = set(components)
        if len(deploy_cpns & training_cpns) != len(deploy_cpns):
            raise DeployComponentNotExistError(msg=deploy_cpns - training_cpns)

        dsl_parser = DSLParser()
        dsl_parser.dsl = train_dsl
        dsl_parser._init_components()
        dsl_parser._find_dependencies()
        dsl_parser._auto_deduction(deploy_cpns=deploy_cpns)

        return dsl_parser.predict_dsl

    def run(self, pipeline_dsl=None, pipeline_runtime_conf=None, dsl=None, runtime_conf=None,
            default_runtime_conf_prefix=None,
            setting_conf_prefix=None, mode="train"):

        if mode not in ["train", "predict"]:
            raise ModeError()

        self.dsl = copy.deepcopy(dsl)
        self._init_components(mode)
        self._find_dependencies(mode)
        self.runtime_conf = runtime_conf
        self.pipeline_runtime_conf = pipeline_runtime_conf
        self.mode = mode
        self.setting_conf_prefix = setting_conf_prefix

        if mode == "train":
            self._init_component_setting(setting_conf_prefix, self.runtime_conf, default_runtime_conf_prefix)
        else:
            self._init_component_setting(setting_conf_prefix, pipeline_runtime_conf, default_runtime_conf_prefix)

        self.args_input, self.args_datakey = parameter_util.ParameterUtil.get_args_input(runtime_conf, module="args")
        self._check_args_input()

        if mode == "train":
            self._auto_deduction(setting_conf_prefix)

        self.prepare_graph_dependency_info()

        return self.components

    def _check_args_input(self):
        for key in self.args_input_to_check:
            if key not in self.args_datakey:
                raise DataNotExistInSubmitConfError(msg=key)

    def get_need_deploy_parameter(self, name, setting_conf_prefix=None, deploy_cpns=None):
        if deploy_cpns is not None:
            return name in deploy_cpns

        if "need_deploy" in self.dsl["components"][name]:
            return self.dsl["components"][name].get("need_deploy")

        module = self.dsl["components"][name].get("module")

        setting_conf_path = os.path.join(setting_conf_prefix, module + ".json")
        if not os.path.isfile(setting_conf_path):
            raise ModuleNotExistError(component=name, module=module)

        need_deploy = True
        with open(os.path.join(setting_conf_prefix, module + ".json"), "r") as fin:
            setting_dict = json.loads(fin.read())
            need_deploy = setting_dict.get("need_deploy", True)

        return need_deploy

    @staticmethod
    def _gen_predict_data_mapping():
        data_mapping = [("data", "data"), ("train_data", "test_data"),
                        ("validate_data", "test_data"), ("test_data", "test_data")]

        for data_key, data_value in data_mapping:
            yield data_key, data_value


class DSLParserV2(BaseDSLParser):
    def _check_component_valid_names(self):
        for component in self.components:
            name = component.get_name()
            for chk in name:
                if chk.isalpha() or chk in ["_", "-"] or chk.isdigit():
                    continue
                else:
                    raise NamingFormatError(component=name)

    @staticmethod
    def deploy_component(components, train_dsl):
        training_cpns = set(train_dsl.get("components").keys())
        deploy_cpns = set(components)
        if len(deploy_cpns & training_cpns) != len(deploy_cpns):
            raise DeployComponentNotExistError(msg=deploy_cpns - training_cpns)

        dsl_parser = DSLParserV2()
        dsl_parser.dsl = train_dsl
        dsl_parser._init_components()
        dsl_parser._find_dependencies(version=2)
        dsl_parser._auto_deduction(deploy_cpns=deploy_cpns, version=2)

        return dsl_parser.predict_dsl

    def run(self, pipeline_runtime_conf=None, dsl=None, runtime_conf=None,
            setting_conf_prefix=None, mode="train", *args, **kwargs):

        if mode not in ["train", "predict"]:
            raise ModeError()

        self.dsl = copy.deepcopy(dsl)
        self._init_components(mode, version=2)
        self._find_dependencies(mode, version=2)
        self.runtime_conf = runtime_conf
        self.pipeline_runtime_conf = pipeline_runtime_conf
        self.mode = mode
        self.setting_conf_prefix = setting_conf_prefix

        if mode == "train":
            self._init_component_setting(setting_conf_prefix, self.runtime_conf, version=2)
        else:
            self._init_component_setting(setting_conf_prefix, pipeline_runtime_conf, version=2)

        self.args_input = parameter_util.ParameterUtilV2.get_input_parameters(runtime_conf,
                                                                              components=self._get_reader_components())

        self.prepare_graph_dependency_info()

        return self.components

    def _get_reader_components(self):
        reader_components = []
        for cpn, conf in self.dsl.get("components").items():
            if conf.get("module") == "Reader":
                reader_components.append(cpn)

        return reader_components

    def get_need_deploy_parameter(self, name, deploy_cpns=None, **kwargs):
        if deploy_cpns is not None:
            return name in deploy_cpns

        return False

    @staticmethod
    def _gen_predict_data_mapping():
        data_mapping = [("data", "data"), ("train_data", "test_data"),
                        ("validate_data", "test_data"), ("test_data", "test_data")]

        for data_key, data_value in data_mapping:
            yield data_key, data_value<|MERGE_RESOLUTION|>--- conflicted
+++ resolved
@@ -434,7 +434,6 @@
                                                       "type": data_type,
                                                       "up_output_info": ["data", data_pos]})
 
-<<<<<<< HEAD
             if "model" in inputs:
                 model_input = inputs["model"]
                 for model_dep in model_input:
@@ -449,27 +448,6 @@
                     dependence_dict[name].append({"component_name": up_component_name,
                                                   "type": "model",
                                                   "up_output_info": ["model", model_pos]})
-=======
-            model_keyword = ["model", "isometric_model"]
-            for model_key in model_keyword:
-                if model_key in inputs:
-                    model_input = inputs[model_key]
-                    for model_dep in model_input:
-                        up_component_name = model_dep.split(".", -1)[0]
-                        if up_component_name == "pipeline":
-                            continue
-
-                        model_name = model_dep.split(".", -1)[1]
-                        up_pos = self.component_name_index.get(up_component_name)
-                        up_component = self.components[up_pos]
-                        if up_component.get_output().get("model"):
-                            model_pos = up_component.get_output().get("model").index(model_name)
-                        else:
-                            model_pos = 0
-                        dependence_dict[name].append({"component_name": up_component_name,
-                                                      "type": "model",
-                                                      "up_output_info": ["model", model_pos]})
->>>>>>> e7a7fc46
 
             if not dependence_dict[name]:
                 del dependence_dict[name]
@@ -586,10 +564,7 @@
             module = self.predict_components[i].get_module()
 
             if module == "Reader":
-<<<<<<< HEAD
                 """
-=======
->>>>>>> e7a7fc46
                 if version != 2:
                     raise ValueError("Reader component can only be set in dsl_version 2")
                 if self.get_need_deploy_parameter(name=name,
@@ -598,10 +573,7 @@
                     raise ValueError(
                         "Reader component should not be include in predict process, it should be just as an input placeholder")
 
-<<<<<<< HEAD
                 """
-=======
->>>>>>> e7a7fc46
                 continue
 
             if self.get_need_deploy_parameter(name=name,
