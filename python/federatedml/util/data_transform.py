--- conflicted
+++ resolved
@@ -443,14 +443,9 @@
         self.output_format = data_transform_param.output_format
         self.header = None
         self.sid_name = "sid"
-<<<<<<< HEAD
-        self.label_name = self.label_name = data_transform_param.label_name
-        self.with_label = data_transform_param.with_label
-=======
         self.label_name = data_transform_param.label_name
         self.with_match_id = data_transform_param.with_match_id
         self.match_id_name = "match_id" if self.with_match_id else None
->>>>>>> fbad2c05
 
     def get_max_feature_index(self, line, delimitor=' '):
         if line.strip() == '':
@@ -506,13 +501,8 @@
 
     def gen_data_instance(self, input_data, max_feature):
         params = [self.delimitor, self.data_type,
-<<<<<<< HEAD
-                  self.label_type, self.output_format,
-                  self.with_label, max_feature]
-=======
                   self.label_type, self.with_match_id,
-                  self.output_format, max_feature]
->>>>>>> fbad2c05
+                  self.output_format, self.with_label, max_feature]
 
         to_instance_with_param = functools.partial(self.to_instance, params)
         data_instance = input_data.mapValues(to_instance_with_param)
@@ -524,14 +514,10 @@
         delimitor = param_list[0]
         data_type = param_list[1]
         label_type = param_list[2]
-<<<<<<< HEAD
-        output_format = param_list[3]
-        with_label = param_list[4]
-=======
         with_match_id = param_list[3]
         output_format = param_list[4]
->>>>>>> fbad2c05
-        max_fid = param_list[5]
+        with_label = param_list[5]
+        max_fid = param_list[6]
 
         if output_format not in ["dense", "sparse"]:
             raise ValueError("output format {} is not define".format(output_format))
@@ -544,32 +530,18 @@
         else:
             match_id = None
 
-<<<<<<< HEAD
+
         label = None
-        feature_start_index = 0
         if with_label:
-            label = cols[0]
-            feature_start_index = 1
+            label = cols[next_idx]
             if label_type == 'int':
                 label = int(label)
             elif label_type in ["float", "float64"]:
                 label = float(label)
-=======
-        label = cols[next_idx]
-        if label_type == 'int':
-            label = int(label)
-        elif label_type in ["float", "float64"]:
-            label = float(label)
->>>>>>> fbad2c05
-
-        next_idx += 1
+            next_idx += 1
 
         fid_value = []
-<<<<<<< HEAD
-        for i in range(feature_start_index, len(cols)):
-=======
         for i in range(next_idx, len(cols)):
->>>>>>> fbad2c05
             fid, val = cols[i].split(":", -1)
 
             fid = int(fid)
