--- conflicted
+++ resolved
@@ -27,19 +27,6 @@
 ```
 Software environment :jdk1.8+、Python3.6、python virtualenv、mysql5.6+、redis-5.0.2
 
-#### Standalone
-<<<<<<< HEAD
-##### Docker version
-
-FATE provides a standalone version of the docker for experience.please refer to docker version deploy guide at [docker-deploy](./standalone-deploy).
-
-##### Manual version
-
-FATE provides a tar package with basic components to enable users to run FATE in a stand-alone environment, in which users are required to install dependent components on their own.please refer to manual deploy guide at [manual-deploy](./standalone-deploy). 
-=======
-FATE provides Standalone runtime architecture for developers. It can help developers quickly test FATE. Standalone support two types of deployment: Docker version and Manual version. Please refer to Standalone deployment guide: [standalone-deploy](./standalone-deploy/)
-
->>>>>>> 012e9c7d
 
 #### Cluster
 FATE also provides a distributed runtime architecture for Big Data scenario. Migration from standalone to cluster requires configuration change only. No algorithm change is needed. 
