#
#  Copyright 2019 The FATE Authors. All Rights Reserved.
#
#  Licensed under the Apache License, Version 2.0 (the "License");
#  you may not use this file except in compliance with the License.
#  You may obtain a copy of the License at
#
#      http://www.apache.org/licenses/LICENSE-2.0
#
#  Unless required by applicable law or agreed to in writing, software
#  distributed under the License is distributed on an "AS IS" BASIS,
#  WITHOUT WARRANTIES OR CONDITIONS OF ANY KIND, either express or implied.
#  See the License for the specific language governing permissions and
#  limitations under the License.
#
import sys
from collections import defaultdict
import math
import logging
from federatedml.util import LOGGER
from fate_flow.entity.metric import Metric, MetricMeta
from federatedml.param import EvaluateParam
from federatedml.util import consts
from federatedml.model_base import ModelBase
from federatedml.evaluation.metric_interface import MetricInterface

import numpy as np
<<<<<<< HEAD
=======

>>>>>>> 78d349d3

class Evaluation(ModelBase):

    def __init__(self):
        super().__init__()
        self.model_param = EvaluateParam()
        self.eval_results = defaultdict(list)

        self.save_single_value_metric_list = [consts.AUC,

                                              consts.EXPLAINED_VARIANCE,
                                              consts.MEAN_ABSOLUTE_ERROR,
                                              consts.MEAN_SQUARED_ERROR,
                                              consts.MEAN_SQUARED_LOG_ERROR,
                                              consts.MEDIAN_ABSOLUTE_ERROR,
                                              consts.R2_SCORE,
                                              consts.ROOT_MEAN_SQUARED_ERROR,

                                              consts.JACCARD_SIMILARITY_SCORE,
                                              consts.ADJUSTED_RAND_SCORE,
                                              consts.FOWLKES_MALLOWS_SCORE,
                                              consts.DAVIES_BOULDIN_INDEX
                                              ]

        self.special_metric_list = [consts.PSI]

        self.clustering_intra_metric_list = [consts.DAVIES_BOULDIN_INDEX, consts.DISTANCE_MEASURE]

        self.metrics = None
        self.round_num = 6

        self.validate_metric = {}
        self.train_metric = {}

        # where to call metric computations
        self.metric_interface: MetricInterface = None

        self.psi_train_scores, self.psi_validate_scores = None, None
        self.psi_train_labels, self.psi_validate_labels = None, None

    def _init_model(self, model):
        self.model_param = model
        self.eval_type = self.model_param.eval_type
        self.pos_label = self.model_param.pos_label
        self.metrics = model.metrics
        self.metric_interface = MetricInterface(pos_label=self.pos_label, eval_type=self.eval_type, )

    def _run_data(self, data_sets=None, stage=None):
        if not self.need_run:
            return

        data = {}
        for data_key in data_sets:
            if data_sets[data_key].get("data", None):
                data[data_key] = data_sets[data_key]["data"]

        if stage == "fit":
            self.data_output = self.fit(data)
        else:
            LOGGER.warning("Evaluation has not transform, return")

    def split_data_with_type(self, data: list) -> dict:

        split_result = defaultdict(list)
        for value in data:
            mode = value[1][-1]
            split_result[mode].append(value)

        return split_result

    def _classification_and_regression_extract(self, data):

        """
        extract labels and predict results from data in classification/regression type format
        """

        labels = []
        pred_scores = []
        pred_labels = []
        for d in data:
            labels.append(d[1][0])
            pred_labels.append(d[1][1])
            pred_scores.append(d[1][2])
        if self.eval_type == consts.BINARY or self.eval_type == consts.REGRESSION:
            if self.pos_label and self.eval_type == consts.BINARY:
                labels_arr = np.array(labels)
                labels_arr[labels_arr == self.pos_label] = 1
                labels_arr[labels_arr != self.pos_label] = 0
                labels = list(labels_arr)
            pred_results = pred_scores
        else:
            pred_results = pred_labels

        return labels, pred_results
<<<<<<< HEAD

    def _clustering_extract(self, data):

        """
        extract data according to data format
        """

        true_cluster_index, predicted_cluster_index = [], []
        intra_cluster_data, inter_cluster_dist = {'avg_dist': [], 'max_radius': []}, []
        
=======

    def _clustering_extract(self, data):

        """
        extract data according to data format
        """

        true_cluster_index, predicted_cluster_index = [], []
        intra_cluster_data, inter_cluster_dist = {'avg_dist': [], 'max_radius': []}, []

>>>>>>> 78d349d3
        run_intra_metrics = False  # run intra metrics or outer metrics ?
        if len(data[0][1]) == 3:
            # [int int] -> [true_label, predicted label] -> outer metric
            # [int np.array] - > [predicted label, distance] -> need no metric computation
            if not (type(data[0][1][0]) == int and type(data[0][1][1]) == int):
                return None, None, run_intra_metrics
<<<<<<< HEAD

        if len(data[0][1]) == 5:  # the input format is for intra metrics
            run_intra_metrics = True

        for d in data:
            if run_intra_metrics:
=======

        if len(data[0][1]) == 5:  # the input format is for intra metrics
            run_intra_metrics = True

        cluster_index_list = []
        for d in data:
            if run_intra_metrics:
                cluster_index_list.append(d[0])
>>>>>>> 78d349d3
                intra_cluster_data['avg_dist'].append(d[1][1])
                intra_cluster_data['max_radius'].append(d[1][2])
                if len(inter_cluster_dist) == 0:
                    inter_cluster_dist += d[1][3]
            else:
                true_cluster_index.append(d[1][0])
                predicted_cluster_index.append(d[1][1])

<<<<<<< HEAD
        return (true_cluster_index, predicted_cluster_index, run_intra_metrics) if not run_intra_metrics else \
               (intra_cluster_data, inter_cluster_dist, run_intra_metrics)
=======
        # if cluster related data exists, sort by cluster index
        if len(cluster_index_list) != 0:
            to_sort = list(zip(cluster_index_list, intra_cluster_data['avg_dist'], intra_cluster_data['max_radius']))
            sort_rs = sorted(to_sort, key=lambda x: x[0])  # cluster index
            intra_cluster_data['avg_dist'] = [i[1] for i in sort_rs]
            intra_cluster_data['max_radius'] = [i[2] for i in sort_rs]

        return (true_cluster_index, predicted_cluster_index, run_intra_metrics) if not run_intra_metrics else \
            (intra_cluster_data, inter_cluster_dist, run_intra_metrics)
>>>>>>> 78d349d3

    def _evaluate_classification_and_regression_metrics(self, mode, data):

        labels, pred_results = self._classification_and_regression_extract(data)
        eval_result = defaultdict(list)
        for eval_metric in self.metrics:
            if eval_metric not in self.special_metric_list:
                res = getattr(self.metric_interface, eval_metric)(labels, pred_results)
                if res is not None:
                    try:
                        if math.isinf(res):
                            res = float(-9999999)
                            LOGGER.info("res is inf, set to {}".format(res))
                    except:
                        pass
                    eval_result[eval_metric].append(mode)
                    eval_result[eval_metric].append(res)
            elif eval_metric == consts.PSI:
                if mode == 'train':
                    self.psi_train_scores = pred_results
                    self.psi_train_labels = labels
                elif mode == 'validate':
                    self.psi_validate_scores = pred_results
                    self.psi_validate_labels = labels

                if self.psi_train_scores is not None and self.psi_validate_scores is not None:
                    res = self.metric_interface.psi(self.psi_train_scores, self.psi_validate_scores,
                                                    self.psi_train_labels, self.psi_validate_labels)
                    eval_result[eval_metric].append(mode)
                    eval_result[eval_metric].append(res)
                    # delete saved scores after computing a psi pair
                    self.psi_train_scores, self.psi_validate_scores = None, None
        return eval_result

    def _evaluate_clustering_metrics(self, mode, data):

        eval_result = defaultdict(list)
        rs0, rs1, run_outer_metric = self._clustering_extract(data)
        if rs0 is None and rs1 is None:  # skip evaluation computation if get this input format
            LOGGER.debug('skip computing, this clustering format is not for metric computation')
            return eval_result

        if not run_outer_metric:
            no_label = (np.array(rs0) == None).all()
            if no_label:
                LOGGER.debug('no label found in clustering result, skip metric computation')
                return eval_result

        for eval_metric in self.metrics:

            # if input format and required metrics matches ? XNOR
<<<<<<< HEAD
            if not((not (eval_metric in self.clustering_intra_metric_list) and not run_outer_metric) + \
               ((eval_metric in self.clustering_intra_metric_list) and run_outer_metric)):
=======
            if not ((not (eval_metric in self.clustering_intra_metric_list) and not run_outer_metric) + \
                    ((eval_metric in self.clustering_intra_metric_list) and run_outer_metric)):
>>>>>>> 78d349d3
                LOGGER.warning('input data format does not match current clustering metric: {}'.format(eval_metric))
                continue

            LOGGER.debug('clustering_metrics is {}'.format(eval_metric))
<<<<<<< HEAD
            
            if run_outer_metric:
     
=======

            if run_outer_metric:

>>>>>>> 78d349d3
                if eval_metric == consts.DISTANCE_MEASURE:
                    res = getattr(self.metric_interface, eval_metric)(rs0['avg_dist'], rs1, rs0['max_radius'])
                else:
                    res = getattr(self.metric_interface, eval_metric)(rs0['avg_dist'], rs1)
            else:
                res = getattr(self.metric_interface, eval_metric)(rs0, rs1)
            eval_result[eval_metric].append(mode)
            eval_result[eval_metric].append(res)

        return eval_result

<<<<<<< HEAD
=======
    @staticmethod
    def _check_clustering_input(data):
        # one evaluation component is only available for one kmeans component in current version
        input_num = len(data.items())
        if input_num > 1:
            raise ValueError('multiple input detected, '
                             'one evaluation component is only available '
                             'for one clustering(kmean) component in current version')

>>>>>>> 78d349d3
    def evaluate_metrics(self, mode: str, data: list) -> dict:

        eval_result = None
        if self.eval_type != consts.CLUSTERING:
            eval_result = self._evaluate_classification_and_regression_metrics(mode, data)
        elif self.eval_type == consts.CLUSTERING:
            LOGGER.debug('running clustering')
            eval_result = self._evaluate_clustering_metrics(mode, data)

        return eval_result

    def obtain_data(self, data_list):
        return data_list

    def fit(self, data, return_result=False):

        if len(data) <= 0:
            return
<<<<<<< HEAD
=======

        if self.eval_type == consts.CLUSTERING:
            self._check_clustering_input(data)

>>>>>>> 78d349d3
        LOGGER.debug(f'running eval, data: {data}')
        self.eval_results.clear()
        for (key, eval_data) in data.items():

            if eval_data is None:
                LOGGER.debug('data with {} is None, skip metric computation'.format(key))
                continue

            eval_data_local = list(eval_data.collect())
            if len(eval_data_local) == 0:
                continue
            split_data_with_label = self.split_data_with_type(eval_data_local)
            for mode, data in split_data_with_label.items():
                eval_result = self.evaluate_metrics(mode, data)
                self.eval_results[key].append(eval_result)

        return self.callback_metric_data(return_single_val_metrics=return_result)

    def __save_single_value(self, result, metric_name, metric_namespace, eval_name):
<<<<<<< HEAD
        
=======

>>>>>>> 78d349d3
        metric_type = 'EVALUATION_SUMMARY'
        if eval_name in consts.ALL_CLUSTER_METRICS:
            metric_type = 'CLUSTERING_EVALUATION_SUMMARY'

        self.tracker.log_metric_data(metric_namespace, metric_name,
                                     [Metric(eval_name, np.round(result, self.round_num))])
        self.tracker.set_metric_meta(metric_namespace, metric_name,
                                     MetricMeta(name=metric_name, metric_type=metric_type))

    def __save_curve_data(self, x_axis_list, y_axis_list, metric_name, metric_namespace):
        points = []
        for i, value in enumerate(x_axis_list):
            if isinstance(value, float):
                value = np.round(value, self.round_num)
            points.append((value, np.round(y_axis_list[i], self.round_num)))
        points.sort(key=lambda x: x[0])

        metric_points = [Metric(point[0], point[1]) for point in points]
        self.tracker.log_metric_data(metric_namespace, metric_name, metric_points)

    def __save_curve_meta(self, metric_name, metric_namespace, metric_type, unit_name=None, ordinate_name=None,
                          curve_name=None, best=None, pair_type=None, thresholds=None):
        extra_metas = {}
        metric_type = "_".join([metric_type, "EVALUATION"])

        key_list = ["unit_name", "ordinate_name", "curve_name", "best", "pair_type", "thresholds"]
        for key in key_list:
            value = locals()[key]
            if value:
                if key == "thresholds":
                    value = np.round(value, self.round_num).tolist()
                extra_metas[key] = value

        self.tracker.set_metric_meta(metric_namespace, metric_name,
                                     MetricMeta(name=metric_name, metric_type=metric_type, extra_metas=extra_metas))

    @staticmethod
    def __filt_override_unit_ordinate_coordinate(x_sets, y_sets):

        max_y_dict = {}
        for idx, x_value in enumerate(x_sets):
            if x_value not in max_y_dict:
                max_y_dict[x_value] = {"max_y": y_sets[idx], "idx": idx}
            else:
                max_y = max_y_dict[x_value]["max_y"]
                if max_y < y_sets[idx]:
                    max_y_dict[x_value] = {"max_y": y_sets[idx], "idx": idx}

        x = []
        y = []
        idx_list = []
        for key, value in max_y_dict.items():
            x.append(key)
            y.append(value["max_y"])
            idx_list.append(value["idx"])

        return x, y, idx_list

    def __process_single_value_data(self, metric, metric_res):

        single_val_metric = None

        if metric in self.save_single_value_metric_list or \
                (metric == consts.ACCURACY and self.eval_type == consts.MULTY):

            single_val_metric = metric_res[1]

        elif metric == consts.KS:
            best_ks, fpr, tpr, thresholds, cuts = metric_res[1]
            single_val_metric = best_ks

        elif metric in [consts.RECALL, consts.PRECISION] and self.eval_type == consts.MULTY:
            pos_score = metric_res[1][0]
            single_val_metric = float(np.array(pos_score).mean())

        return single_val_metric

    @staticmethod
    def __filter_duplicate_roc_data_point(fpr, tpr, thresholds):

        data_point_set = set()
        new_fpr, new_tpr, new_threshold = [], [], []
        for fpr_, tpr_, thres in zip(fpr, tpr, thresholds):
            if (fpr_, tpr_, thres) not in data_point_set:
                data_point_set.add((fpr_, tpr_, thres))
                new_fpr.append(fpr_)
                new_tpr.append(tpr_)
                new_threshold.append(thres)

        return new_fpr, new_tpr, new_threshold

    def __save_roc_curve(self, data_name, metric_name, metric_namespace, metric_res):
        fpr, tpr, thresholds, _ = metric_res

        # set roc edge value
        fpr.append(1.0)
        tpr.append(1.0)

        fpr, tpr, thresholds = self.__filter_duplicate_roc_data_point(fpr, tpr, thresholds)

        self.__save_curve_data(fpr, tpr, metric_name, metric_namespace)
        self.__save_curve_meta(metric_name=metric_name, metric_namespace=metric_namespace,
                               metric_type="ROC", unit_name="fpr", ordinate_name="tpr",
                               curve_name=data_name, thresholds=thresholds)

    def __save_ks_curve(self, metric, metric_res, metric_name, metric_namespace, data_name):

        best_ks, fpr, tpr, thresholds, cuts = metric_res[1]

        for curve_name, curve_data in zip(["fpr", "tpr"], [fpr, tpr]):
            metric_name_fpr = '_'.join([metric_name, curve_name])
            curve_name_fpr = "_".join([data_name, curve_name])
            self.__save_curve_data(cuts, curve_data, metric_name_fpr, metric_namespace)
            self.__save_curve_meta(metric_name=metric_name_fpr, metric_namespace=metric_namespace,
                                   metric_type=metric.upper(), unit_name="",
                                   curve_name=curve_name_fpr, pair_type=data_name,
                                   thresholds=thresholds)

    def __save_lift_gain_curve(self, metric, metric_res, metric_name, metric_namespace, data_name):

        score, cuts, thresholds = metric_res[1]

        score = [float(s[1]) for s in score]
        cuts = [float(c[1]) for c in cuts]
        cuts, score, idx_list = self.__filt_override_unit_ordinate_coordinate(cuts, score)
        thresholds = [thresholds[idx] for idx in idx_list]

        score.append(1.0)
        cuts.append(1.0)
        thresholds.append(0.0)

        self.__save_curve_data(cuts, score, metric_name, metric_namespace)
        self.__save_curve_meta(metric_name=metric_name, metric_namespace=metric_namespace,
                               metric_type=metric.upper(), unit_name="",
                               curve_name=data_name, thresholds=thresholds)

    def __save_accuracy_curve(self, metric, metric_res, metric_name, metric_namespace, data_name):

        if self.eval_type == consts.MULTY:
            return

        score, cuts, thresholds = metric_res[1]

        self.__save_curve_data(cuts, score, metric_name, metric_namespace)
        self.__save_curve_meta(metric_name=metric_name, metric_namespace=metric_namespace,
                               metric_type=metric.upper(), unit_name="",
                               curve_name=data_name, thresholds=thresholds)

    def __save_pr_curve(self, precision_and_recall, data_name):

        precision_res = precision_and_recall[consts.PRECISION]
        recall_res = precision_and_recall[consts.RECALL]

        if precision_res[0] != recall_res[0]:
            LOGGER.warning(
                "precision mode:{} is not equal to recall mode:{}".format(precision_res[0],
                                                                          recall_res[0]))
            return

        metric_namespace = precision_res[0]
        metric_name_precision = '_'.join([data_name, "precision"])
        metric_name_recall = '_'.join([data_name, "recall"])

        pos_precision_score = precision_res[1][0]
        precision_cuts = precision_res[1][1]
        if len(precision_res[1]) >= 3:
            precision_thresholds = precision_res[1][2]
        else:
            precision_thresholds = None

        pos_recall_score = recall_res[1][0]
        recall_cuts = recall_res[1][1]

        if len(recall_res[1]) >= 3:
            recall_thresholds = recall_res[1][2]
        else:
            recall_thresholds = None

        precision_curve_name = data_name
        recall_curve_name = data_name

        if self.eval_type == consts.BINARY:
            pos_precision_score = [score[1] for score in pos_precision_score]
            pos_recall_score = [score[1] for score in pos_recall_score]

            pos_recall_score, pos_precision_score, idx_list = self.__filt_override_unit_ordinate_coordinate(
                pos_recall_score, pos_precision_score)

            precision_cuts = [precision_cuts[idx] for idx in idx_list]
            recall_cuts = [recall_cuts[idx] for idx in idx_list]

            edge_idx = idx_list[-1]
            if edge_idx == len(precision_thresholds) - 1:
                idx_list = idx_list[:-1]
            precision_thresholds = [precision_thresholds[idx] for idx in idx_list]
            recall_thresholds = [recall_thresholds[idx] for idx in idx_list]

        self.__save_curve_data(precision_cuts, pos_precision_score, metric_name_precision,
                               metric_namespace)
        self.__save_curve_meta(metric_name_precision, metric_namespace,
                               "_".join([consts.PRECISION.upper(), self.eval_type.upper()]),
                               unit_name="", ordinate_name="Precision",
                               curve_name=precision_curve_name,
                               pair_type=data_name, thresholds=precision_thresholds)

        self.__save_curve_data(recall_cuts, pos_recall_score, metric_name_recall,
                               metric_namespace)
        self.__save_curve_meta(metric_name_recall, metric_namespace,
                               "_".join([consts.RECALL.upper(), self.eval_type.upper()]),
                               unit_name="", ordinate_name="Recall", curve_name=recall_curve_name,
                               pair_type=data_name, thresholds=recall_thresholds)

    def __save_confusion_mat_table(self, metric, confusion_mat, thresholds, metric_name, metric_namespace):

        extra_metas = {'tp': list(confusion_mat['tp']), 'tn': list(confusion_mat['tn']),
                       'fp': list(confusion_mat['fp']),
                       'fn': list(confusion_mat['fn']), 'thresholds': list(np.round(thresholds, self.round_num))}

        self.tracker.set_metric_meta(metric_namespace, metric_name,
                                     MetricMeta(name=metric_name, metric_type=metric.upper(), extra_metas=extra_metas))

    def __save_f1_score_table(self, metric, f1_scores, thresholds, metric_name, metric_namespace):

        extra_metas = {'f1_scores': list(np.round(f1_scores, self.round_num)),
                       'thresholds': list(np.round(thresholds, self.round_num))}

        self.tracker.set_metric_meta(metric_namespace, metric_name,
                                     MetricMeta(name=metric_name, metric_type=metric.upper(), extra_metas=extra_metas))

    def __save_psi_table(self, metric, metric_res, metric_name, metric_namespace):

        psi_scores, total_psi, expected_interval, expected_percentage, actual_interval, actual_percentage, \
        train_pos_perc, validate_pos_perc, intervals = metric_res[1]

        extra_metas = {'psi_scores': list(np.round(psi_scores, self.round_num)),
                       'total_psi': round(total_psi, self.round_num),
                       'expected_interval': list(expected_interval),
                       'expected_percentage': list(expected_percentage), 'actual_interval': list(actual_interval),
                       'actual_percentage': list(actual_percentage), 'intervals': list(intervals),
                       'train_pos_perc': train_pos_perc, 'validate_pos_perc': validate_pos_perc
                       }

        self.tracker.set_metric_meta(metric_namespace, metric_name,
                                     MetricMeta(name=metric_name, metric_type=metric.upper(), extra_metas=extra_metas))

    def __save_pr_table(self, metric, metric_res, metric_name, metric_namespace):

        p_scores, r_scores, score_threshold = metric_res

        extra_metas = {'p_scores': list(map(list, np.round(p_scores, self.round_num))),
                       'r_scores': list(map(list, np.round(r_scores, self.round_num))),
                       'thresholds': list(np.round(score_threshold, self.round_num))}

        self.tracker.set_metric_meta(metric_namespace, metric_name,
                                     MetricMeta(name=metric_name, metric_type=metric.upper(), extra_metas=extra_metas))

    def __save_contingency_matrix(self, metric, metric_res, metric_name, metric_namespace):

        result_array, unique_predicted_label, unique_true_label = metric_res
        true_labels = list(map(int, unique_true_label))
        predicted_label = list(map(int, unique_predicted_label))
        result_table = []
        for l_ in result_array:
            result_table.append(list(map(int, l_)))

        extra_metas = {'true_labels': true_labels, 'predicted_labels': predicted_label, 'result_table': result_table}

        self.tracker.set_metric_meta(metric_namespace, metric_name,
                                     MetricMeta(name=metric_name, metric_type=metric.upper(), extra_metas=extra_metas))

    def __save_distance_measure(self, metric, metric_res: dict, metric_name, metric_namespace):

        extra_metas = {}
        cluster_index = [k for k in metric_res.keys()]
        radius, neareast_idx = [], []
        for k in metric_res:
            radius.append(metric_res[k][0])
            neareast_idx.append(metric_res[k][1])

        extra_metas['cluster_index'] = cluster_index
        extra_metas['radius'] = radius
        extra_metas['nearest_idx'] = neareast_idx

        self.tracker.set_metric_meta(metric_namespace, metric_name,
                                     MetricMeta(name=metric_name, metric_type=metric.upper(), extra_metas=extra_metas))

    def callback_metric_data(self, return_single_val_metrics=False):

        collect_dict = {}
        LOGGER.debug('callback metric called')

        for (data_type, eval_res_list) in self.eval_results.items():

            precision_recall = {}

            for eval_res in eval_res_list:
                for (metric, metric_res) in eval_res.items():

                    metric_namespace = metric_res[0]

                    if metric_namespace == 'validate':
                        collect_dict = self.validate_metric
                    elif metric_namespace == 'train':
                        collect_dict = self.train_metric

                    metric_name = '_'.join([data_type, metric])

                    single_val_metric = self.__process_single_value_data(metric, metric_res)

                    if single_val_metric is not None:
                        self.__save_single_value(single_val_metric, metric_name=data_type,
                                                 metric_namespace=metric_namespace
                                                 , eval_name=metric)
                        collect_dict[metric] = single_val_metric

                    if metric == consts.KS:
                        self.__save_ks_curve(metric, metric_res, metric_name, metric_namespace, data_type)

                    elif metric == consts.ROC:
                        self.__save_roc_curve(data_type, metric_name, metric_namespace, metric_res[1])

                    elif metric == consts.ACCURACY:
                        self.__save_accuracy_curve(metric, metric_res, metric_name, metric_namespace, data_type)

                    elif metric in [consts.GAIN, consts.LIFT]:
                        self.__save_lift_gain_curve(metric, metric_res, metric_name, metric_namespace, data_type)

                    elif metric in [consts.PRECISION, consts.RECALL]:
                        precision_recall[metric] = metric_res
                        if len(precision_recall) < 2:
                            continue

                        self.__save_pr_curve(precision_recall, data_type)

                        precision_recall = {}  # reset cached dict

                    elif metric == consts.PSI:
                        self.__save_psi_table(metric, metric_res, metric_name, metric_namespace)

                    elif metric == consts.CONFUSION_MAT:
                        confusion_mat, cuts, score_threshold = metric_res[1]
                        self.__save_confusion_mat_table(metric, confusion_mat, score_threshold, metric_name,
                                                        metric_namespace)

                    elif metric == consts.F1_SCORE:
                        f1_scores, cuts, score_threshold = metric_res[1]
                        self.__save_f1_score_table(metric, f1_scores, score_threshold, metric_name, metric_namespace)

                    elif metric == consts.QUANTILE_PR:
                        self.__save_pr_table(metric, metric_res[1], metric_name, metric_namespace)
<<<<<<< HEAD
=======

                    elif metric == consts.CONTINGENCY_MATRIX:
                        self.__save_contingency_matrix(metric, metric_res[1], metric_name, metric_namespace)

                    elif metric == consts.DISTANCE_MEASURE:
                        self.__save_distance_measure(metric, metric_res[1], metric_name, metric_namespace)
>>>>>>> 78d349d3

                    elif metric == consts.CONTINGENCY_MATRIX:
                        self.__save_contingency_matrix(metric, metric_res[1], metric_name, metric_namespace)

                    elif metric == consts.DISTANCE_MEASURE:
                        self.__save_distance_measure(metric, metric_res[1], metric_name, metric_namespace)

        if return_single_val_metrics:
            if len(self.validate_metric) != 0:
                LOGGER.debug("return validate metric")
                LOGGER.debug('validate metric is {}'.format(self.validate_metric))
                return self.validate_metric
            else:
                LOGGER.debug("validate metric is empty, return train metric")
                LOGGER.debug('train metric is {}'.format(self.train_metric))
                return self.train_metric

        else:
            return None

    @staticmethod
    def extract_data(data: dict):
        result = {}
        for k, v in data.items():
            result[".".join(k.split(".")[:-1])] = v
        return result<|MERGE_RESOLUTION|>--- conflicted
+++ resolved
@@ -25,10 +25,7 @@
 from federatedml.evaluation.metric_interface import MetricInterface
 
 import numpy as np
-<<<<<<< HEAD
-=======
-
->>>>>>> 78d349d3
+
 
 class Evaluation(ModelBase):
 
@@ -123,7 +120,6 @@
             pred_results = pred_labels
 
         return labels, pred_results
-<<<<<<< HEAD
 
     def _clustering_extract(self, data):
 
@@ -133,33 +129,13 @@
 
         true_cluster_index, predicted_cluster_index = [], []
         intra_cluster_data, inter_cluster_dist = {'avg_dist': [], 'max_radius': []}, []
-        
-=======
-
-    def _clustering_extract(self, data):
-
-        """
-        extract data according to data format
-        """
-
-        true_cluster_index, predicted_cluster_index = [], []
-        intra_cluster_data, inter_cluster_dist = {'avg_dist': [], 'max_radius': []}, []
-
->>>>>>> 78d349d3
+
         run_intra_metrics = False  # run intra metrics or outer metrics ?
         if len(data[0][1]) == 3:
             # [int int] -> [true_label, predicted label] -> outer metric
             # [int np.array] - > [predicted label, distance] -> need no metric computation
             if not (type(data[0][1][0]) == int and type(data[0][1][1]) == int):
                 return None, None, run_intra_metrics
-<<<<<<< HEAD
-
-        if len(data[0][1]) == 5:  # the input format is for intra metrics
-            run_intra_metrics = True
-
-        for d in data:
-            if run_intra_metrics:
-=======
 
         if len(data[0][1]) == 5:  # the input format is for intra metrics
             run_intra_metrics = True
@@ -168,7 +144,6 @@
         for d in data:
             if run_intra_metrics:
                 cluster_index_list.append(d[0])
->>>>>>> 78d349d3
                 intra_cluster_data['avg_dist'].append(d[1][1])
                 intra_cluster_data['max_radius'].append(d[1][2])
                 if len(inter_cluster_dist) == 0:
@@ -177,10 +152,6 @@
                 true_cluster_index.append(d[1][0])
                 predicted_cluster_index.append(d[1][1])
 
-<<<<<<< HEAD
-        return (true_cluster_index, predicted_cluster_index, run_intra_metrics) if not run_intra_metrics else \
-               (intra_cluster_data, inter_cluster_dist, run_intra_metrics)
-=======
         # if cluster related data exists, sort by cluster index
         if len(cluster_index_list) != 0:
             to_sort = list(zip(cluster_index_list, intra_cluster_data['avg_dist'], intra_cluster_data['max_radius']))
@@ -190,7 +161,6 @@
 
         return (true_cluster_index, predicted_cluster_index, run_intra_metrics) if not run_intra_metrics else \
             (intra_cluster_data, inter_cluster_dist, run_intra_metrics)
->>>>>>> 78d349d3
 
     def _evaluate_classification_and_regression_metrics(self, mode, data):
 
@@ -242,26 +212,15 @@
         for eval_metric in self.metrics:
 
             # if input format and required metrics matches ? XNOR
-<<<<<<< HEAD
-            if not((not (eval_metric in self.clustering_intra_metric_list) and not run_outer_metric) + \
-               ((eval_metric in self.clustering_intra_metric_list) and run_outer_metric)):
-=======
             if not ((not (eval_metric in self.clustering_intra_metric_list) and not run_outer_metric) + \
                     ((eval_metric in self.clustering_intra_metric_list) and run_outer_metric)):
->>>>>>> 78d349d3
                 LOGGER.warning('input data format does not match current clustering metric: {}'.format(eval_metric))
                 continue
 
             LOGGER.debug('clustering_metrics is {}'.format(eval_metric))
-<<<<<<< HEAD
-            
+
             if run_outer_metric:
-     
-=======
-
-            if run_outer_metric:
-
->>>>>>> 78d349d3
+
                 if eval_metric == consts.DISTANCE_MEASURE:
                     res = getattr(self.metric_interface, eval_metric)(rs0['avg_dist'], rs1, rs0['max_radius'])
                 else:
@@ -273,8 +232,6 @@
 
         return eval_result
 
-<<<<<<< HEAD
-=======
     @staticmethod
     def _check_clustering_input(data):
         # one evaluation component is only available for one kmeans component in current version
@@ -284,7 +241,6 @@
                              'one evaluation component is only available '
                              'for one clustering(kmean) component in current version')
 
->>>>>>> 78d349d3
     def evaluate_metrics(self, mode: str, data: list) -> dict:
 
         eval_result = None
@@ -303,13 +259,10 @@
 
         if len(data) <= 0:
             return
-<<<<<<< HEAD
-=======
 
         if self.eval_type == consts.CLUSTERING:
             self._check_clustering_input(data)
 
->>>>>>> 78d349d3
         LOGGER.debug(f'running eval, data: {data}')
         self.eval_results.clear()
         for (key, eval_data) in data.items():
@@ -329,11 +282,7 @@
         return self.callback_metric_data(return_single_val_metrics=return_result)
 
     def __save_single_value(self, result, metric_name, metric_namespace, eval_name):
-<<<<<<< HEAD
-        
-=======
-
->>>>>>> 78d349d3
+
         metric_type = 'EVALUATION_SUMMARY'
         if eval_name in consts.ALL_CLUSTER_METRICS:
             metric_type = 'CLUSTERING_EVALUATION_SUMMARY'
@@ -684,21 +633,17 @@
 
                     elif metric == consts.QUANTILE_PR:
                         self.__save_pr_table(metric, metric_res[1], metric_name, metric_namespace)
-<<<<<<< HEAD
-=======
 
                     elif metric == consts.CONTINGENCY_MATRIX:
                         self.__save_contingency_matrix(metric, metric_res[1], metric_name, metric_namespace)
 
                     elif metric == consts.DISTANCE_MEASURE:
                         self.__save_distance_measure(metric, metric_res[1], metric_name, metric_namespace)
->>>>>>> 78d349d3
-
-                    elif metric == consts.CONTINGENCY_MATRIX:
-                        self.__save_contingency_matrix(metric, metric_res[1], metric_name, metric_namespace)
-
-                    elif metric == consts.DISTANCE_MEASURE:
-                        self.__save_distance_measure(metric, metric_res[1], metric_name, metric_namespace)
+
+        if len(self.validate_metric) != 0:
+            self.set_summary(self.validate_metric)
+        else:
+            self.set_summary(self.train_metric)
 
         if return_single_val_metrics:
             if len(self.validate_metric) != 0:
