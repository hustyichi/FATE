#
#  Copyright 2019 The FATE Authors. All Rights Reserved.
#
#  Licensed under the Apache License, Version 2.0 (the "License");
#  you may not use this file except in compliance with the License.
#  You may obtain a copy of the License at
#
#      http://www.apache.org/licenses/LICENSE-2.0
#
#  Unless required by applicable law or agreed to in writing, software
#  distributed under the License is distributed on an "AS IS" BASIS,
#  WITHOUT WARRANTIES OR CONDITIONS OF ANY KIND, either express or implied.
#  See the License for the specific language governing permissions and
#  limitations under the License.
#


import abc
from typing import Iterable

import six

from arch.api.utils.core_utils import current_timestamp, serialize_b64, deserialize_b64
from fate_arch.common.log import getLogger
from fate_arch.db.db_models import DB, StorageTableMeta
from fate_arch.storage.constant import StorageTableMetaType

LOGGER = getLogger()


@six.add_metaclass(abc.ABCMeta)
class TableABC(object):
    """
    table for distributed storage
    """

    @abc.abstractmethod
    def get_partitions(self):
        pass

    @abc.abstractmethod
    def get_name(self):
        pass

    @abc.abstractmethod
    def get_namespace(self):
        pass

    @abc.abstractmethod
    def get_storage_engine(self):
        pass

    @abc.abstractmethod
    def get_address(self):
        pass

    @abc.abstractmethod
    def put_all(self, kv_list: Iterable, **kwargs):
        """
        Puts (key, value) 2-tuple stream from the iterable items.

        Elements must be exact 2-tuples, they may not be of any other type, or tuple subclass.
        Parameters
        ----------
        kv_list : Iterable
          Key-Value 2-tuple iterable. Will be serialized.
        Notes
        -----
        Each key must be less than 512 bytes, value must be less than 32 MB(implementation depends).
        """
        pass

    @abc.abstractmethod
    def collect(self, **kwargs) -> list:
        """
        Returns an iterator of (key, value) 2-tuple from the Table.

        Returns
        -------
        Iterator
        """
        pass

    @abc.abstractmethod
    def count(self):
        """
        Returns the number of elements in the Table.

        Returns
        -------
        int
          Number of elements in this Table.
        """
        pass

    @abc.abstractmethod
    def save_as(self, name, namespace, partition=None, schema=None, **kwargs):
        if schema:
            self.save_meta(name=name, namespace=namespace, schema=schema, partitions=partition)

    @abc.abstractmethod
    def close(self):
        pass

    def destroy(self):
        # destroy schema
        self.destroy_meta()
        # subclass method needs do: super().destroy()

    """
    meta utils
    """

    def get_meta(self, _type=StorageTableMetaType.SCHEMA, name=None, namespace=None):
        if not name and not namespace:
            name = self.get_name()
            namespace = self.get_namespace()
        with DB.connection_context():
<<<<<<< HEAD
            schema = MachineLearningDataSchema.select().where(MachineLearningDataSchema.f_table_name == name,
                                                              MachineLearningDataSchema.f_namespace == namespace)
            schema_data = None
            if schema:
                schema = schema[0]
=======
            table_metas = StorageTableMeta.select().where(StorageTableMeta.f_name == name,
                                                          StorageTableMeta.f_namespace == namespace)
            meta = None
            if table_metas:
                table_meta = table_metas[0]
>>>>>>> 872a2195
                try:
                    if _type == StorageTableMetaType.SCHEMA:
                        meta = deserialize_b64(table_meta.f_schema)
                    elif _type == StorageTableMetaType.PART_OF_DATA:
                        meta = deserialize_b64(table_meta.f_part_of_data)
                    elif _type == StorageTableMetaType.COUNT:
                        meta = table_meta.f_count
                    elif _type == StorageTableMetaType.PARTITIONS:
                        meta = table_meta.f_partitions
                except:
                    meta = None
        return meta

    def save_meta(self, schema=None, name=None, namespace=None, party_of_data=None, count=0, partitions=1):
        # save metas to mysql
        if not schema:
            schema = {}
        if not party_of_data:
            party_of_data = []
        if not name or not namespace:
            name = self.get_name()
            namespace = self.get_namespace()
        with DB.connection_context():
            table_metas = StorageTableMeta.select().where(StorageTableMeta.f_name == name,
                                                          StorageTableMeta.f_namespace == namespace)
            if table_metas:
                # save schema info
                table_meta = table_metas[0]
                if table_meta.f_schema:
                    _schema_data = deserialize_b64(table_meta.f_schema)
                _schema_data.update(schema)
                table_meta.f_schema = serialize_b64(_schema_data, to_str=True)
                # save data
                if party_of_data:
                    _f_part_of_data = deserialize_b64(table_meta.f_part_of_data)
                    if len(_f_part_of_data) < 100:
                        _f_part_of_data.extend(party_of_data[:(100 - len(_f_part_of_data))])
                        table_meta.f_part_of_data = serialize_b64(party_of_data[:100], to_str=True)
                # save count
                if count:
                    table_meta.f_count = count
                if partitions:
                    table_meta.f_partitions = partitions
            else:
                raise Exception('please create table {} {} before useing'.format(name, namespace))
            table_meta.f_update_time = current_timestamp()
            table_meta.save()

    def destroy_meta(self):
        try:
            with DB.connection_context():
                StorageTableMeta \
                    .delete() \
                    .where(StorageTableMeta.f_name == self.get_name(),
                           StorageTableMeta.f_namespace == self.get_namespace()) \
                    .execute()
        except Exception as e:
            LOGGER.error("delete_table_meta {}, {}, exception:{}.".format(self.get_namespace(), self.get_name(), e))<|MERGE_RESOLUTION|>--- conflicted
+++ resolved
@@ -116,19 +116,11 @@
             name = self.get_name()
             namespace = self.get_namespace()
         with DB.connection_context():
-<<<<<<< HEAD
-            schema = MachineLearningDataSchema.select().where(MachineLearningDataSchema.f_table_name == name,
-                                                              MachineLearningDataSchema.f_namespace == namespace)
-            schema_data = None
-            if schema:
-                schema = schema[0]
-=======
             table_metas = StorageTableMeta.select().where(StorageTableMeta.f_name == name,
                                                           StorageTableMeta.f_namespace == namespace)
             meta = None
             if table_metas:
                 table_meta = table_metas[0]
->>>>>>> 872a2195
                 try:
                     if _type == StorageTableMetaType.SCHEMA:
                         meta = deserialize_b64(table_meta.f_schema)
