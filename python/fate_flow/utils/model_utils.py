--- conflicted
+++ resolved
@@ -26,11 +26,8 @@
 from fate_flow.pipelined_model.pipelined_model import PipelinedModel
 
 from fate_flow.db.db_models import DB, MachineLearningModelInfo as MLModel
-<<<<<<< HEAD
 from fate_flow.db.db_services import service_db
-=======
 from fate_flow.utils.service_utils import ServiceUtils
->>>>>>> 4aa6b058
 
 gen_key_string_separator = '#'
 
@@ -182,16 +179,7 @@
     try:
         rows = model.save(force_insert=True)
         if rows != 1:
-<<<<<<< HEAD
             raise Exception("Save to database failed")
-=======
-            raise Exception("Create {} failed".format(MLModel))
-        ServiceUtils.register(gen_party_model_id(role=model.f_role,
-                                                 party_id=model.f_party_id,
-                                                 model_id=model.f_model_id),
-                              model.f_model_version)
-        return model
->>>>>>> 4aa6b058
     except peewee.IntegrityError as e:
         if e.args[0] != 1062:
             raise Exception("Create {} failed:\n{}".format(MLModel, e))
@@ -254,6 +242,7 @@
         return True
 
 
+
 @DB.connection_context()
 def models_group_by_party_model_id_and_model_version():
     args = [
