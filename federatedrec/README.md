### Federated Recommondation

#### 1. Introduction
With laws related to the protection of data security and privacy, such as General Data Protection Regulation (GDPR), coming out in recent years, data collection becomes more difficult. And users give more attention to the problem of data privacy. Directly sharing user data between companies (organizaiotns) is undesired. Such data silo issues commonly exist in recommender systems.

Federatedrec aims to address recommondation problems such as rating prediction and item ranking under federated learning senario. It includes implementation of a number of popular recommondation algorithms based on FATE library. Such as federated fm, federated mf, federated svd etc.

#### 2. Algorithms list:

##### 1. [Hetero FM(factorization machine)](./factorization_machine/README.md)
Build hetero factorization machine module through multiple parties.

- Corresponding module name: HeteroFM
- Data Input: Input DTable.
- Model Output: Factorization Machine model.


##### 2. [Hetero MF(matrix factorization)](./matrix_factorization/README.md)
Build hetero matrix factorization module through multiple parties.

- Corresponding module name: HeteroMF
- Data Input: Input DTable of user-item rating matrix data.
- Model Output: Matrix Factorization model.


##### 3. [Hetero SVD](./svd/README.md)
Build hetero SVD module through multiple parties.

- Corresponding module name: HeteroSVD
- Data Input: Input DTable of user-item rating matrix data.
- Model Output: Hetero SVD model.


<<<<<<< HEAD
##### 4. [Hetero SVD++](./svdpp/README.md)
Build hetero SVD++ module through multiple parties.

- Corresponding module name: HeteroSVDPP
- Data Input: Input DTable of user-item rating matrix data.
- Model Output: Hetero SVD++ model.

##### 5. [Hetero GMF](./general_mf/README.md)
Build hetero GMF module through multiple parties.

- Corresponding module name: HeteroGMF
- Data Input: Input DTable of user-item rating matrix data(using positive data only).
- Model Output: Hetero GMF model.

=======
>>>>>>> 59af01a1
More available algorithms are coming soon.<|MERGE_RESOLUTION|>--- conflicted
+++ resolved
@@ -31,7 +31,6 @@
 - Model Output: Hetero SVD model.
 
 
-<<<<<<< HEAD
 ##### 4. [Hetero SVD++](./svdpp/README.md)
 Build hetero SVD++ module through multiple parties.
 
@@ -46,6 +45,4 @@
 - Data Input: Input DTable of user-item rating matrix data(using positive data only).
 - Model Output: Hetero GMF model.
 
-=======
->>>>>>> 59af01a1
 More available algorithms are coming soon.