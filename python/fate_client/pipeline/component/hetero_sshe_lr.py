--- conflicted
+++ resolved
@@ -14,23 +14,14 @@
 #  limitations under the License.
 #
 
-<<<<<<< HEAD
 from pipeline.param.hetero_sshe_lr_param import HeteroSSHELRParam
-from pipeline.component.component_base import Component
-=======
-from pipeline.param.hetero_sshe_lr_param import LogisticRegressionParam
 from pipeline.component.component_base import FateComponent
->>>>>>> 9976698c
 from pipeline.interface import Input
 from pipeline.interface import Output
 from pipeline.utils.logger import LOGGER
 
 
-<<<<<<< HEAD
-class HeteroSSHELR(Component, HeteroSSHELRParam):
-=======
-class HeteroSSHELR(FateComponent, LogisticRegressionParam):
->>>>>>> 9976698c
+class HeteroSSHELR(FateComponent, HeteroSSHELRParam):
     def __init__(self, **kwargs):
         FateComponent.__init__(self, **kwargs)
 
