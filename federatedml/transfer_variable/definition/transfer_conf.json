{
 "CrossValidationTransferVariable": {
  "train_sid": {
   "src": "guest",
   "dst": [
    "host"
   ]
  },
  "test_sid": {
   "src": "guest",
   "dst": [
    "host"
   ]
  }
 },
 "HeteroDecisionTreeTransferVariable": {
  "encrypted_grad_and_hess": {
   "src": "guest",
   "dst": [
    "host"
   ]
  },
  "tree_node_queue": {
   "src": "guest",
   "dst": [
    "host"
   ]
  },
  "node_positions": {
   "src": "guest",
   "dst": [
    "host"
   ]
  },
  "encrypted_splitinfo_host": {
   "src": "host",
   "dst": [
    "guest"
   ]
  },
  "federated_best_splitinfo_host": {
   "src": "guest",
   "dst": [
    "host"
   ]
  },
  "final_splitinfo_host": {
   "src": "host",
   "dst": [
    "guest"
   ]
  },
  "dispatch_node_host": {
   "src": "guest",
   "dst": [
    "host"
   ]
  },
  "dispatch_node_host_result": {
   "src": "host",
   "dst": [
    "guest"
   ]
  },
  "tree": {
   "src": "guest",
   "dst": [
    "host"
   ]
  },
  "predict_data": {
   "src": "guest",
   "dst": [
    "host"
   ]
  },
  "predict_data_by_host": {
   "src": "host",
   "dst": [
    "guest"
   ]
  },
  "predict_finish_tag": {
   "src": "guest",
   "dst": [
    "host"
   ]
  }
 },
 "HeteroDNNLRTransferVariable": {
  "guest_dec_gradient": {
   "src": "arbiter",
   "dst": [
    "guest"
   ]
  },
  "guest_enc_gradient": {
   "src": "guest",
   "dst": [
    "arbiter"
   ]
  },
  "host_dec_gradient": {
   "src": "arbiter",
   "dst": [
    "host"
   ]
  },
  "host_enc_gradient": {
   "src": "host",
   "dst": [
    "arbiter"
   ]
  }
 },
 "HeteroFeatureBinningTransferVariable": {
  "paillier_pubkey": {
   "src": "guest",
   "dst": [
    "host"
   ]
  },
  "encrypted_label": {
   "src": "guest",
   "dst": [
    "host"
   ]
  },
  "encrypted_bin_sum": {
   "src": "host",
   "dst": [
    "guest"
   ]
  }
 },
 "HeteroFeatureSelectionTransferVariable": {
  "result_left_cols": {
   "src": "guest",
   "dst": [
    "host"
   ]
  },
  "host_select_cols": {
   "src": "host",
   "dst": [
    "guest"
   ]
  }
 },
 "HeteroFTLTransferVariable": {
  "paillier_pubkey": {
   "src": "arbiter",
   "dst": [
    "host",
    "guest"
   ]
  },
  "batch_data_index": {
   "src": "guest",
   "dst": [
    "host"
   ]
  },
  "host_component_list": {
   "src": "host",
   "dst": [
    "guest"
   ]
  },
  "guest_component_list": {
   "src": "guest",
   "dst": [
    "host"
   ]
  },
  "host_precomputed_comp_list": {
   "src": "host",
   "dst": [
    "guest"
   ]
  },
  "guest_precomputed_comp_list": {
   "src": "guest",
   "dst": [
    "host"
   ]
  },
  "encrypt_guest_gradient": {
   "src": "guest",
   "dst": [
    "arbiter"
   ]
  },
  "decrypt_guest_gradient": {
   "src": "arbiter",
   "dst": [
    "guest"
   ]
  },
  "encrypt_host_gradient": {
   "src": "host",
   "dst": [
    "arbiter"
   ]
  },
  "decrypt_host_gradient": {
   "src": "arbiter",
   "dst": [
    "host"
   ]
  },
  "encrypt_loss": {
   "src": "guest",
   "dst": [
    "arbiter"
   ]
  },
  "is_encrypted_ftl_stopped": {
   "src": "arbiter",
   "dst": [
    "host",
    "guest"
   ]
  },
  "is_stopped": {
   "src": "guest",
   "dst": [
    "host"
   ]
  },
  "batch_size": {
   "src": "guest",
   "dst": [
    "host"
   ]
  },
  "batch_num": {
   "src": "guest",
   "dst": [
    "arbiter",
    "host"
   ]
  },
  "host_prob": {
   "src": "host",
   "dst": [
    "guest"
   ]
  },
  "pred_prob": {
   "src": "guest",
   "dst": [
    "host"
   ]
  },
  "encrypt_prob": {
   "src": "guest",
   "dst": [
    "arbiter"
   ]
  },
  "decrypt_prob": {
   "src": "arbiter",
   "dst": [
    "guest"
   ]
  },
  "guest_sample_indexes": {
   "src": "guest",
   "dst": [
    "host"
   ]
  },
  "host_sample_indexes": {
   "src": "host",
   "dst": [
    "guest"
   ]
  },
  "guest_public_key": {
   "src": "guest",
   "dst": [
    "host"
   ]
  },
  "host_public_key": {
   "src": "host",
   "dst": [
    "guest"
   ]
  },
  "masked_enc_guest_gradients": {
   "src": "guest",
   "dst": [
    "host"
   ]
  },
  "masked_enc_host_gradients": {
   "src": "host",
   "dst": [
    "guest"
   ]
  },
  "masked_dec_guest_gradients": {
   "src": "host",
   "dst": [
    "guest"
   ]
  },
  "masked_dec_host_gradients": {
   "src": "guest",
   "dst": [
    "host"
   ]
  },
  "masked_enc_loss": {
   "src": "guest",
   "dst": [
    "host"
   ]
  },
  "masked_dec_loss": {
   "src": "host",
   "dst": [
    "guest"
   ]
  },
  "is_decentralized_enc_ftl_stopped": {
   "src": "guest",
   "dst": [
    "host"
   ]
  }
 },
 "HeteroLinRTransferVariable": {
  "paillier_pubkey": {
   "src": "arbiter",
   "dst": [
    "host",
    "guest"
   ]
  },
  "batch_data_index": {
   "src": "guest",
   "dst": [
    "host"
   ]
  },
  "host_forward": {
   "src": "host",
   "dst": [
    "guest"
   ]
  },
  "loss_intermediate": {
   "src": "host",
   "dst": [
    "guest"
   ]
  },
  "fore_gradient": {
   "src": "guest",
   "dst": [
    "host"
   ]
  },
  "guest_gradient": {
   "src": "guest",
   "dst": [
    "arbiter"
   ]
  },
  "guest_optim_gradient": {
   "src": "arbiter",
   "dst": [
    "guest"
   ]
  },
  "host_loss_regular": {
   "src": "host",
   "dst": [
    "guest"
   ]
  },
  "loss": {
   "src": "guest",
   "dst": [
    "arbiter"
   ]
  },
  "converge_flag": {
   "src": "arbiter",
   "dst": [
    "host",
    "guest"
   ]
  },
  "batch_info": {
   "src": "guest",
   "dst": [
    "host",
    "arbiter"
   ]
  },
  "host_optim_gradient": {
   "src": "arbiter",
   "dst": [
    "host"
   ]
  },
  "host_gradient": {
   "src": "host",
   "dst": [
    "arbiter"
   ]
  },
  "host_partial_prediction": {
   "src": "host",
   "dst": [
    "guest"
   ]
  },
  "sqn_sample_index": {
   "src": "guest",
   "dst": [
    "host"
   ]
  },
  "forward_hess": {
   "src": "guest",
   "dst": [
    "host"
   ]
  },
  "guest_hess_vector": {
   "src": "guest",
   "dst": [
    "arbiter"
   ]
  },
  "host_sqn_forwards": {
   "src": "host",
   "dst": [
    "guest"
   ]
  },
  "host_hess_vector": {
   "src": "host",
   "dst": [
    "arbiter"
   ]
  }
 },
 "HeteroLRTransferVariable": {
  "paillier_pubkey": {
   "src": "arbiter",
   "dst": [
    "host",
    "guest"
   ]
  },
  "batch_data_index": {
   "src": "guest",
   "dst": [
    "host"
   ]
  },
  "host_forward_dict": {
   "src": "host",
   "dst": [
    "guest"
   ]
  },
  "fore_gradient": {
   "src": "guest",
   "dst": [
    "host"
   ]
  },
  "guest_gradient": {
   "src": "guest",
   "dst": [
    "arbiter"
   ]
  },
  "guest_optim_gradient": {
   "src": "arbiter",
   "dst": [
    "guest"
   ]
  },
  "host_loss_regular": {
   "src": "host",
   "dst": [
    "guest"
   ]
  },
  "loss": {
   "src": "guest",
   "dst": [
    "arbiter"
   ]
  },
  "loss_intermediate": {
   "src": "host",
   "dst": [
    "guest"
   ]
  },
  "converge_flag": {
   "src": "arbiter",
   "dst": [
    "host",
    "guest"
   ]
  },
  "batch_info": {
   "src": "guest",
   "dst": [
    "host",
    "arbiter"
   ]
  },
  "host_optim_gradient": {
   "src": "arbiter",
   "dst": [
    "host"
   ]
  },
  "host_gradient": {
   "src": "host",
   "dst": [
    "arbiter"
   ]
  },
  "host_prob": {
   "src": "host",
   "dst": [
    "guest"
   ]
  },
  "sqn_sample_index": {
   "src": "guest",
   "dst": [
    "host"
   ]
  },
  "forward_hess": {
   "src": "guest",
   "dst": [
    "host"
   ]
  },
  "guest_hess_vector": {
   "src": "guest",
   "dst": [
    "arbiter"
   ]
  },
  "host_sqn_forwards": {
   "src": "host",
   "dst": [
    "guest"
   ]
  },
  "host_hess_vector": {
   "src": "host",
   "dst": [
    "arbiter"
   ]
  }
 },
 "HeteroNNTransferVariable": {
  "encrypted_host_forward": {
   "src": "host",
   "dst": [
    "guest"
   ]
  },
  "encrypted_guest_forward": {
   "src": "guest",
   "dst": [
    "host"
   ]
  },
  "decrypted_guest_fowrad": {
   "src": "host",
   "dst": [
    "guest"
   ]
  },
  "encrypted_guest_weight_gradient": {
   "src": "guest",
   "dst": [
    "host"
   ]
  },
  "decrypted_guest_weight_gradient": {
   "src": "host",
   "dst": [
    "guest"
   ]
  },
  "encrypted_acc_noise": {
   "src": "host",
   "dst": [
    "guest"
   ]
  },
  "host_backward": {
   "src": "guest",
   "dst": [
    "host"
   ]
  },
  "batch_data_index": {
   "src": "guest",
   "dst": [
    "host"
   ]
  },
  "batch_info": {
   "src": "guest",
   "dst": [
    "host",
    "arbiter"
   ]
  },
  "is_converge": {
   "src": "guest",
   "dst": [
    "host"
   ]
  }
 },
 "HeteroPoissonTransferVariable": {
  "paillier_pubkey": {
   "src": "arbiter",
   "dst": [
    "host",
    "guest"
   ]
  },
  "batch_data_index": {
   "src": "guest",
   "dst": [
    "host"
   ]
  },
  "host_forward": {
   "src": "host",
   "dst": [
    "guest"
   ]
  },
  "loss_intermediate": {
   "src": "host",
   "dst": [
    "guest"
   ]
  },
  "fore_gradient": {
   "src": "guest",
   "dst": [
    "host"
   ]
  },
  "guest_gradient": {
   "src": "guest",
   "dst": [
    "arbiter"
   ]
  },
  "guest_optim_gradient": {
   "src": "arbiter",
   "dst": [
    "guest"
   ]
  },
  "host_loss_regular": {
   "src": "host",
   "dst": [
    "guest"
   ]
  },
  "loss": {
   "src": "guest",
   "dst": [
    "arbiter"
   ]
  },
  "converge_flag": {
   "src": "arbiter",
   "dst": [
    "host",
    "guest"
   ]
  },
  "batch_info": {
   "src": "guest",
   "dst": [
    "host",
    "arbiter"
   ]
  },
  "host_optim_gradient": {
   "src": "arbiter",
   "dst": [
    "host"
   ]
  },
  "host_gradient": {
   "src": "host",
   "dst": [
    "arbiter"
   ]
  },
  "host_partial_prediction": {
   "src": "host",
   "dst": [
    "guest"
   ]
  }
 },
 "HeteroSecureBoostingTreeTransferVariable": {
  "tree_dim": {
   "src": "guest",
   "dst": [
    "host"
   ]
  },
  "stop_flag": {
   "src": "guest",
   "dst": [
    "host"
   ]
  }
 },
 "HomoTransferVariable": {
  "guest_uuid": {
   "src": "guest",
   "dst": [
    "arbiter"
   ]
  },
  "host_uuid": {
   "src": "host",
   "dst": [
    "arbiter"
   ]
  },
  "uuid_conflict_flag": {
   "src": "arbiter",
   "dst": [
    "guest",
    "host"
   ]
  },
  "dh_pubkey": {
   "src": "arbiter",
   "dst": [
    "guest",
    "host"
   ]
  },
  "dh_ciphertext_host": {
   "src": "host",
   "dst": [
    "arbiter"
   ]
  },
  "dh_ciphertext_guest": {
   "src": "guest",
   "dst": [
    "arbiter"
   ]
  },
  "dh_ciphertext_bc": {
   "src": "arbiter",
   "dst": [
    "guest",
    "host"
   ]
  },
  "guest_party_weight": {
   "src": "guest",
   "dst": [
    "arbiter"
   ]
  },
  "host_party_weight": {
   "src": "host",
   "dst": [
    "arbiter"
   ]
  },
  "use_encrypt": {
   "src": "host",
   "dst": [
    "arbiter"
   ]
  },
  "paillier_pubkey": {
   "src": "arbiter",
   "dst": [
    "host"
   ]
  },
  "re_encrypt_times": {
   "src": "host",
   "dst": [
    "arbiter"
   ]
  },
  "model_to_re_encrypt": {
   "src": "host",
   "dst": [
    "arbiter"
   ]
  },
  "model_re_encrypted": {
   "src": "arbiter",
   "dst": [
    "host"
   ]
  },
  "is_converge": {
   "src": "arbiter",
   "dst": [
    "guest",
    "host"
   ]
  },
  "host_loss": {
   "src": "host",
   "dst": [
    "arbiter"
   ]
  },
  "guest_loss": {
   "src": "guest",
   "dst": [
    "arbiter"
   ]
  },
  "aggregated_model": {
   "src": "arbiter",
   "dst": [
    "guest",
    "host"
   ]
  },
  "host_model": {
   "src": "host",
   "dst": [
    "arbiter"
   ]
  },
  "guest_model": {
   "src": "guest",
   "dst": [
    "arbiter"
   ]
  },
  "to_encrypt_model": {
   "src": "host",
   "dst": [
    "arbiter"
   ]
  },
  "re_encrypted_model": {
   "src": "arbiter",
   "dst": [
    "host"
   ]
  }
 },
 "HomoLRTransferVariable": {
  "guest_uuid": {
   "src": "guest",
   "dst": [
    "arbiter"
   ]
  },
  "host_uuid": {
   "src": "host",
   "dst": [
    "arbiter"
   ]
  },
  "uuid_conflict_flag": {
   "src": "arbiter",
   "dst": [
    "guest",
    "host"
   ]
  },
  "dh_pubkey": {
   "src": "arbiter",
   "dst": [
    "guest",
    "host"
   ]
  },
  "dh_ciphertext_host": {
   "src": "host",
   "dst": [
    "arbiter"
   ]
  },
  "dh_ciphertext_guest": {
   "src": "guest",
   "dst": [
    "arbiter"
   ]
  },
  "dh_ciphertext_bc": {
   "src": "arbiter",
   "dst": [
    "guest",
    "host"
   ]
  },
  "paillier_pubkey": {
   "src": "arbiter",
   "dst": [
    "host"
   ]
  },
  "guest_model": {
   "src": "guest",
   "dst": [
    "arbiter"
   ]
  },
  "host_model": {
   "src": "host",
   "dst": [
    "arbiter"
   ]
  },
  "aggregated_model": {
   "src": "arbiter",
   "dst": [
    "guest",
    "host"
   ]
  },
  "to_encrypt_model": {
   "src": "host",
   "dst": [
    "arbiter"
   ]
  },
  "re_encrypted_model": {
   "src": "arbiter",
   "dst": [
    "host"
   ]
  },
  "re_encrypt_times": {
   "src": "host",
   "dst": [
    "arbiter"
   ]
  },
  "is_converge": {
   "src": "arbiter",
   "dst": [
    "guest",
    "host"
   ]
  },
  "guest_loss": {
   "src": "guest",
   "dst": [
    "arbiter"
   ]
  },
  "host_loss": {
   "src": "host",
   "dst": [
    "arbiter"
   ]
  },
  "use_encrypt": {
   "src": "host",
   "dst": [
    "arbiter"
   ]
  },
  "guest_party_weight": {
   "src": "guest",
   "dst": [
    "arbiter"
   ]
  },
  "host_party_weight": {
   "src": "host",
   "dst": [
    "arbiter"
   ]
  },
  "predict_wx": {
   "src": "host",
   "dst": [
    "arbiter"
   ]
  },
  "predict_result": {
   "src": "arbiter",
   "dst": [
    "host"
   ]
  }
 },
 "OneVsRestTransferVariable": {
  "host_classes": {
   "src": "host",
   "dst": [
    "guest"
   ]
  },
  "aggregate_classes": {
   "src": "guest",
   "dst": [
    "host",
    "arbiter"
   ]
  }
 },
 "RawIntersectTransferVariable": {
  "send_ids_host": {
   "src": "host",
   "dst": [
    "guest"
   ]
  },
  "send_ids_guest": {
   "src": "guest",
   "dst": [
    "host"
   ]
  },
  "intersect_ids_host": {
   "src": "host",
   "dst": [
    "guest"
   ]
  },
  "intersect_ids_guest": {
   "src": "guest",
   "dst": [
    "host"
   ]
  },
  "sync_intersect_ids_multi_hosts": {
   "src": "guest",
   "dst": [
    "host"
   ]
  }
 },
 "RepeatedIDIntersectTransferVariable": {
  "id_map_from_guest": {
   "src": "guest",
   "dst": [
    "host"
   ]
  },
  "id_map_from_host": {
   "src": "host",
   "dst": [
    "guest"
   ]
  }
 },
 "RsaIntersectTransferVariable": {
  "rsa_pubkey": {
   "src": "host",
   "dst": [
    "guest"
   ]
  },
  "intersect_guest_ids": {
   "src": "guest",
   "dst": [
    "host"
   ]
  },
  "intersect_host_ids_process": {
   "src": "host",
   "dst": [
    "guest"
   ]
  },
  "intersect_guest_ids_process": {
   "src": "host",
   "dst": [
    "guest"
   ]
  },
  "intersect_ids": {
   "src": "guest",
   "dst": [
    "host"
   ]
  },
  "cache_version_info": {
   "src": "guest",
   "dst": [
    "host"
   ]
  },
  "cache_version_match_info": {
   "src": "host",
   "dst": [
    "guest"
   ]
  }
 },
 "SampleTransferVariable": {
  "sample_ids": {
   "src": "guest",
   "dst": [
    "host"
   ]
  }
 },
 "SecretShareTransferVariable": {
  "share": {
   "src": [
    "guest",
    "host"
   ],
   "dst": [
    "guest",
    "host"
   ]
  },
  "rescontruct": {
   "src": [
    "guest",
    "host"
   ],
   "dst": [
    "guest",
    "host"
   ]
  },
  "multiply_triplets_encrypted": {
   "src": [
    "guest",
    "host"
   ],
   "dst": [
    "guest",
    "host"
   ]
  },
  "multiply_triplets_cross": {
   "src": [
    "guest",
    "host"
   ],
   "dst": [
    "guest",
    "host"
   ]
  }
 },
 "SecureAddExampleTransferVariable": {
  "guest_share": {
   "src": "guest",
   "dst": [
    "host"
   ]
  },
  "host_share": {
   "src": "host",
   "dst": [
    "guest"
   ]
  },
  "host_sum": {
   "src": "host",
   "dst": [
    "guest"
   ]
  }
 },
 "HeteroGMFTransferVariable": {
  "guest_uuid": {
   "src": "guest",
   "dst": [
    "arbiter"
   ]
  },
  "host_uuid": {
   "src": "host",
   "dst": [
    "arbiter"
   ]
  },
  "uuid_conflict_flag": {
   "src": "arbiter",
   "dst": [
    "guest",
    "host"
   ]
  },
  "dh_pubkey": {
   "src": "arbiter",
   "dst": [
    "guest",
    "host"
   ]
  },
  "dh_ciphertext_host": {
   "src": "host",
   "dst": [
    "arbiter"
   ]
  },
  "dh_ciphertext_guest": {
   "src": "guest",
   "dst": [
    "arbiter"
   ]
  },
  "dh_ciphertext_bc": {
   "src": "arbiter",
   "dst": [
    "guest",
    "host"
   ]
  },
  "paillier_pubkey": {
   "src": "arbiter",
   "dst": [
    "host"
   ]
  },
  "guest_model": {
   "src": "guest",
   "dst": [
    "arbiter"
   ]
  },
  "host_model": {
   "src": "host",
   "dst": [
    "arbiter"
   ]
  },
  "aggregated_model": {
   "src": "arbiter",
   "dst": [
    "guest",
    "host"
   ]
  },
  "is_converge": {
   "src": "arbiter",
   "dst": [
    "guest",
    "host"
   ]
  },
  "guest_loss": {
   "src": "guest",
   "dst": [
    "arbiter"
   ]
  },
  "host_loss": {
   "src": "host",
   "dst": [
    "arbiter"
   ]
  },
  "host_user_num": {
   "src": "host",
   "dst": [
    "guest"
   ]
  },
  "guest_user_num": {
   "src": "guest",
   "dst": [
    "host"
   ]
  }
 },
<<<<<<< HEAD
 "HeteroMFTransferVariable": {
  "guest_uuid": {
   "src": "guest",
   "dst": [
    "arbiter"
   ]
  },
  "host_uuid": {
   "src": "host",
   "dst": [
    "arbiter"
   ]
  },
  "uuid_conflict_flag": {
   "src": "arbiter",
   "dst": [
    "guest",
    "host"
   ]
  },
  "dh_pubkey": {
   "src": "arbiter",
   "dst": [
    "guest",
    "host"
   ]
  },
  "dh_ciphertext_host": {
   "src": "host",
   "dst": [
    "arbiter"
   ]
  },
  "dh_ciphertext_guest": {
   "src": "guest",
   "dst": [
    "arbiter"
   ]
  },
  "dh_ciphertext_bc": {
   "src": "arbiter",
   "dst": [
    "guest",
    "host"
   ]
  },
  "guest_model": {
   "src": "guest",
   "dst": [
    "arbiter"
   ]
  },
  "host_model": {
   "src": "host",
   "dst": [
    "arbiter"
   ]
  },
  "aggregated_model": {
   "src": "arbiter",
   "dst": [
    "guest",
    "host"
   ]
  },
  "is_converge": {
   "src": "arbiter",
   "dst": [
    "guest",
    "host"
   ]
  },
  "guest_loss": {
   "src": "guest",
   "dst": [
    "arbiter"
   ]
  },
  "host_loss": {
   "src": "host",
   "dst": [
    "arbiter"
   ]
  },
  "host_user_ids": {
   "src": "host",
   "dst": [
    "guest"
   ]
  },
  "guest_user_ids": {
   "src": "guest",
   "dst": [
    "host"
   ]
  }
 }
=======
 "HeteroFMTransferVariable": {
    "agg_vx_mul_fg": {
      "src": "guest",
      "dst": [
        "host"
      ]
    },
    "paillier_pubkey": {
      "src": "arbiter",
      "dst": [
        "host",
        "guest"
      ]
    },
    "batch_data_index": {
      "src": "guest",
      "dst": [
        "host"
      ]
    },
    "host_forward_dict": {
      "src": "host",
      "dst": [
        "guest"
      ]
    },
    "fore_gradient": {
      "src": "guest",
      "dst": [
        "arbiter"
      ]
    },
    "capped_fore_gradient": {
      "src": "arbiter",
      "dst": [
        "host",
        "guest"
      ]
    },
    "guest_gradient": {
      "src": "guest",
      "dst": [
        "arbiter"
      ]
    },
    "guest_optim_gradient": {
      "src": "arbiter",
      "dst": [
        "guest"
      ]
    },
    "host_loss_regular": {
      "src": "host",
      "dst": [
        "guest"
      ]
    },
    "loss": {
      "src": "guest",
      "dst": [
        "arbiter"
      ]
    },
    "loss_intermediate": {
      "src": "host",
      "dst": [
        "guest"
      ]
    },
    "converge_flag": {
      "src": "arbiter",
      "dst": [
        "host",
        "guest"
      ]
    },
    "batch_info": {
      "src": "guest",
      "dst": [
        "host",
        "arbiter"
      ]
    },
    "host_optim_gradient": {
      "src": "arbiter",
      "dst": [
        "host"
      ]
    },
    "host_gradient": {
      "src": "host",
      "dst": [
        "arbiter"
      ]
    },
    "host_prob": {
      "src": "host",
      "dst": [
        "guest"
      ]
    },
    "aggregated_forwards": {
      "src": "guest",
      "dst": [
        "arbiter"
      ]
    }
  }
>>>>>>> 4d8c7d0f
}<|MERGE_RESOLUTION|>--- conflicted
+++ resolved
@@ -1292,7 +1292,6 @@
    ]
   }
  },
-<<<<<<< HEAD
  "HeteroMFTransferVariable": {
   "guest_uuid": {
    "src": "guest",
@@ -1389,8 +1388,7 @@
     "host"
    ]
   }
- }
-=======
+ },
  "HeteroFMTransferVariable": {
     "agg_vx_mul_fg": {
       "src": "guest",
@@ -1499,5 +1497,4 @@
       ]
     }
   }
->>>>>>> 4d8c7d0f
 }