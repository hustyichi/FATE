--- conflicted
+++ resolved
@@ -1,9 +1,7 @@
-# FATE Standalone Deployment Guide | [中文](README.zh.md)
+# FATE Standalone Deployment Guide
 
-<<<<<<< HEAD
-=======
+[中文](README.zh.md)
 
->>>>>>> d6774068
 ## 1. Description
 
 Server Configuration.
