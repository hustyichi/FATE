import argparse
import json
import os
import random
import subprocess
import time

home_dir = os.path.split(os.path.realpath(__file__))[0]

# Hetero-lr task
hetero_lr_config_file = home_dir + "/config/test_hetero_lr_train_job_conf.json"
hetero_lr_dsl_file = home_dir + "/config/test_hetero_lr_train_job_dsl.json"

# hetero-sbt task
hetero_sbt_config_file = home_dir + "/config/test_secureboost_train_binary_conf.json"
hetero_sbt_dsl_file = home_dir + "/config/test_secureboost_train_dsl.json"

predict_task_file = home_dir + "/config/test_predict_conf.json"

guest_import_data_file = home_dir + "/config/data/breast_b.csv"
fate_flow_path = home_dir + "/../../fate_flow/fate_flow_client.py"

evaluation_component_name = 'evaluation_0'

# GUEST = 'guest'
# HOST = 'host'
# ARBITER = 'arbiter'

START = 'start'
SUCCESS = 'success'
RUNNING = 'running'
WAITING = 'waiting'
FAIL = 'failed'
STUCK = 'stuck'
# READY = 'ready'
MAX_INTERSECT_TIME = 3600
MAX_TRAIN_TIME = 7200
WAIT_UPLOAD_TIME = 1000
OTHER_TASK_TIME = 7200
# RETRY_JOB_STATUS_TIME = 5
STATUS_CHECKER_TIME = 10


def get_timeid():
    return str(int(time.time())) + "_" + str(random.randint(1000, 9999))


def gen_unique_path(prefix):
    return home_dir + "/test/" + prefix + ".config_" + get_timeid()


def time_print(msg):
    print(f"[{time.strftime('%Y-%m-%d %X')}] {msg}\n")


class TaskManager(object):
    @staticmethod
    def start_block_task(cmd, max_waiting_time=OTHER_TASK_TIME):
        start_time = time.time()
        print(f"Starting block task, cmd is {cmd}")
        while True:
            # print("exec cmd: {}".format(cmd))
            subp = subprocess.Popen(cmd,
                                    shell=False,
                                    stdout=subprocess.PIPE,
                                    stderr=subprocess.STDOUT)
            stdout, stderr = subp.communicate()
            stdout = stdout.decode("utf-8")
            if not stdout:
                waited_time = time.time() - start_time
                if waited_time >= max_waiting_time:
                    # raise ValueError(
                    #     "[obtain_component_output] task:{} failed stdout:{}".format(task_type, stdout))
                    return None
                print("job cmd: {}, waited time: {}".format(cmd, waited_time))
                time.sleep(STATUS_CHECKER_TIME)
            else:
                break
        try:
            stdout = json.loads(stdout)
        except json.decoder.JSONDecodeError:
            raise RuntimeError("start task error, return value: {}".format(stdout))

        return stdout

    @staticmethod
    def start_block_func(run_func, params, exit_func, max_waiting_time=OTHER_TASK_TIME):
        start_time = time.time()
        while True:
            result = run_func(*params)
            if exit_func(result):
                return result
            end_time = time.time()
            if end_time - start_time >= max_waiting_time:
                return None
            time.sleep(STATUS_CHECKER_TIME)

    @staticmethod
    def start_task(cmd):
        time_print('Start task: {}'.format(cmd))
        subp = subprocess.Popen(cmd,
                                shell=False,
                                stdout=subprocess.PIPE,
                                stderr=subprocess.STDOUT)
        stdout, stderr = subp.communicate()
        stdout = stdout.decode("utf-8")
        # time_print("start_task, stdout:" + str(stdout))
        try:
            stdout = json.loads(stdout)
        except:
            raise RuntimeError("start task error, return value: {}".format(stdout))
        return stdout

    def get_table_info(self, name, namespace):
        cmd = ["python", fate_flow_path, "-f", "table_info", "-t", str(name), "-n", str(namespace)]
        table_info = self.start_task(cmd)
        time_print(table_info)
        return table_info


class TrainTask(TaskManager):
    def __init__(self, data_type, guest_id, host_id, arbiter_id, work_mode):
        self.method = 'all'
        self.guest_id = guest_id
        self.host_id = host_id
        self.arbiter_id = arbiter_id
        self.work_mode = work_mode
        self._data_type = data_type
        self.model_id = None
        self.model_version = None
        self.dsl_file = None
        self.train_component_name = None
        self._parse_argv()

    def _parse_argv(self):

        if self._data_type == 'fast':
            self.task_data_count = 569
            self.task_intersect_count = 569
            self.auc_base = 0.98
            self.guest_table_name = "breast_hetero_guest"
            self.guest_namespace = "experiment"
            self.host_name = "breast_hetero_host"
            self.host_namespace = "experiment"
        elif self._data_type == "normal":
            self.task_data_count = 30000
            self.task_intersect_count = 30000
            self.auc_base = 0.69
            self.guest_table_name = "default_credit_hetero_guest"
            self.guest_namespace = "experiment"
            self.host_name = "default_credit_hetero_host"
            self.host_namespace = "experiment"
        else:
            raise ValueError("Unknown data type:{}".format(self._data_type))

    def _make_runtime_conf(self, conf_type='train'):
        pass

    def _check_status(self, jobid):
        pass

    def run(self):
        config_dir_path = self._make_runtime_conf()
        start_task_cmd = ['python', fate_flow_path, "-f", "submit_job", "-c",
                          config_dir_path, "-d", self.dsl_file]
        stdout = self.start_task(start_task_cmd)
        status = stdout["retcode"]

        if status != 0:
            raise ValueError(
                "Training task exec fail, status:{}, stdout:{}".format(status, stdout))
        else:
            jobid = stdout["jobId"]

        self.model_id = stdout['data']['model_info']['model_id']
        self.model_version = stdout['data']['model_info']['model_version']

        self._check_status(jobid)

        auc = self._get_auc(jobid)
        if auc < self.auc_base:
            time_print("[Warning]  The auc: {} is lower than expect value: {}".format(auc, self.auc_base))
        else:
            time_print("[Train] train auc:{}".format(auc))
        time.sleep(WAIT_UPLOAD_TIME / 100)
        self.start_predict_task()

    def start_predict_task(self):
        config_dir_path = self._make_runtime_conf("predict")
        start_task_cmd = ['python', fate_flow_path, "-f", "submit_job", "-c", config_dir_path]
        stdout = self.start_task(start_task_cmd)
        status = stdout["retcode"]
        if status != 0:
            raise ValueError(
                "Training task exec fail, status:{}, stdout:{}".format(status, stdout))
        else:
            jobid = stdout["jobId"]

        self._check_status(jobid)

        time_print("[Predict Task] Predict success")

    def _parse_dsl_components(self):
        with open(hetero_lr_dsl_file, 'r', encoding='utf-8') as f:
            json_info = json.loads(f.read())
        components = list(json_info['components'].keys())
        return components

    def _check_cpn_status(self, job_id):
        check_cmd = ['python', fate_flow_path, "-f", "query_job",
                     "-j", job_id, "-r", "guest"]

        stdout = self.start_task(check_cmd)
        try:
            status = stdout["retcode"]
            if status != 0:
                return RUNNING
            # time_print("In _check_cpn_status, status: {}".format(status))
            check_data = stdout["data"]
            task_status = check_data[0]['f_status']

            time_print("Current task status: {}".format(task_status))
            return task_status
        except:
            return None

    @staticmethod
    def _check_exit(status):
        if status is None:
            return True

        if status in [RUNNING, START, WAITING]:
            return False
        return True

    def _get_auc(self, jobid):
        cmd = ["python", fate_flow_path, "-f", "component_metric_all", "-j",
               jobid, "-p", str(self.guest_id), "-r", "guest",
               "-cpn", evaluation_component_name]
        eval_res = self.start_block_task(cmd, max_waiting_time=OTHER_TASK_TIME)
        eval_results = eval_res['data']['train'][self.train_component_name]['data']
        time_print("Get auc eval res: {}".format(eval_results))
        auc = 0
        for metric_name, metric_value in eval_results:
            if metric_name == 'auc':
                auc = metric_value
        return auc


class TrainLRTask(TrainTask):
    def __init__(self, data_type, guest_id, host_id, arbiter_id, work_mode):
        super().__init__(data_type, guest_id, host_id, arbiter_id, work_mode)
        self.dsl_file = hetero_lr_dsl_file
        self.train_component_name = 'hetero_lr_0'

    def _make_runtime_conf(self, conf_type='train'):
        if conf_type == 'train':
            input_template = hetero_lr_config_file
        else:
            input_template = predict_task_file
        with open(input_template, 'r', encoding='utf-8') as f:
            json_info = json.loads(f.read())

        json_info['role']['guest'] = [self.guest_id]
        json_info['role']['host'] = [self.host_id]
        json_info['role']['arbiter'] = [self.arbiter_id]

        json_info['initiator']['party_id'] = self.guest_id
        json_info['job_parameters']['work_mode'] = self.work_mode

        if self.model_id is not None:
            json_info["job_parameters"]["model_id"] = self.model_id
            json_info["job_parameters"]["model_version"] = self.model_version

        table_info = {"name": self.guest_table_name,
                      "namespace": self.guest_namespace}
        if conf_type == 'train':
            json_info["role_parameters"]["guest"]["args"]["data"]["train_data"] = [table_info]
            json_info["role_parameters"]["guest"]["args"]["data"]["eval_data"] = [table_info]
        else:
            json_info["role_parameters"]["guest"]["args"]["data"]["eval_data"] = [table_info]

        table_info = {"name": self.host_name,
                      "namespace": self.host_namespace}
        if conf_type == 'train':
            json_info["role_parameters"]["host"]["args"]["data"]["train_data"] = [table_info]
            json_info["role_parameters"]["host"]["args"]["data"]["eval_data"] = [table_info]
        else:
            json_info["role_parameters"]["host"]["args"]["data"]["eval_data"] = [table_info]

        config = json.dumps(json_info)
        config_path = gen_unique_path('submit_job_guest')
        config_dir_path = os.path.dirname(config_path)
        os.makedirs(config_dir_path, exist_ok=True)
        with open(config_path, "w") as fout:
            fout.write(config + "\n")
        return config_path

    def _check_status(self, jobid):
        params = [jobid]
        job_status = self.start_block_func(self._check_cpn_status, params,
                                           exit_func=self._check_exit, max_waiting_time=MAX_TRAIN_TIME)
        if job_status == FAIL:
            exit(1)


class TrainSBTTask(TrainTask):
    def __init__(self, data_type, guest_id, host_id, arbiter_id, work_mode):
        super().__init__(data_type, guest_id, host_id, arbiter_id, work_mode)
        self.dsl_file = hetero_sbt_dsl_file
        self.train_component_name = 'secureboost_0'

    def _make_runtime_conf(self, conf_type='train'):
        if conf_type == 'train':
            input_template = hetero_sbt_config_file
        else:
            input_template = predict_task_file
        with open(input_template, 'r', encoding='utf-8') as f:
            json_info = json.loads(f.read())

        json_info['role']['guest'] = [self.guest_id]
        json_info['role']['host'] = [self.host_id]

        json_info['initiator']['party_id'] = self.guest_id
        json_info['job_parameters']['work_mode'] = self.work_mode

        if self.model_id is not None:
            json_info["job_parameters"]["model_id"] = self.model_id
            json_info["job_parameters"]["model_version"] = self.model_version

        table_info = {"name": self.guest_table_name,
                      "namespace": self.guest_namespace}
        if conf_type == 'train':
            json_info["role_parameters"]["guest"]["args"]["data"]["train_data"] = [table_info]
            json_info["role_parameters"]["guest"]["args"]["data"]["eval_data"] = [table_info]
        else:
            json_info["role_parameters"]["guest"]["args"]["data"]["eval_data"] = [table_info]

        table_info = {"name": self.host_name,
                      "namespace": self.host_namespace}
        if conf_type == 'train':
            json_info["role_parameters"]["host"]["args"]["data"]["train_data"] = [table_info]
            json_info["role_parameters"]["host"]["args"]["data"]["eval_data"] = [table_info]
        else:
            json_info["role_parameters"]["host"]["args"]["data"]["eval_data"] = [table_info]

        config = json.dumps(json_info)
        config_path = gen_unique_path('submit_job_guest')
        config_dir_path = os.path.dirname(config_path)
        os.makedirs(config_dir_path, exist_ok=True)
        with open(config_path, "w") as fout:
            fout.write(config + "\n")
        return config_path

    def _check_status(self, jobid):
        params = [jobid]
        job_status = self.start_block_func(self._check_cpn_status, params,
                                           exit_func=self._check_exit, max_waiting_time=MAX_TRAIN_TIME)
        if job_status == FAIL:
            exit(1)


def main():
    arg_parser = argparse.ArgumentParser()

    arg_parser.add_argument("-m", "--mode", type=int, help="work mode", choices=[0, 1], required=True)
    arg_parser.add_argument("-f", "--file_type", type=str,
                            help="file_type, "
                                 "'fast' means breast data "
                                 "'normal' means default credit data",
                            choices=["fast", "normal"],
                            default="fast")

    arg_parser.add_argument("-gid", "--guest_id", type=int, help="guest party id", required=True)
    arg_parser.add_argument("-hid", "--host_id", type=int, help="host party id", required=True)
    arg_parser.add_argument("-aid", "--arbiter_id", type=int, help="arbiter party id", required=True)

    arg_parser.add_argument("--add_sbt", help="test sbt or not", type=int,
<<<<<<< HEAD
                            default=0, choices=[0, 1])
=======
                            default=1, choices=[0, 1])
>>>>>>> 585e92b9

    args = arg_parser.parse_args()

    work_mode = args.mode
    guest_id = args.guest_id
    host_id = args.host_id
    arbiter_id = args.arbiter_id
    file_type = args.file_type
    add_sbt = args.add_sbt

    task = TrainLRTask(file_type, guest_id, host_id, arbiter_id, work_mode)
    task.run()

    if add_sbt:
        task = TrainSBTTask(file_type, guest_id, host_id, arbiter_id, work_mode)
        task.run()


if __name__ == "__main__":
    main()<|MERGE_RESOLUTION|>--- conflicted
+++ resolved
@@ -376,11 +376,7 @@
     arg_parser.add_argument("-aid", "--arbiter_id", type=int, help="arbiter party id", required=True)
 
     arg_parser.add_argument("--add_sbt", help="test sbt or not", type=int,
-<<<<<<< HEAD
-                            default=0, choices=[0, 1])
-=======
                             default=1, choices=[0, 1])
->>>>>>> 585e92b9
 
     args = arg_parser.parse_args()
 
