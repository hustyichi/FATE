{
 "CrossValidationTransferVariable": {
  "train_sid": {
   "src": "guest",
   "dst": [
    "host"
   ]
  },
  "test_sid": {
   "src": "guest",
   "dst": [
    "host"
   ]
  }
 },
 "HeteroDecisionTreeTransferVariable": {
  "encrypted_grad_and_hess": {
   "src": "guest",
   "dst": [
    "host"
   ]
  },
  "tree_node_queue": {
   "src": "guest",
   "dst": [
    "host"
   ]
  },
  "node_positions": {
   "src": "guest",
   "dst": [
    "host"
   ]
  },
  "encrypted_splitinfo_host": {
   "src": "host",
   "dst": [
    "guest"
   ]
  },
  "federated_best_splitinfo_host": {
   "src": "guest",
   "dst": [
    "host"
   ]
  },
  "final_splitinfo_host": {
   "src": "host",
   "dst": [
    "guest"
   ]
  },
  "dispatch_node_host": {
   "src": "guest",
   "dst": [
    "host"
   ]
  },
  "dispatch_node_host_result": {
   "src": "host",
   "dst": [
    "guest"
   ]
  },
  "tree": {
   "src": "guest",
   "dst": [
    "host"
   ]
  },
  "predict_data": {
   "src": "guest",
   "dst": [
    "host"
   ]
  },
  "predict_data_by_host": {
   "src": "host",
   "dst": [
    "guest"
   ]
  },
  "predict_finish_tag": {
   "src": "guest",
   "dst": [
    "host"
   ]
  }
 },
 "HeteroDNNLRTransferVariable": {
  "guest_dec_gradient": {
   "src": "arbiter",
   "dst": [
    "guest"
   ]
  },
  "guest_enc_gradient": {
   "src": "guest",
   "dst": [
    "arbiter"
   ]
  },
  "host_dec_gradient": {
   "src": "arbiter",
   "dst": [
    "host"
   ]
  },
  "host_enc_gradient": {
   "src": "host",
   "dst": [
    "arbiter"
   ]
  }
 },
 "HeteroFeatureBinningTransferVariable": {
  "paillier_pubkey": {
   "src": "guest",
   "dst": [
    "host"
   ]
  },
  "encrypted_label": {
   "src": "guest",
   "dst": [
    "host"
   ]
  },
  "encrypted_bin_sum": {
   "src": "host",
   "dst": [
    "guest"
   ]
  }
 },
 "HeteroFeatureSelectionTransferVariable": {
  "result_left_cols": {
   "src": "guest",
   "dst": [
    "host"
   ]
  },
  "host_select_cols": {
   "src": "host",
   "dst": [
    "guest"
   ]
  }
 },
 "HeteroFTLTransferVariable": {
  "paillier_pubkey": {
   "src": "arbiter",
   "dst": [
    "host",
    "guest"
   ]
  },
  "batch_data_index": {
   "src": "guest",
   "dst": [
    "host"
   ]
  },
  "host_component_list": {
   "src": "host",
   "dst": [
    "guest"
   ]
  },
  "guest_component_list": {
   "src": "guest",
   "dst": [
    "host"
   ]
  },
  "host_precomputed_comp_list": {
   "src": "host",
   "dst": [
    "guest"
   ]
  },
  "guest_precomputed_comp_list": {
   "src": "guest",
   "dst": [
    "host"
   ]
  },
  "encrypt_guest_gradient": {
   "src": "guest",
   "dst": [
    "arbiter"
   ]
  },
  "decrypt_guest_gradient": {
   "src": "arbiter",
   "dst": [
    "guest"
   ]
  },
  "encrypt_host_gradient": {
   "src": "host",
   "dst": [
    "arbiter"
   ]
  },
  "decrypt_host_gradient": {
   "src": "arbiter",
   "dst": [
    "host"
   ]
  },
  "encrypt_loss": {
   "src": "guest",
   "dst": [
    "arbiter"
   ]
  },
  "is_encrypted_ftl_stopped": {
   "src": "arbiter",
   "dst": [
    "host",
    "guest"
   ]
  },
  "is_stopped": {
   "src": "guest",
   "dst": [
    "host"
   ]
  },
  "batch_size": {
   "src": "guest",
   "dst": [
    "host"
   ]
  },
  "batch_num": {
   "src": "guest",
   "dst": [
    "arbiter",
    "host"
   ]
  },
  "host_prob": {
   "src": "host",
   "dst": [
    "guest"
   ]
  },
  "pred_prob": {
   "src": "guest",
   "dst": [
    "host"
   ]
  },
  "encrypt_prob": {
   "src": "guest",
   "dst": [
    "arbiter"
   ]
  },
  "decrypt_prob": {
   "src": "arbiter",
   "dst": [
    "guest"
   ]
  },
  "guest_sample_indexes": {
   "src": "guest",
   "dst": [
    "host"
   ]
  },
  "host_sample_indexes": {
   "src": "host",
   "dst": [
    "guest"
   ]
  },
  "guest_public_key": {
   "src": "guest",
   "dst": [
    "host"
   ]
  },
  "host_public_key": {
   "src": "host",
   "dst": [
    "guest"
   ]
  },
  "masked_enc_guest_gradients": {
   "src": "guest",
   "dst": [
    "host"
   ]
  },
  "masked_enc_host_gradients": {
   "src": "host",
   "dst": [
    "guest"
   ]
  },
  "masked_dec_guest_gradients": {
   "src": "host",
   "dst": [
    "guest"
   ]
  },
  "masked_dec_host_gradients": {
   "src": "guest",
   "dst": [
    "host"
   ]
  },
  "masked_enc_loss": {
   "src": "guest",
   "dst": [
    "host"
   ]
  },
  "masked_dec_loss": {
   "src": "host",
   "dst": [
    "guest"
   ]
  },
  "is_decentralized_enc_ftl_stopped": {
   "src": "guest",
   "dst": [
    "host"
   ]
  }
 },
 "HeteroLinRTransferVariable": {
  "paillier_pubkey": {
   "src": "arbiter",
   "dst": [
    "host",
    "guest"
   ]
  },
  "batch_data_index": {
   "src": "guest",
   "dst": [
    "host"
   ]
  },
  "host_forward": {
   "src": "host",
   "dst": [
    "guest"
   ]
  },
  "loss_intermediate": {
   "src": "host",
   "dst": [
    "guest"
   ]
  },
  "fore_gradient": {
   "src": "guest",
   "dst": [
    "host"
   ]
  },
  "guest_gradient": {
   "src": "guest",
   "dst": [
    "arbiter"
   ]
  },
  "guest_optim_gradient": {
   "src": "arbiter",
   "dst": [
    "guest"
   ]
  },
  "host_loss_regular": {
   "src": "host",
   "dst": [
    "guest"
   ]
  },
  "loss": {
   "src": "guest",
   "dst": [
    "arbiter"
   ]
  },
  "converge_flag": {
   "src": "arbiter",
   "dst": [
    "host",
    "guest"
   ]
  },
  "batch_info": {
   "src": "guest",
   "dst": [
    "host",
    "arbiter"
   ]
  },
  "host_optim_gradient": {
   "src": "arbiter",
   "dst": [
    "host"
   ]
  },
  "host_gradient": {
   "src": "host",
   "dst": [
    "arbiter"
   ]
  },
  "host_partial_prediction": {
   "src": "host",
   "dst": [
    "guest"
   ]
  },
  "sqn_sample_index": {
   "src": "guest",
   "dst": [
    "host"
   ]
  },
  "forward_hess": {
   "src": "guest",
   "dst": [
    "host"
   ]
  },
  "guest_hess_vector": {
   "src": "guest",
   "dst": [
    "arbiter"
   ]
  },
  "host_sqn_forwards": {
   "src": "host",
   "dst": [
    "guest"
   ]
  },
  "host_hess_vector": {
   "src": "host",
   "dst": [
    "arbiter"
   ]
  }
 },
 "HeteroLRTransferVariable": {
  "paillier_pubkey": {
   "src": "arbiter",
   "dst": [
    "host",
    "guest"
   ]
  },
  "batch_data_index": {
   "src": "guest",
   "dst": [
    "host"
   ]
  },
  "host_forward_dict": {
   "src": "host",
   "dst": [
    "guest"
   ]
  },
  "fore_gradient": {
   "src": "guest",
   "dst": [
    "host"
   ]
  },
  "guest_gradient": {
   "src": "guest",
   "dst": [
    "arbiter"
   ]
  },
  "guest_optim_gradient": {
   "src": "arbiter",
   "dst": [
    "guest"
   ]
  },
  "host_loss_regular": {
   "src": "host",
   "dst": [
    "guest"
   ]
  },
  "loss": {
   "src": "guest",
   "dst": [
    "arbiter"
   ]
  },
  "loss_intermediate": {
   "src": "host",
   "dst": [
    "guest"
   ]
  },
  "converge_flag": {
   "src": "arbiter",
   "dst": [
    "host",
    "guest"
   ]
  },
  "batch_info": {
   "src": "guest",
   "dst": [
    "host",
    "arbiter"
   ]
  },
  "host_optim_gradient": {
   "src": "arbiter",
   "dst": [
    "host"
   ]
  },
  "host_gradient": {
   "src": "host",
   "dst": [
    "arbiter"
   ]
  },
  "host_prob": {
   "src": "host",
   "dst": [
    "guest"
   ]
  },
  "sqn_sample_index": {
   "src": "guest",
   "dst": [
    "host"
   ]
  },
  "forward_hess": {
   "src": "guest",
   "dst": [
    "host"
   ]
  },
  "guest_hess_vector": {
   "src": "guest",
   "dst": [
    "arbiter"
   ]
  },
  "host_sqn_forwards": {
   "src": "host",
   "dst": [
    "guest"
   ]
  },
  "host_hess_vector": {
   "src": "host",
   "dst": [
    "arbiter"
   ]
  }
 },
 "HeteroNNTransferVariable": {
  "encrypted_host_forward": {
   "src": "host",
   "dst": [
    "guest"
   ]
  },
  "encrypted_guest_forward": {
   "src": "guest",
   "dst": [
    "host"
   ]
  },
  "decrypted_guest_fowrad": {
   "src": "host",
   "dst": [
    "guest"
   ]
  },
  "encrypted_guest_weight_gradient": {
   "src": "guest",
   "dst": [
    "host"
   ]
  },
  "decrypted_guest_weight_gradient": {
   "src": "host",
   "dst": [
    "guest"
   ]
  },
  "encrypted_acc_noise": {
   "src": "host",
   "dst": [
    "guest"
   ]
  },
  "host_backward": {
   "src": "guest",
   "dst": [
    "host"
   ]
  },
  "batch_data_index": {
   "src": "guest",
   "dst": [
    "host"
   ]
  },
  "batch_info": {
   "src": "guest",
   "dst": [
    "host",
    "arbiter"
   ]
  },
  "is_converge": {
   "src": "guest",
   "dst": [
    "host"
   ]
  }
 },
 "HeteroPoissonTransferVariable": {
  "paillier_pubkey": {
   "src": "arbiter",
   "dst": [
    "host",
    "guest"
   ]
  },
  "batch_data_index": {
   "src": "guest",
   "dst": [
    "host"
   ]
  },
  "host_forward": {
   "src": "host",
   "dst": [
    "guest"
   ]
  },
  "loss_intermediate": {
   "src": "host",
   "dst": [
    "guest"
   ]
  },
  "fore_gradient": {
   "src": "guest",
   "dst": [
    "host"
   ]
  },
  "guest_gradient": {
   "src": "guest",
   "dst": [
    "arbiter"
   ]
  },
  "guest_optim_gradient": {
   "src": "arbiter",
   "dst": [
    "guest"
   ]
  },
  "host_loss_regular": {
   "src": "host",
   "dst": [
    "guest"
   ]
  },
  "loss": {
   "src": "guest",
   "dst": [
    "arbiter"
   ]
  },
  "converge_flag": {
   "src": "arbiter",
   "dst": [
    "host",
    "guest"
   ]
  },
  "batch_info": {
   "src": "guest",
   "dst": [
    "host",
    "arbiter"
   ]
  },
  "host_optim_gradient": {
   "src": "arbiter",
   "dst": [
    "host"
   ]
  },
  "host_gradient": {
   "src": "host",
   "dst": [
    "arbiter"
   ]
  },
  "host_partial_prediction": {
   "src": "host",
   "dst": [
    "guest"
   ]
  }
 },
 "HeteroSecureBoostingTreeTransferVariable": {
  "tree_dim": {
   "src": "guest",
   "dst": [
    "host"
   ]
  },
  "stop_flag": {
   "src": "guest",
   "dst": [
    "host"
   ]
  }
 },
 "HomoTransferVariable": {
  "guest_uuid": {
   "src": "guest",
   "dst": [
    "arbiter"
   ]
  },
  "host_uuid": {
   "src": "host",
   "dst": [
    "arbiter"
   ]
  },
  "uuid_conflict_flag": {
   "src": "arbiter",
   "dst": [
    "guest",
    "host"
   ]
  },
  "dh_pubkey": {
   "src": "arbiter",
   "dst": [
    "guest",
    "host"
   ]
  },
  "dh_ciphertext_host": {
   "src": "host",
   "dst": [
    "arbiter"
   ]
  },
  "dh_ciphertext_guest": {
   "src": "guest",
   "dst": [
    "arbiter"
   ]
  },
  "dh_ciphertext_bc": {
   "src": "arbiter",
   "dst": [
    "guest",
    "host"
   ]
  },
  "guest_party_weight": {
   "src": "guest",
   "dst": [
    "arbiter"
   ]
  },
  "host_party_weight": {
   "src": "host",
   "dst": [
    "arbiter"
   ]
  },
  "use_encrypt": {
   "src": "host",
   "dst": [
    "arbiter"
   ]
  },
  "paillier_pubkey": {
   "src": "arbiter",
   "dst": [
    "host"
   ]
  },
  "re_encrypt_times": {
   "src": "host",
   "dst": [
    "arbiter"
   ]
  },
  "model_to_re_encrypt": {
   "src": "host",
   "dst": [
    "arbiter"
   ]
  },
  "model_re_encrypted": {
   "src": "arbiter",
   "dst": [
    "host"
   ]
  },
  "is_converge": {
   "src": "arbiter",
   "dst": [
    "guest",
    "host"
   ]
  },
  "host_loss": {
   "src": "host",
   "dst": [
    "arbiter"
   ]
  },
  "guest_loss": {
   "src": "guest",
   "dst": [
    "arbiter"
   ]
  },
  "aggregated_model": {
   "src": "arbiter",
   "dst": [
    "guest",
    "host"
   ]
  },
  "host_model": {
   "src": "host",
   "dst": [
    "arbiter"
   ]
  },
  "guest_model": {
   "src": "guest",
   "dst": [
    "arbiter"
   ]
  },
  "to_encrypt_model": {
   "src": "host",
   "dst": [
    "arbiter"
   ]
  },
  "re_encrypted_model": {
   "src": "arbiter",
   "dst": [
    "host"
   ]
  }
 },
 "HomoLRTransferVariable": {
  "guest_uuid": {
   "src": "guest",
   "dst": [
    "arbiter"
   ]
  },
  "host_uuid": {
   "src": "host",
   "dst": [
    "arbiter"
   ]
  },
  "uuid_conflict_flag": {
   "src": "arbiter",
   "dst": [
    "guest",
    "host"
   ]
  },
  "dh_pubkey": {
   "src": "arbiter",
   "dst": [
    "guest",
    "host"
   ]
  },
  "dh_ciphertext_host": {
   "src": "host",
   "dst": [
    "arbiter"
   ]
  },
  "dh_ciphertext_guest": {
   "src": "guest",
   "dst": [
    "arbiter"
   ]
  },
  "dh_ciphertext_bc": {
   "src": "arbiter",
   "dst": [
    "guest",
    "host"
   ]
  },
  "paillier_pubkey": {
   "src": "arbiter",
   "dst": [
    "host"
   ]
  },
  "guest_model": {
   "src": "guest",
   "dst": [
    "arbiter"
   ]
  },
  "host_model": {
   "src": "host",
   "dst": [
    "arbiter"
   ]
  },
  "aggregated_model": {
   "src": "arbiter",
   "dst": [
    "guest",
    "host"
   ]
  },
  "to_encrypt_model": {
   "src": "host",
   "dst": [
    "arbiter"
   ]
  },
  "re_encrypted_model": {
   "src": "arbiter",
   "dst": [
    "host"
   ]
  },
  "re_encrypt_times": {
   "src": "host",
   "dst": [
    "arbiter"
   ]
  },
  "is_converge": {
   "src": "arbiter",
   "dst": [
    "guest",
    "host"
   ]
  },
  "guest_loss": {
   "src": "guest",
   "dst": [
    "arbiter"
   ]
  },
  "host_loss": {
   "src": "host",
   "dst": [
    "arbiter"
   ]
  },
  "use_encrypt": {
   "src": "host",
   "dst": [
    "arbiter"
   ]
  },
  "guest_party_weight": {
   "src": "guest",
   "dst": [
    "arbiter"
   ]
  },
  "host_party_weight": {
   "src": "host",
   "dst": [
    "arbiter"
   ]
  },
  "predict_wx": {
   "src": "host",
   "dst": [
    "arbiter"
   ]
  },
  "predict_result": {
   "src": "arbiter",
   "dst": [
    "host"
   ]
  }
 },
 "OneVsRestTransferVariable": {
  "host_classes": {
   "src": "host",
   "dst": [
    "guest"
   ]
  },
  "aggregate_classes": {
   "src": "guest",
   "dst": [
    "host",
    "arbiter"
   ]
  }
 },
 "RawIntersectTransferVariable": {
  "send_ids_host": {
   "src": "host",
   "dst": [
    "guest"
   ]
  },
  "send_ids_guest": {
   "src": "guest",
   "dst": [
    "host"
   ]
  },
  "intersect_ids_host": {
   "src": "host",
   "dst": [
    "guest"
   ]
  },
  "intersect_ids_guest": {
   "src": "guest",
   "dst": [
    "host"
   ]
  },
  "sync_intersect_ids_multi_hosts": {
   "src": "guest",
   "dst": [
    "host"
   ]
  }
 },
 "RepeatedIDIntersectTransferVariable": {
  "id_map_from_guest": {
   "src": "guest",
   "dst": [
    "host"
   ]
  },
  "id_map_from_host": {
   "src": "host",
   "dst": [
    "guest"
   ]
  }
 },
 "RsaIntersectTransferVariable": {
  "rsa_pubkey": {
   "src": "host",
   "dst": [
    "guest"
   ]
  },
  "intersect_guest_ids": {
   "src": "guest",
   "dst": [
    "host"
   ]
  },
  "intersect_host_ids_process": {
   "src": "host",
   "dst": [
    "guest"
   ]
  },
  "intersect_guest_ids_process": {
   "src": "host",
   "dst": [
    "guest"
   ]
  },
  "intersect_ids": {
   "src": "guest",
   "dst": [
    "host"
   ]
  },
  "cache_version_info": {
   "src": "guest",
   "dst": [
    "host"
   ]
  },
  "cache_version_match_info": {
   "src": "host",
   "dst": [
    "guest"
   ]
  }
 },
 "SampleTransferVariable": {
  "sample_ids": {
   "src": "guest",
   "dst": [
    "host"
   ]
  }
 },
 "SecretShareTransferVariable": {
  "share": {
   "src": [
    "guest",
    "host"
   ],
   "dst": [
    "guest",
    "host"
   ]
  },
  "rescontruct": {
   "src": [
    "guest",
    "host"
   ],
   "dst": [
    "guest",
    "host"
   ]
  },
  "multiply_triplets_encrypted": {
   "src": [
    "guest",
    "host"
   ],
   "dst": [
    "guest",
    "host"
   ]
  },
  "multiply_triplets_cross": {
   "src": [
    "guest",
    "host"
   ],
   "dst": [
    "guest",
    "host"
   ]
  }
 },
 "SecureAddExampleTransferVariable": {
  "guest_share": {
   "src": "guest",
   "dst": [
    "host"
   ]
  },
  "host_share": {
   "src": "host",
   "dst": [
    "guest"
   ]
  },
  "host_sum": {
   "src": "host",
   "dst": [
    "guest"
   ]
  }
 },
<<<<<<< HEAD
 "HeteroMFTransferVariable": {
=======
 "HeteroGMFTransferVariable": {
>>>>>>> 68e3628a
  "guest_uuid": {
   "src": "guest",
   "dst": [
    "arbiter"
   ]
  },
  "host_uuid": {
   "src": "host",
   "dst": [
    "arbiter"
   ]
  },
  "uuid_conflict_flag": {
   "src": "arbiter",
   "dst": [
    "guest",
    "host"
   ]
  },
  "dh_pubkey": {
   "src": "arbiter",
   "dst": [
    "guest",
    "host"
   ]
  },
  "dh_ciphertext_host": {
   "src": "host",
   "dst": [
    "arbiter"
   ]
  },
  "dh_ciphertext_guest": {
   "src": "guest",
   "dst": [
    "arbiter"
   ]
  },
  "dh_ciphertext_bc": {
   "src": "arbiter",
   "dst": [
    "guest",
    "host"
   ]
  },
<<<<<<< HEAD
=======
  "paillier_pubkey": {
   "src": "arbiter",
   "dst": [
    "host"
   ]
  },
>>>>>>> 68e3628a
  "guest_model": {
   "src": "guest",
   "dst": [
    "arbiter"
   ]
  },
  "host_model": {
   "src": "host",
   "dst": [
    "arbiter"
   ]
  },
  "aggregated_model": {
   "src": "arbiter",
   "dst": [
    "guest",
    "host"
   ]
  },
  "is_converge": {
   "src": "arbiter",
   "dst": [
    "guest",
    "host"
   ]
  },
  "guest_loss": {
   "src": "guest",
   "dst": [
    "arbiter"
   ]
  },
  "host_loss": {
   "src": "host",
   "dst": [
    "arbiter"
   ]
  },
<<<<<<< HEAD
  "host_user_ids":{
=======
  "host_user_num": {
>>>>>>> 68e3628a
   "src": "host",
   "dst": [
    "guest"
   ]
  },
<<<<<<< HEAD
  "guest_user_ids":{
=======
  "guest_user_num": {
>>>>>>> 68e3628a
   "src": "guest",
   "dst": [
    "host"
   ]
  }
 }
}<|MERGE_RESOLUTION|>--- conflicted
+++ resolved
@@ -1189,11 +1189,7 @@
    ]
   }
  },
-<<<<<<< HEAD
- "HeteroMFTransferVariable": {
-=======
  "HeteroGMFTransferVariable": {
->>>>>>> 68e3628a
   "guest_uuid": {
    "src": "guest",
    "dst": [
@@ -1239,15 +1235,12 @@
     "host"
    ]
   },
-<<<<<<< HEAD
-=======
   "paillier_pubkey": {
    "src": "arbiter",
    "dst": [
     "host"
    ]
   },
->>>>>>> 68e3628a
   "guest_model": {
    "src": "guest",
    "dst": [
@@ -1286,21 +1279,110 @@
     "arbiter"
    ]
   },
-<<<<<<< HEAD
-  "host_user_ids":{
-=======
   "host_user_num": {
->>>>>>> 68e3628a
-   "src": "host",
-   "dst": [
-    "guest"
-   ]
-  },
-<<<<<<< HEAD
-  "guest_user_ids":{
-=======
+   "src": "host",
+   "dst": [
+    "guest"
+   ]
+  },
   "guest_user_num": {
->>>>>>> 68e3628a
+   "src": "guest",
+   "dst": [
+    "host"
+   ]
+  }
+ },
+  "HeteroGMFTransferVariable": {
+  "guest_uuid": {
+   "src": "guest",
+   "dst": [
+    "arbiter"
+   ]
+  },
+  "host_uuid": {
+   "src": "host",
+   "dst": [
+    "arbiter"
+   ]
+  },
+  "uuid_conflict_flag": {
+   "src": "arbiter",
+   "dst": [
+    "guest",
+    "host"
+   ]
+  },
+  "dh_pubkey": {
+   "src": "arbiter",
+   "dst": [
+    "guest",
+    "host"
+   ]
+  },
+  "dh_ciphertext_host": {
+   "src": "host",
+   "dst": [
+    "arbiter"
+   ]
+  },
+  "dh_ciphertext_guest": {
+   "src": "guest",
+   "dst": [
+    "arbiter"
+   ]
+  },
+  "dh_ciphertext_bc": {
+   "src": "arbiter",
+   "dst": [
+    "guest",
+    "host"
+   ]
+  },
+  "guest_model": {
+   "src": "guest",
+   "dst": [
+    "arbiter"
+   ]
+  },
+  "host_model": {
+   "src": "host",
+   "dst": [
+    "arbiter"
+   ]
+  },
+  "aggregated_model": {
+   "src": "arbiter",
+   "dst": [
+    "guest",
+    "host"
+   ]
+  },
+  "is_converge": {
+   "src": "arbiter",
+   "dst": [
+    "guest",
+    "host"
+   ]
+  },
+  "guest_loss": {
+   "src": "guest",
+   "dst": [
+    "arbiter"
+   ]
+  },
+  "host_loss": {
+   "src": "host",
+   "dst": [
+    "arbiter"
+   ]
+  },
+  "host_user_num": {
+   "src": "host",
+   "dst": [
+    "guest"
+   ]
+  },
+  "guest_user_num": {
    "src": "guest",
    "dst": [
     "host"
