#!/usr/bin/env python
# -*- coding: utf-8 -*-

#
#  Copyright 2019 The FATE Authors. All Rights Reserved.
#
#  Licensed under the Apache License, Version 2.0 (the "License");
#  you may not use this file except in compliance with the License.
#  You may obtain a copy of the License at
#
#      http://www.apache.org/licenses/LICENSE-2.0
#
#  Unless required by applicable law or agreed to in writing, software
#  distributed under the License is distributed on an "AS IS" BASIS,
#  WITHOUT WARRANTIES OR CONDITIONS OF ANY KIND, either express or implied.
#  See the License for the specific language governing permissions and
#  limitations under the License.
#
################################################################################
#
#
################################################################################

# =============================================================================
#
# =============================================================================
import numpy as np
import warnings
import functools
import random
from fate_arch.session import computing_session as session
from fate_arch.common import log
from fate_arch.federation import segment_transfer_enabled
from federatedml.ensemble.basic_algorithms.decision_tree.tree_core.criterion import XgboostCriterion
from federatedml.util import consts

LOGGER = log.getLogger()


class SplitInfo(object):
    def __init__(self, sitename=consts.GUEST, best_fid=None, best_bid=None,
                 sum_grad=0, sum_hess=0, gain=None, missing_dir=1, mask_id=None, sample_count=-1):

        self.sitename = sitename
        self.best_fid = best_fid
        self.best_bid = best_bid
        self.sum_grad = sum_grad
        self.sum_hess = sum_hess
        self.gain = gain
        self.missing_dir = missing_dir
        self.mask_id = mask_id
        self.sample_count = sample_count

    def __str__(self):
        return '(fid {} bid {}, sum_grad {}, sum_hess {}, gain {}, sitename {}, missing dir {}, mask_id {}, ' \
               'sample_count {})\n'.format(
                   self.best_fid, self.best_bid, self.sum_grad, self.sum_hess, self.gain, self.sitename, self.missing_dir,
                   self.mask_id, self.sample_count)

    def __repr__(self):
        return self.__str__()


class Splitter(object):

    def __init__(self, criterion_method, criterion_params=[0, 0], min_impurity_split=1e-2, min_sample_split=2,
                 min_leaf_node=1, min_child_weight=1):

        LOGGER.info("splitter init!")
        if not isinstance(criterion_method, str):
            raise TypeError("criterion_method type should be str, but %s find" % (type(criterion_method).__name__))

        if criterion_method == "xgboost":
            if not criterion_params:
                self.criterion = XgboostCriterion()
            else:
                try:
                    reg_lambda, reg_alpha = 0, 0
                    if isinstance(criterion_params, list):
                        reg_lambda = float(criterion_params[0])
                        reg_alpha = float(criterion_params[1])
                    self.criterion = XgboostCriterion(reg_lambda=reg_lambda, reg_alpha=reg_alpha)
                except BaseException:
                    warnings.warn("criterion_params' first criterion_params should be numeric")
                    self.criterion = XgboostCriterion()

        self.min_impurity_split = min_impurity_split
        self.min_sample_split = min_sample_split
        self.min_leaf_node = min_leaf_node
        self.min_child_weight = min_child_weight

    def _check_min_child_weight(self, l_h, r_h):

        if type(l_h) == np.ndarray:
            l_h, r_h = np.sum(l_h), np.sum(r_h)
        rs = l_h >= self.min_child_weight and r_h >= self.min_child_weight
        return rs

    def _check_sample_num(self, l_cnt, r_cnt):
        return l_cnt >= self.min_leaf_node and r_cnt >= self.min_leaf_node

    def find_split_single_histogram_guest(self, histogram, valid_features, sitename, use_missing, zero_as_missing,
                                          reshape_tuple=None):

        if reshape_tuple:
            histogram = histogram.reshape(reshape_tuple)

        # default values
        best_fid = None
        best_gain = self.min_impurity_split - consts.FLOAT_ZERO
        best_bid = None
        best_sum_grad_l = None
        best_sum_hess_l = None
        missing_bin = 0
        if use_missing:
            missing_bin = 1

        # in default, missing value going to right
        missing_dir = 1

        for fid in range(len(histogram)):

            if valid_features[fid] is False:
                continue
            bin_num = len(histogram[fid])
            if bin_num == 0 + missing_bin:
                continue

            # last bin contains sum values (cumsum from left)
            sum_grad = histogram[fid][bin_num - 1][0]
            sum_hess = histogram[fid][bin_num - 1][1]
            node_cnt = histogram[fid][bin_num - 1][2]

            if node_cnt < self.min_sample_split:
                break

            if node_cnt < 1:  # avoid float error
                break

            # last bin will not participate in split find, so bin_num - 1
            for bid in range(bin_num - missing_bin - 1):

                # left gh
                sum_grad_l = histogram[fid][bid][0]
                sum_hess_l = histogram[fid][bid][1]
                node_cnt_l = histogram[fid][bid][2]
                # right gh
                sum_grad_r = sum_grad - sum_grad_l
                sum_hess_r = sum_hess - sum_hess_l
                node_cnt_r = node_cnt - node_cnt_l

<<<<<<< HEAD
                if self._check_sample_num(
                        node_cnt_l,
                        node_cnt_r) and self._check_min_child_weight(
                        sum_hess_l,
                        sum_hess_r):
=======
                if self._check_min_child_weight(sum_hess_l, sum_hess_r) and self._check_sample_num(node_cnt_l, node_cnt_r):
>>>>>>> c0d4304f
                    gain = self.criterion.split_gain([sum_grad, sum_hess],
                                                     [sum_grad_l, sum_hess_l], [sum_grad_r, sum_hess_r])

                    if gain > self.min_impurity_split and gain > best_gain + consts.FLOAT_ZERO:
                        best_gain = gain
                        best_fid = fid
                        best_bid = bid
                        best_sum_grad_l = sum_grad_l
                        best_sum_hess_l = sum_hess_l
                        missing_dir = 1

                """ missing value handle: dispatch to left child"""
                if use_missing:

                    # add sum of samples with missing features to left
                    sum_grad_l += histogram[fid][-1][0] - histogram[fid][-2][0]
                    sum_hess_l += histogram[fid][-1][1] - histogram[fid][-2][1]
                    node_cnt_l += histogram[fid][-1][2] - histogram[fid][-2][2]

                    sum_grad_r -= histogram[fid][-1][0] - histogram[fid][-2][0]
                    sum_hess_r -= histogram[fid][-1][1] - histogram[fid][-2][1]
                    node_cnt_r -= histogram[fid][-1][2] - histogram[fid][-2][2]

                    # if have a better gain value, missing dir is left
                    if self._check_sample_num(
                            node_cnt_l,
                            node_cnt_r) and self._check_min_child_weight(
                            sum_hess_l,
                            sum_hess_r):

                        gain = self.criterion.split_gain([sum_grad, sum_hess],
                                                         [sum_grad_l, sum_hess_l], [sum_grad_r, sum_hess_r])

                        if gain > self.min_impurity_split and gain > best_gain + consts.FLOAT_ZERO:
                            best_gain = gain
                            best_fid = fid
                            best_bid = bid
                            best_sum_grad_l = sum_grad_l
                            best_sum_hess_l = sum_hess_l
                            missing_dir = -1

        splitinfo = SplitInfo(sitename=sitename, best_fid=best_fid, best_bid=best_bid,
                              gain=best_gain, sum_grad=best_sum_grad_l, sum_hess=best_sum_hess_l,
                              missing_dir=missing_dir)

        return splitinfo

    def find_split(self, histograms, valid_features, partitions=1, sitename=consts.GUEST,
                   use_missing=False, zero_as_missing=False):
        LOGGER.info("splitter find split of raw data")
        histogram_table = session.parallelize(histograms, include_key=False, partition=partitions)
        splitinfo_table = histogram_table.mapValues(lambda sub_hist:
                                                    self.find_split_single_histogram_guest(sub_hist,
                                                                                           valid_features,
                                                                                           sitename,
                                                                                           use_missing,
                                                                                           zero_as_missing))

        tree_node_splitinfo = [None for i in range(len(histograms))]
        for id, splitinfo in splitinfo_table.collect():
            tree_node_splitinfo[id] = splitinfo

        return tree_node_splitinfo

    def find_split_single_histogram_host(self, fid_with_histogram, valid_features, sitename, use_missing=False,
                                         zero_as_missing=False):
        node_splitinfo = []
        node_grad_hess = []

        missing_bin = 0
        if use_missing:
            missing_bin = 1

        fid, histogram = fid_with_histogram
        if valid_features[fid] is False:
            return [], []
        bin_num = len(histogram)
        if bin_num == 0:
            return [], []

        node_cnt = histogram[bin_num - 1][2]

        if node_cnt < self.min_sample_split:
            return [], []

        for bid in range(bin_num - missing_bin - 1):
            sum_grad_l = histogram[bid][0]
            sum_hess_l = histogram[bid][1]
            node_cnt_l = histogram[bid][2]

            node_cnt_r = node_cnt - node_cnt_l

            if node_cnt_l >= self.min_leaf_node and node_cnt_r >= self.min_leaf_node:
                splitinfo = SplitInfo(sitename=sitename, best_fid=fid,
                                      best_bid=bid, sum_grad=sum_grad_l, sum_hess=sum_hess_l,
                                      missing_dir=1)

                node_splitinfo.append(splitinfo)
                node_grad_hess.append((sum_grad_l, sum_hess_l))

                if use_missing:
                    sum_grad_l += histogram[-1][0] - histogram[-2][0]
                    sum_hess_l += histogram[-1][1] - histogram[-2][1]
                    node_cnt_l += histogram[-1][2] - histogram[-2][2]

                    splitinfo = SplitInfo(sitename=sitename, best_fid=fid,
                                          best_bid=bid, sum_grad=sum_grad_l, sum_hess=sum_hess_l,
                                          missing_dir=-1)

                    node_splitinfo.append(splitinfo)
                    node_grad_hess.append((sum_grad_l, sum_hess_l))

        return node_splitinfo, node_grad_hess

    def construct_feature_split_points(self, fid_with_histogram, valid_features, sitename, use_missing,
                                       left_missing_dir, right_missing_dir, mask_id_mapping):

        feature_split_info = []
        missing_bin = 0
        if use_missing:
            missing_bin = 1

        fid, histogram = fid_with_histogram
        if valid_features[fid] is False:
            return [], None
        bin_num = len(histogram)
        if bin_num == 0:
            return [], None

        node_cnt = histogram[bin_num - 1][2]

        if node_cnt < self.min_sample_split:
            return [], None

        for bid in range(bin_num - missing_bin - 1):
            sum_grad_l = histogram[bid][0]
            sum_hess_l = histogram[bid][1]
            node_cnt_l = histogram[bid][2]

            node_cnt_r = node_cnt - node_cnt_l
            mask_id = mask_id_mapping[(fid, bid)]
            if self._check_sample_num(node_cnt_l, node_cnt_r):

                missing_dir = np.random.choice(right_missing_dir)
                splitinfo = SplitInfo(sitename=sitename, sum_grad=sum_grad_l, sum_hess=sum_hess_l,
                                      missing_dir=missing_dir, mask_id=mask_id, sample_count=node_cnt_l)  # 1
                feature_split_info.append(splitinfo)

                if use_missing:
                    sum_grad_l += histogram[-1][0] - histogram[-2][0]
                    sum_hess_l += histogram[-1][1] - histogram[-2][1]
                    node_cnt_l += histogram[-1][2] - histogram[-2][2]
                    missing_dir = np.random.choice(left_missing_dir)
                    splitinfo = SplitInfo(sitename=sitename, sum_grad=sum_grad_l, sum_hess=sum_hess_l,
                                          missing_dir=missing_dir, mask_id=mask_id, sample_count=node_cnt_l)  # -1
                    feature_split_info.append(splitinfo)

        # split info contains g/h sum and node cnt
        g_sum, h_sum = histogram[-1][0], histogram[-1][1]
        g_h_sum_info = SplitInfo(sum_grad=g_sum, sum_hess=h_sum, sample_count=node_cnt)

        return feature_split_info, g_h_sum_info

    def construct_feature_split_points_batches(self, kv_iter, valid_features, sitename,
                                               use_missing, mask_id_mapping, left_missing_dir,
                                               right_missing_dir, batch_size,
                                               cipher_compressor=None,
                                               shuffle_random_seed=None):

        result_list = []
        split_info_dict = {}
        g_h_sum_dict = {}
        partition_key = None
        for key, value in kv_iter:

            nid, fid = key
            if partition_key is None:
                partition_key = str((nid, fid))

            split_info_list, g_h_sum_info = self.construct_feature_split_points(
                value, valid_features, sitename, use_missing, left_missing_dir, right_missing_dir, mask_id_mapping)
            # collect all splitinfo of a node
            if nid not in split_info_dict:
                split_info_dict[nid] = []
            split_info_dict[nid] += split_info_list

            if nid not in g_h_sum_dict:
                if g_h_sum_info is not None:
                    g_h_sum_dict[nid] = g_h_sum_info

        # cut split info into batches
        for nid in split_info_dict:

            split_info_list = split_info_dict[nid]
            if len(split_info_list) == 0:
                # add an empty split info list if no split info available
                result_list.append(((nid, partition_key + '-empty'), []))
                continue

            if shuffle_random_seed:
                random.seed(shuffle_random_seed)
                random.shuffle(split_info_list)
                # LOGGER.debug('nid {} mask id list {}'.format(nid, shuffle_list))

            LOGGER.debug('split info len is {}'.format(len(split_info_list)))

            batch_start_idx = range(0, len(split_info_list), batch_size)
            batch_idx = 0
            for i in batch_start_idx:
                key = (nid, (partition_key + '-{}'.format(batch_idx)))  # nid, batch_id
                batch_idx += 1
                g_h_sum_info = g_h_sum_dict[nid]
                batch_split_info_list = split_info_list[i: i + batch_size]
                # compress ciphers
                if cipher_compressor is not None:
                    compressed_packages = cipher_compressor.compress_split_info(batch_split_info_list, g_h_sum_info)
                    result_list.append((key, (nid, compressed_packages)))
                else:
                    result_list.append((key, (batch_split_info_list, g_h_sum_info)))

        return result_list

    def _find_host_best_splits_map_func(self, value, decrypter, gh_packer=None,
                                        host_sitename=consts.HOST):

        # find best split points in a node for every host feature, mapValues function
        best_gain = self.min_impurity_split - consts.FLOAT_ZERO
        best_idx = -1
        best_split_info = SplitInfo(sitename=host_sitename, best_fid=-1, best_bid=-1, gain=best_gain,
                                    mask_id=-1)

        if len(value) == 0:  # this node can not be further split, because split info list is empty
            return best_idx, best_split_info

        if gh_packer is None:
            split_info_list, g_h_info = value
            for split_info in split_info_list:
                split_info.sum_grad, split_info.sum_hess = decrypter.decrypt(
                    split_info.sum_grad), decrypter.decrypt(split_info.sum_hess)
            g_sum, h_sum = decrypter.decrypt(g_h_info.sum_grad), decrypter.decrypt(g_h_info.sum_hess)
        else:
            nid, package = value
            split_info_list = gh_packer.decompress_and_unpack(package)
            g_sum, h_sum = split_info_list[-1].sum_grad, split_info_list[-1].sum_hess  # g/h is at last index
            split_info_list = split_info_list[:-1]

        for idx, split_info in enumerate(split_info_list):

            l_g, l_h = split_info.sum_grad, split_info.sum_hess

            r_g, r_h = g_sum - l_g, h_sum - l_h
            gain = self.split_gain(g_sum, h_sum, l_g, l_h, r_g, r_h)

            if self._check_min_child_weight(l_h, r_h) and \
                    gain > self.min_impurity_split and gain > best_gain + consts.FLOAT_ZERO:
                new_split_info = SplitInfo(sitename=host_sitename, best_fid=split_info.best_fid,
                                           best_bid=split_info.best_bid, gain=gain,
                                           sum_grad=l_g, sum_hess=l_h, missing_dir=split_info.missing_dir,
                                           mask_id=split_info.mask_id)
                best_gain = gain
                best_idx = idx
                best_split_info = new_split_info

        best_split_info.gain = best_gain

        return best_idx, best_split_info

    @staticmethod
    def key_sort_func(a, b):
        key_1, key_2 = a[0], b[0]
        if key_1[0] == key_2[0]:
            if key_1[1] > key_2[1]:
                return 1
            else:
                return -1
        else:
            if key_1[0] > key_2[0]:
                return 1
            else:
                return -1

    def find_host_best_split_info(self, host_split_info_table, host_sitename, decrypter, gh_packer=None):

        map_func = functools.partial(self._find_host_best_splits_map_func,
                                     decrypter=decrypter,
                                     host_sitename=host_sitename,
                                     gh_packer=gh_packer
                                     )

        host_feature_best_split_table = host_split_info_table.mapValues(map_func)
        feature_best_splits = list(host_feature_best_split_table.collect())
        sorted_list = sorted(feature_best_splits, key=functools.cmp_to_key(self.key_sort_func))

        node_best_splits = {}
        for key, result in sorted_list:
            node_id, fid = key
            best_idx, split_info = result
            if node_id not in node_best_splits:
                node_best_splits[node_id] = SplitInfo(sitename=host_sitename, best_bid=-1, best_fid=-1,
                                                      gain=self.min_impurity_split - consts.FLOAT_ZERO)
            if best_idx == -1:
                continue
            elif split_info.gain > self.min_impurity_split and split_info.gain > node_best_splits[node_id].gain \
                    + consts.FLOAT_ZERO:
                node_best_splits[node_id] = split_info

        return node_best_splits

    def host_prepare_split_points(self, histograms, valid_features, mask_id_mapping, use_missing, left_missing_dir,
                                  right_missing_dir, sitename=consts.HOST, batch_size=consts.MAX_SPLITINFO_TO_COMPUTE,
                                  cipher_compressor=None, shuffle_random_seed=None):

        LOGGER.info("splitter find split of host")
        LOGGER.debug('missing dir mask dict {}, {}'.format(left_missing_dir, right_missing_dir))

        map_partition_func = functools.partial(self.construct_feature_split_points_batches,
                                               valid_features=valid_features,
                                               sitename=sitename,
                                               use_missing=use_missing,
                                               left_missing_dir=left_missing_dir,
                                               right_missing_dir=right_missing_dir,
                                               mask_id_mapping=mask_id_mapping,
                                               batch_size=batch_size,
                                               cipher_compressor=cipher_compressor,
                                               shuffle_random_seed=shuffle_random_seed
                                               )

        host_splitinfo_table = histograms.mapPartitions(map_partition_func, use_previous_behavior=False)

        return host_splitinfo_table

    def find_split_host(self, histograms, valid_features, node_map, sitename=consts.HOST,
                        use_missing=False, zero_as_missing=False):
        LOGGER.info("splitter find split of host")
        LOGGER.debug('node map len is {}'.format(len(node_map)))
        tree_node_splitinfo = [[] for i in range(len(node_map))]
        encrypted_node_grad_hess = [[] for i in range(len(node_map))]
        host_splitinfo_table = histograms.mapValues(lambda fid_with_hist:
                                                    self.find_split_single_histogram_host(fid_with_hist, valid_features,
                                                                                          sitename,
                                                                                          use_missing,
                                                                                          zero_as_missing))

        # node_id, map it to node index
        for (idx, fid), splitinfo in host_splitinfo_table.collect():
            idx = node_map[idx]
            tree_node_splitinfo[idx].extend(splitinfo[0])
            encrypted_node_grad_hess[idx].extend(splitinfo[1])

        return tree_node_splitinfo, BigObjectTransfer(encrypted_node_grad_hess)

    def node_gain(self, grad, hess):
        return self.criterion.node_gain(grad, hess)

    def node_weight(self, grad, hess):
        return self.criterion.node_weight(grad, hess)

    def split_gain(self, sum_grad, sum_hess, sum_grad_l, sum_hess_l, sum_grad_r, sum_hess_r):
        gain = self.criterion.split_gain([sum_grad, sum_hess],
                                         [sum_grad_l, sum_hess_l], [sum_grad_r, sum_hess_r])
        return gain


class BigObjectTransfer(metaclass=segment_transfer_enabled()):
    def __init__(self, data):
        self._obj = data

    def get_data(self):
        return self._obj<|MERGE_RESOLUTION|>--- conflicted
+++ resolved
@@ -54,8 +54,8 @@
     def __str__(self):
         return '(fid {} bid {}, sum_grad {}, sum_hess {}, gain {}, sitename {}, missing dir {}, mask_id {}, ' \
                'sample_count {})\n'.format(
-                   self.best_fid, self.best_bid, self.sum_grad, self.sum_hess, self.gain, self.sitename, self.missing_dir,
-                   self.mask_id, self.sample_count)
+                self.best_fid, self.best_bid, self.sum_grad, self.sum_hess, self.gain, self.sitename, self.missing_dir,
+                self.mask_id, self.sample_count)
 
     def __repr__(self):
         return self.__str__()
@@ -76,11 +76,11 @@
             else:
                 try:
                     reg_lambda, reg_alpha = 0, 0
-                    if isinstance(criterion_params, list):
+                    if type(criterion_params) is list:
                         reg_lambda = float(criterion_params[0])
                         reg_alpha = float(criterion_params[1])
                     self.criterion = XgboostCriterion(reg_lambda=reg_lambda, reg_alpha=reg_alpha)
-                except BaseException:
+                except:
                     warnings.warn("criterion_params' first criterion_params should be numeric")
                     self.criterion = XgboostCriterion()
 
@@ -149,15 +149,7 @@
                 sum_hess_r = sum_hess - sum_hess_l
                 node_cnt_r = node_cnt - node_cnt_l
 
-<<<<<<< HEAD
-                if self._check_sample_num(
-                        node_cnt_l,
-                        node_cnt_r) and self._check_min_child_weight(
-                        sum_hess_l,
-                        sum_hess_r):
-=======
                 if self._check_min_child_weight(sum_hess_l, sum_hess_r) and self._check_sample_num(node_cnt_l, node_cnt_r):
->>>>>>> c0d4304f
                     gain = self.criterion.split_gain([sum_grad, sum_hess],
                                                      [sum_grad_l, sum_hess_l], [sum_grad_r, sum_hess_r])
 
@@ -182,11 +174,7 @@
                     node_cnt_r -= histogram[fid][-1][2] - histogram[fid][-2][2]
 
                     # if have a better gain value, missing dir is left
-                    if self._check_sample_num(
-                            node_cnt_l,
-                            node_cnt_r) and self._check_min_child_weight(
-                            sum_hess_l,
-                            sum_hess_r):
+                    if self._check_sample_num(node_cnt_l, node_cnt_r) and self._check_min_child_weight(sum_hess_l, sum_hess_r):
 
                         gain = self.criterion.split_gain([sum_grad, sum_hess],
                                                          [sum_grad_l, sum_hess_l], [sum_grad_r, sum_hess_r])
@@ -337,8 +325,8 @@
             if partition_key is None:
                 partition_key = str((nid, fid))
 
-            split_info_list, g_h_sum_info = self.construct_feature_split_points(
-                value, valid_features, sitename, use_missing, left_missing_dir, right_missing_dir, mask_id_mapping)
+            split_info_list, g_h_sum_info = self.construct_feature_split_points(value, valid_features, sitename, use_missing,
+                                                                                left_missing_dir, right_missing_dir, mask_id_mapping)
             # collect all splitinfo of a node
             if nid not in split_info_dict:
                 split_info_dict[nid] = []
@@ -353,8 +341,7 @@
 
             split_info_list = split_info_dict[nid]
             if len(split_info_list) == 0:
-                # add an empty split info list if no split info available
-                result_list.append(((nid, partition_key + '-empty'), []))
+                result_list.append(((nid, partition_key+'-empty'), []))  # add an empty split info list if no split info available
                 continue
 
             if shuffle_random_seed:
@@ -367,10 +354,10 @@
             batch_start_idx = range(0, len(split_info_list), batch_size)
             batch_idx = 0
             for i in batch_start_idx:
-                key = (nid, (partition_key + '-{}'.format(batch_idx)))  # nid, batch_id
+                key = (nid, (partition_key+'-{}'.format(batch_idx)))  # nid, batch_id
                 batch_idx += 1
                 g_h_sum_info = g_h_sum_dict[nid]
-                batch_split_info_list = split_info_list[i: i + batch_size]
+                batch_split_info_list = split_info_list[i: i+batch_size]
                 # compress ciphers
                 if cipher_compressor is not None:
                     compressed_packages = cipher_compressor.compress_split_info(batch_split_info_list, g_h_sum_info)
@@ -395,8 +382,7 @@
         if gh_packer is None:
             split_info_list, g_h_info = value
             for split_info in split_info_list:
-                split_info.sum_grad, split_info.sum_hess = decrypter.decrypt(
-                    split_info.sum_grad), decrypter.decrypt(split_info.sum_hess)
+                split_info.sum_grad, split_info.sum_hess = decrypter.decrypt(split_info.sum_grad), decrypter.decrypt(split_info.sum_hess)
             g_sum, h_sum = decrypter.decrypt(g_h_info.sum_grad), decrypter.decrypt(g_h_info.sum_hess)
         else:
             nid, package = value
@@ -516,7 +502,7 @@
         return self.criterion.node_weight(grad, hess)
 
     def split_gain(self, sum_grad, sum_hess, sum_grad_l, sum_hess_l, sum_grad_r, sum_hess_r):
-        gain = self.criterion.split_gain([sum_grad, sum_hess],
+        gain = self.criterion.split_gain([sum_grad, sum_hess], \
                                          [sum_grad_l, sum_hess_l], [sum_grad_r, sum_hess_r])
         return gain
 
