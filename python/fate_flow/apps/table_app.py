#
#  Copyright 2019 The FATE Authors. All Rights Reserved.
#
#  Licensed under the Apache License, Version 2.0 (the "License");
#  you may not use this file except in compliance with the License.
#  You may obtain a copy of the License at
#
#      http://www.apache.org/licenses/LICENSE-2.0
#
#  Unless required by applicable law or agreed to in writing, software
#  distributed under the License is distributed on an "AS IS" BASIS,
#  WITHOUT WARRANTIES OR CONDITIONS OF ANY KIND, either express or implied.
#  See the License for the specific language governing permissions and
#  limitations under the License.
#
from fate_arch import storage
from fate_flow.entity.types import RunParameters
from fate_flow.operation.job_saver import JobSaver
from fate_flow.operation.job_tracker import Tracker
from fate_flow.operation.task_executor import TaskExecutor
from fate_flow.utils.api_utils import get_json_result
from fate_flow.utils import detect_utils, job_utils, schedule_utils
from fate_flow.settings import stat_logger
from flask import Flask, request

manager = Flask(__name__)


@manager.errorhandler(500)
def internal_server_error(e):
    stat_logger.exception(e)
    return get_json_result(retcode=100, retmsg=str(e))


@manager.route('/add', methods=['post'])
def table_add():
    request_data = request.json
    detect_utils.check_config(request_data, required_arguments=["engine", "address", "namespace", "name", ("head", (0, 1)), "id_delimiter"])
    address_dict = request_data.get('address')
    engine = request_data.get('engine')
    name = request_data.get('name')
    namespace = request_data.get('namespace')
    address = storage.StorageTableMeta.create_address(storage_engine=engine, address_dict=address_dict)
    in_serialized = request_data.get("in_serialized", 1 if engine in {storage.StorageEngine.STANDALONE, storage.StorageEngine.EGGROLL} else 0)
    destroy = (int(request_data.get("drop", 0)) == 1)
    data_table_meta = storage.StorageTableMeta(name=name, namespace=namespace)
    if data_table_meta:
        if destroy:
            data_table_meta.destroy_metas()
        else:
            return get_json_result(retcode=100,
                                   retmsg='The data table already exists.'
                                          'If you still want to continue uploading, please add the parameter -drop.'
                                          '1 means to add again after deleting the table')
    with storage.Session.build(storage_engine=engine, options=request_data.get("options")) as storage_session:
        storage_session.create_table(address=address, name=name, namespace=namespace, partitions=request_data.get('partitions', None),
                                     hava_head=request_data.get("head"), id_delimiter=request_data.get("id_delimiter"), in_serialized=in_serialized)
    return get_json_result(data={"table_name": name, "namespace": namespace})


@manager.route('/delete', methods=['post'])
def table_delete():
    request_data = request.json
    table_name = request_data.get('table_name')
    namespace = request_data.get('namespace')
    data = None
    with storage.Session.build(name=table_name, namespace=namespace) as storage_session:
        table = storage_session.get_table()
        if table:
            table.destroy()
            data = {'table_name': table_name, 'namespace': namespace}
    if data:
        return get_json_result(data=data)
    return get_json_result(retcode=101, retmsg='no find table')


@manager.route('/list', methods=['post'])
def get_job_table_list():
    detect_utils.check_config(config=request.json, required_arguments=['job_id', 'role', 'party_id'])
    jobs = JobSaver.query_job(**request.json)
    if jobs:
        job = jobs[0]
        tables = get_job_all_table(job)
        return get_json_result(data=tables)
    else:
        return get_json_result(retcode=101, retmsg='no find job')


@manager.route('/<table_func>', methods=['post'])
def table_api(table_func):
    config = request.json
    if table_func == 'table_info':
        table_key_count = 0
        table_partition = None
        table_schema = None
        table_name, namespace = config.get("name") or config.get("table_name"), config.get("namespace")
        table_meta = storage.StorageTableMeta(name=table_name, namespace=namespace)
        if table_meta:
            table_key_count = table_meta.get_count()
            table_partition = table_meta.get_partitions()
            table_schema = table_meta.get_schema()
            exist = 1
        else:
            exist = 0
        return get_json_result(data={"table_name": table_name,
                                     "namespace": namespace,
                                     "exist": exist,
                                     "count": table_key_count,
                                     "partition": table_partition,
                                     "schema": table_schema})
    else:
        return get_json_result()


def get_job_all_table(job):
    dsl_parser = schedule_utils.get_job_dsl_parser(dsl=job.f_dsl,
                                                   runtime_conf=job.f_runtime_conf,
                                                   train_runtime_conf=job.f_train_runtime_conf
                                                   )
    _, hierarchical_structure = dsl_parser.get_dsl_hierarchical_structure()
    component_table = {}
    try:
        component_output_tables = Tracker.query_output_data_infos(job_id=job.f_job_id, role=job.f_role,
                                                                  party_id=job.f_party_id)
    except:
        component_output_tables = []
    for component_name_list in hierarchical_structure:
        for component_name in component_name_list:
            component_table[component_name] = {}
            component_input_table = get_component_input_table(dsl_parser, job, component_name)
            component_table[component_name]['input'] = component_input_table
            component_table[component_name]['output'] = {}
            for output_table in component_output_tables:
                if output_table.f_component_name == component_name:
                    component_table[component_name]['output'][output_table.f_data_name] = \
                        {'name': output_table.f_table_name, 'namespace': output_table.f_table_namespace}
    return component_table


def get_component_input_table(dsl_parser, job, component_name):
    component = dsl_parser.get_component_info(component_name=component_name)
<<<<<<< HEAD
    if 'reader' in component_name.lower():
=======
    module_name = get_component_module(component_name, job.f_dsl)
    if 'reader' in module_name.lower():
>>>>>>> 246de829
        component_parameters = component.get_role_parameters()
        return component_parameters[job.f_role][0]['ReaderParam']
    task_input_dsl = component.get_input()
    job_args_on_party = TaskExecutor.get_job_args_on_party(dsl_parser=dsl_parser,
                                                           job_runtime_conf=job.f_runtime_conf, role=job.f_role,
                                                           party_id=job.f_party_id)
    config = job_utils.get_job_parameters(job.f_job_id, job.f_role, job.f_party_id)
    task_parameters = RunParameters(**config)
    job_parameters = task_parameters
    component_input_table = TaskExecutor.get_task_run_args(job_id=job.f_job_id, role=job.f_role,
                                                           party_id=job.f_party_id,
                                                           task_id=None,
                                                           task_version=None,
                                                           job_args=job_args_on_party,
                                                           job_parameters=job_parameters,
                                                           task_parameters=task_parameters,
                                                           input_dsl=task_input_dsl,
                                                           get_input_table=True
                                                           )
    return component_input_table


def get_component_module(component_name, job_dsl):
    return job_dsl["components"][component_name]["module"].lower()<|MERGE_RESOLUTION|>--- conflicted
+++ resolved
@@ -139,12 +139,8 @@
 
 def get_component_input_table(dsl_parser, job, component_name):
     component = dsl_parser.get_component_info(component_name=component_name)
-<<<<<<< HEAD
-    if 'reader' in component_name.lower():
-=======
     module_name = get_component_module(component_name, job.f_dsl)
     if 'reader' in module_name.lower():
->>>>>>> 246de829
         component_parameters = component.get_role_parameters()
         return component_parameters[job.f_role][0]['ReaderParam']
     task_input_dsl = component.get_input()
