--- conflicted
+++ resolved
@@ -76,19 +76,12 @@
         tree.set_tree_work_mode(tree_type, target_host_id)
         tree.set_layered_depth(self.guest_depth, self.host_depth)
         tree.set_self_host_id(self.component_properties.local_partyid)
-<<<<<<< HEAD
-        if self.run_fast_hist:
-            tree.activate_fast_histogram_mode()
-            tree.set_fast_hist_data(data_bin_dense=self.data_bin_dense, bin_num=self.bin_num)
-        LOGGER.info('tree work mode is {}'.format(tree_type))
-=======
 
         if self.run_sparse_opt:
             tree.activate_sparse_hist_opt()
             tree.set_dense_data_for_sparse_opt(data_bin_dense=self.data_bin_dense, bin_num=self.bin_num)
 
         LOGGER.debug('tree work mode is {}'.format(tree_type))
->>>>>>> cdc151ac
         tree.fit()
         self.update_feature_importance(tree.get_feature_importance())
         # tree.print_leafs()
