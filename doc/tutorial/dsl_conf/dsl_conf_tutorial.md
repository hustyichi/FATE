--- conflicted
+++ resolved
@@ -95,11 +95,8 @@
 We can modify existing predict conf by replacing model_id, model_version and data set name with yours to make a new 
 predict conf.
 Here we replace model_id and model_version in [predict conf](../../../examples/dsl/v2/hetero_secureboost/test_predict_conf.json) 
-<<<<<<< HEAD
-with model_id and model_version returned by deploy model.
-=======
 with model_id and model_version returned by deploy model job.
->>>>>>> 9b54d9fc
+
 
 ```json
 {
