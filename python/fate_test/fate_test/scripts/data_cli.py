import re
import time
import uuid

import click
from fate_test._client import Clients
from fate_test._io import LOGGER, echo
from fate_test.scripts._options import SharedOptions
from fate_test.scripts._utils import _upload_data, _load_testsuites, _delete_data


@click.group(name="data")
def data_group():
    """
    upload or delete data in suite config files
    """
    ...


@data_group.command("upload")
@click.option('-i', '--include', required=True, type=click.Path(exists=True), multiple=True, metavar="<include>",
              help="include *benchmark.json under these paths")
@click.option('-e', '--exclude', type=click.Path(exists=True), multiple=True,
              help="exclude *benchmark.json under these paths")
@click.option('-g', '--glob', type=str,
              help="glob string to filter sub-directory of path specified by <include>")
@click.option('-s', '--suite-type', required=True, type=click.Choice(["testsuite", "benchmark"]), help="suite type")
<<<<<<< HEAD
@click.option('-r', '--role', type=str, help="role to process, default to `all`. "
                                             "use option likes: `guest_0`, `host_0`, `host`")
@click.pass_context
def upload(ctx, include, exclude, glob, yes, suite_type, role):
=======
@click.option('-r', '--role', type=str, default='all', help="role to process, default to `all`. "
                                                            "use option likes: `guest_0`, `host_0`, `host`")
@SharedOptions.get_shared_options(hidden=True)
@click.pass_context
def upload(ctx, include, exclude, glob, suite_type, role, **kwargs):
    """
    upload data defined in suite config files
    """
    ctx.obj.update(**kwargs)
    ctx.obj.post_process()
>>>>>>> 86b7bbc4
    namespace = ctx.obj["namespace"]
    config_inst = ctx.obj["config"]
    yes = ctx.obj["yes"]

    echo.echo(f"testsuite namespace: {namespace}", fg='red')
    echo.echo("loading testsuites:")
    suffix = "benchmark.json" if suite_type == "benchmark" else "testsuite.json"
    suites = _load_testsuites(includes=include, excludes=exclude, glob=glob,
                              suffix=suffix, suite_type=suite_type)
<<<<<<< HEAD
    role_filter = None if role == "all" else lambda x: re.match(role, x)

    for suite in suites:
        if role != "all":
            suite.dataset = [d for d in suite.dataset if re.match(d.role_str)]
=======
    for suite in suites:
        if role != "all":
            suite.dataset = [d for d in suite.dataset if re.match(d.role_str, role)]
>>>>>>> 86b7bbc4
        echo.echo(f"\tdataset({len(suite.dataset)}) {suite.path}")
    if not yes and not click.confirm("running?"):
        return
    with Clients(config_inst) as client:
        for i, suite in enumerate(suites):
            # noinspection PyBroadException
            try:
                echo.echo(f"[{i + 1}/{len(suites)}]start at {time.strftime('%Y-%m-%d %X')} {suite.path}", fg='red')
                try:
                    _upload_data(client, suite, config_inst)
                except Exception as e:
                    raise RuntimeError(f"exception occur while uploading data for {suite.path}") from e
            except Exception:
                exception_id = uuid.uuid1()
                echo.echo(f"exception in {suite.path}, exception_id={exception_id}")
                LOGGER.exception(f"exception id: {exception_id}")
            finally:
                echo.stdout_newline()
    echo.farewell()
    echo.echo(f"testsuite namespace: {namespace}", fg='red')


@data_group.command("delete")
@click.option('-i', '--include', required=True, type=click.Path(exists=True), multiple=True, metavar="<include>",
              help="include *benchmark.json under these paths")
@click.option('-e', '--exclude', type=click.Path(exists=True), multiple=True,
              help="exclude *benchmark.json under these paths")
@click.option('-g', '--glob', type=str,
              help="glob string to filter sub-directory of path specified by <include>")
@click.option('-s', '--suite-type', required=True, type=click.Choice(["testsuite", "benchmark"]), help="suite type")
@SharedOptions.get_shared_options(hidden=True)
@click.pass_context
def delete(ctx, include, exclude, glob, yes, suite_type, **kwargs):
    """
    delete data defined in suite config files
    """
    ctx.obj.update(**kwargs)
    ctx.obj.post_process()
    namespace = ctx.obj["namespace"]
    config_inst = ctx.obj["config"]

    echo.echo(f"testsuite namespace: {namespace}", fg='red')
    echo.echo("loading testsuites:")
    suffix = "benchmark.json" if suite_type == "benchmark" else "testsuite.json"

    suites = _load_testsuites(includes=include, excludes=exclude, glob=glob,
                              suffix=suffix, suite_type=suite_type)
    if not yes and not click.confirm("running?"):
        return

    for suite in suites:
        echo.echo(f"\tdataset({len(suite.dataset)}) {suite.path}")
    if not yes and not click.confirm("running?"):
        return
    with Clients(config_inst) as client:
        for i, suite in enumerate(suites):
            _delete_data(client, suite)
    echo.farewell()
    echo.echo(f"testsuite namespace: {namespace}", fg='red')<|MERGE_RESOLUTION|>--- conflicted
+++ resolved
@@ -25,12 +25,6 @@
 @click.option('-g', '--glob', type=str,
               help="glob string to filter sub-directory of path specified by <include>")
 @click.option('-s', '--suite-type', required=True, type=click.Choice(["testsuite", "benchmark"]), help="suite type")
-<<<<<<< HEAD
-@click.option('-r', '--role', type=str, help="role to process, default to `all`. "
-                                             "use option likes: `guest_0`, `host_0`, `host`")
-@click.pass_context
-def upload(ctx, include, exclude, glob, yes, suite_type, role):
-=======
 @click.option('-r', '--role', type=str, default='all', help="role to process, default to `all`. "
                                                             "use option likes: `guest_0`, `host_0`, `host`")
 @SharedOptions.get_shared_options(hidden=True)
@@ -41,7 +35,6 @@
     """
     ctx.obj.update(**kwargs)
     ctx.obj.post_process()
->>>>>>> 86b7bbc4
     namespace = ctx.obj["namespace"]
     config_inst = ctx.obj["config"]
     yes = ctx.obj["yes"]
@@ -51,17 +44,9 @@
     suffix = "benchmark.json" if suite_type == "benchmark" else "testsuite.json"
     suites = _load_testsuites(includes=include, excludes=exclude, glob=glob,
                               suffix=suffix, suite_type=suite_type)
-<<<<<<< HEAD
-    role_filter = None if role == "all" else lambda x: re.match(role, x)
-
-    for suite in suites:
-        if role != "all":
-            suite.dataset = [d for d in suite.dataset if re.match(d.role_str)]
-=======
     for suite in suites:
         if role != "all":
             suite.dataset = [d for d in suite.dataset if re.match(d.role_str, role)]
->>>>>>> 86b7bbc4
         echo.echo(f"\tdataset({len(suite.dataset)}) {suite.path}")
     if not yes and not click.confirm("running?"):
         return
