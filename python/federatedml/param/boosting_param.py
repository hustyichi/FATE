#!/usr/bin/env python
# -*- coding: utf-8 -*-

#
#  Copyright 2019 The FATE Authors. All Rights Reserved.
#
#  Licensed under the Apache License, Version 2.0 (the "License");
#  you may not use this file except in compliance with the License.
#  You may obtain a copy of the License at
#
#      http://www.apache.org/licenses/LICENSE-2.0
#
#  Unless required by applicable law or agreed to in writing, software
#  distributed under the License is distributed on an "AS IS" BASIS,
#  WITHOUT WARRANTIES OR CONDITIONS OF ANY KIND, either express or implied.
#  See the License for the specific language governing permissions and
#  limitations under the License.
#

from federatedml.param.base_param import BaseParam, deprecated_param
from federatedml.param.encrypt_param import EncryptParam
from federatedml.param.encrypted_mode_calculation_param import EncryptedModeCalculatorParam
from federatedml.param.cross_validation_param import CrossValidationParam
from federatedml.param.predict_param import PredictParam
from federatedml.param.callback_param import CallbackParam
from federatedml.util import consts, LOGGER
import copy
import collections

hetero_deprecated_param_list = ["early_stopping_rounds", "validation_freqs", "metrics", "use_first_metric_only"]
homo_deprecated_param_list = ["validation_freqs", "metrics"]


class ObjectiveParam(BaseParam):
    """
    Define objective parameters that used in federated ml.

    Parameters
    ----------
    objective : {None, 'cross_entropy', 'lse', 'lae', 'log_cosh', 'tweedie', 'fair', 'huber'}
        None in host's config, should be str in guest'config.
        when task_type is classification, only support 'cross_entropy',
        other 6 types support in regression task

    params : None or list
        should be non empty list when objective is 'tweedie','fair','huber',
        first element of list shoulf be a float-number large than 0.0 when objective is 'fair', 'huber',
        first element of list should be a float-number in [1.0, 2.0) when objective is 'tweedie'
    """

    def __init__(self, objective='cross_entropy', params=None):
        self.objective = objective
        self.params = params

    def check(self, task_type=None):
        if self.objective is None:
            return True

        descr = "objective param's"

        LOGGER.debug('check objective {}'.format(self.objective))

        if task_type not in [consts.CLASSIFICATION, consts.REGRESSION]:
            self.objective = self.check_and_change_lower(self.objective,
                                                         ["cross_entropy", "lse", "lae", "huber", "fair",
                                                          "log_cosh", "tweedie"],
                                                         descr)

        if task_type == consts.CLASSIFICATION:
            if self.objective != "cross_entropy":
                raise ValueError("objective param's objective {} not supported".format(self.objective))

        elif task_type == consts.REGRESSION:
            self.objective = self.check_and_change_lower(self.objective,
                                                         ["lse", "lae", "huber", "fair", "log_cosh", "tweedie"],
                                                         descr)

            params = self.params
            if self.objective in ["huber", "fair", "tweedie"]:
                if type(params).__name__ != 'list' or len(params) < 1:
                    raise ValueError(
                        "objective param's params {} not supported, should be non-empty list".format(params))

                if type(params[0]).__name__ not in ["float", "int", "long"]:
                    raise ValueError("objective param's params[0] {} not supported".format(self.params[0]))

                if self.objective == 'tweedie':
                    if params[0] < 1 or params[0] >= 2:
                        raise ValueError("in tweedie regression, objective params[0] should betweend [1, 2)")

                if self.objective == 'fair' or 'huber':
                    if params[0] <= 0.0:
                        raise ValueError("in {} regression, objective params[0] should greater than 0.0".format(
                            self.objective))
        return True


class DecisionTreeParam(BaseParam):
    """
    Define decision tree parameters that used in federated ml.

    Parameters
    ----------
    criterion_method : {"xgboost"}, default: "xgboost"
        the criterion function to use

    criterion_params: list or dict
        should be non empty and elements are float-numbers,
        if a list is offered, the first one is l2 regularization value, and the second one is
        l1 regularization value.
        if a dict is offered, make sure it contains key 'l1', and 'l2'.
        l1, l2 regularization values are non-negative floats.
        default: [0.1, 0] or {'l1':0, 'l2':0,1}

    max_depth: positive integer
        the max depth of a decision tree, default: 3

    min_sample_split: int
        least quantity of nodes to split, default: 2

    min_impurity_split: float
        least gain of a single split need to reach, default: 1e-3

    min_child_weight: float
        sum of hessian needed in child nodes. default is 0

    min_leaf_node: int
        when samples no more than min_leaf_node, it becomes a leave, default: 1

    max_split_nodes: positive integer
        we will use no more than max_split_nodes to
        parallel finding their splits in a batch, for memory consideration. default is 65536

<<<<<<< HEAD
    feature_importance_type: str,
                             if is 'split', feature_importances calculate by feature split times,
                             if is 'gain', feature_importances calculate by feature split gain.
                             default: 'split'

                             Due to the safety concern, we adjust training strategy of Hetero-SBT in FATE-1.8,
                             When running Hetero-SBT, this parameter is now abandoned.
                             In Hetero-SBT of FATE-1.8, guest side will compute split, gain of local features,
                             and receive anonymous feature importance results from hosts. Hosts will compute split
                             importance of local features.

    use_missing: bool, accepted True, False only, use missing value in training process or not. default: False
=======
    feature_importance_type: {'split', 'gain'}
        if is 'split', feature_importances calculate by feature split times,
        if is 'gain', feature_importances calculate by feature split gain.
        default: 'split'

    use_missing: bool
        use missing value in training process or not. default: False
>>>>>>> 9976698c

    zero_as_missing: bool
        regard 0 as missing value or not,
        will be use only if use_missing=True, default: False

    deterministic: bool
        ensure stability when computing histogram. Set this to true to ensure stable result when using
        same data and same parameter. But it may slow down computation.

    """

    def __init__(self, criterion_method="xgboost", criterion_params=[0.1, 0], max_depth=3,
                 min_sample_split=2, min_impurity_split=1e-3, min_leaf_node=1,
                 max_split_nodes=consts.MAX_SPLIT_NODES, feature_importance_type='split',
                 n_iter_no_change=True, tol=0.001, min_child_weight=0,
                 use_missing=False, zero_as_missing=False, deterministic=False):

        super(DecisionTreeParam, self).__init__()

        self.criterion_method = criterion_method
        self.criterion_params = criterion_params
        self.max_depth = max_depth
        self.min_sample_split = min_sample_split
        self.min_impurity_split = min_impurity_split
        self.min_leaf_node = min_leaf_node
        self.min_child_weight = min_child_weight
        self.max_split_nodes = max_split_nodes
        self.feature_importance_type = feature_importance_type
        self.n_iter_no_change = n_iter_no_change
        self.tol = tol
        self.use_missing = use_missing
        self.zero_as_missing = zero_as_missing
        self.deterministic = deterministic

    def check(self):
        descr = "decision tree param"

        self.criterion_method = self.check_and_change_lower(self.criterion_method,
                                                            ["xgboost"],
                                                            descr)

        if len(self.criterion_params) == 0:
            raise ValueError("decisition tree param's criterio_params should be non empty")

        if isinstance(self.criterion_params, list):
            assert len(self.criterion_params) == 2, 'length of criterion_param should be 2: l1, l2 regularization ' \
                                                    'values are needed'
            self.check_nonnegative_number(self.criterion_params[0], 'l2 reg value')
            self.check_nonnegative_number(self.criterion_params[1], 'l1 reg value')

        elif isinstance(self.criterion_params, dict):
            assert 'l1' in self.criterion_params and 'l2' in self.criterion_params, 'l1 and l2 keys are needed in ' \
                                                                                    'criterion_params dict'
            self.criterion_params = [self.criterion_params['l2'], self.criterion_params['l1']]
        else:
            raise ValueError('criterion_params should be a dict or a list contains l1, l2 reg value')

        if type(self.max_depth).__name__ not in ["int", "long"]:
            raise ValueError("decision tree param's max_depth {} not supported, should be integer".format(
                self.max_depth))

        if self.max_depth < 1:
            raise ValueError("decision tree param's max_depth should be positive integer, no less than 1")

        if type(self.min_sample_split).__name__ not in ["int", "long"]:
            raise ValueError("decision tree param's min_sample_split {} not supported, should be integer".format(
                self.min_sample_split))

        if type(self.min_impurity_split).__name__ not in ["int", "long", "float"]:
            raise ValueError("decision tree param's min_impurity_split {} not supported, should be numeric".format(
                self.min_impurity_split))

        if type(self.min_leaf_node).__name__ not in ["int", "long"]:
            raise ValueError("decision tree param's min_leaf_node {} not supported, should be integer".format(
                self.min_leaf_node))

        if type(self.max_split_nodes).__name__ not in ["int", "long"] or self.max_split_nodes < 1:
            raise ValueError("decision tree param's max_split_nodes {} not supported, " +
                             "should be positive integer between 1 and {}".format(self.max_split_nodes,
                                                                                  consts.MAX_SPLIT_NODES))

        if type(self.n_iter_no_change).__name__ != "bool":
            raise ValueError("decision tree param's n_iter_no_change {} not supported, should be bool type".format(
                self.n_iter_no_change))

        if type(self.tol).__name__ not in ["float", "int", "long"]:
            raise ValueError("decision tree param's tol {} not supported, should be numeric".format(self.tol))

        self.feature_importance_type = self.check_and_change_lower(self.feature_importance_type,
                                                                   ["split", "gain"],
                                                                   descr)
        self.check_nonnegative_number(self.min_child_weight, 'min_child_weight')
        self.check_boolean(self.deterministic, 'deterministic')

        return True


class BoostingParam(BaseParam):
    """
    Basic parameter for Boosting Algorithms

    Parameters
    ----------
    task_type : {'classification', 'regression'}, default: 'classification'
        task type

    objective_param : ObjectiveParam Object, default: ObjectiveParam()
        objective param

    learning_rate : float, int or long
        the learning rate of secure boost. default: 0.3

    num_trees : int or float
        the max number of boosting round. default: 5

    subsample_feature_rate : float
        a float-number in [0, 1], default: 1.0

    n_iter_no_change : bool,
        when True and residual error less than tol, tree building process will stop. default: True

    bin_num: positive integer greater than 1
        bin number use in quantile. default: 32

    validation_freqs: None or positive integer or container object in python
        Do validation in training process or Not.
        if equals None, will not do validation in train process;
        if equals positive integer, will validate data every validation_freqs epochs passes;
        if container object in python, will validate data if epochs belong to this container.
        e.g. validation_freqs = [10, 15], will validate data when epoch equals to 10 and 15.
        Default: None
        """

    def __init__(self, task_type=consts.CLASSIFICATION,
                 objective_param=ObjectiveParam(),
                 learning_rate=0.3, num_trees=5, subsample_feature_rate=1, n_iter_no_change=True,
                 tol=0.0001, bin_num=32,
                 predict_param=PredictParam(), cv_param=CrossValidationParam(),
                 validation_freqs=None, metrics=None, random_seed=100,
                 binning_error=consts.DEFAULT_RELATIVE_ERROR):

        super(BoostingParam, self).__init__()

        self.task_type = task_type
        self.objective_param = copy.deepcopy(objective_param)
        self.learning_rate = learning_rate
        self.num_trees = num_trees
        self.subsample_feature_rate = subsample_feature_rate
        self.n_iter_no_change = n_iter_no_change
        self.tol = tol
        self.bin_num = bin_num
        self.predict_param = copy.deepcopy(predict_param)
        self.cv_param = copy.deepcopy(cv_param)
        self.validation_freqs = validation_freqs
        self.metrics = metrics
        self.random_seed = random_seed
        self.binning_error = binning_error

    def check(self):

        descr = "boosting tree param's"

        if self.task_type not in [consts.CLASSIFICATION, consts.REGRESSION]:
            raise ValueError("boosting_core tree param's task_type {} not supported, should be {} or {}".format(
                self.task_type, consts.CLASSIFICATION, consts.REGRESSION))

        self.objective_param.check(self.task_type)

        if type(self.learning_rate).__name__ not in ["float", "int", "long"]:
            raise ValueError("boosting_core tree param's learning_rate {} not supported, should be numeric".format(
                self.learning_rate))

        if type(self.subsample_feature_rate).__name__ not in ["float", "int", "long"] or \
                self.subsample_feature_rate < 0 or self.subsample_feature_rate > 1:
            raise ValueError(
                "boosting_core tree param's subsample_feature_rate should be a numeric number between 0 and 1")

        if type(self.n_iter_no_change).__name__ != "bool":
            raise ValueError("boosting_core tree param's n_iter_no_change {} not supported, should be bool type".format(
                self.n_iter_no_change))

        if type(self.tol).__name__ not in ["float", "int", "long"]:
            raise ValueError("boosting_core tree param's tol {} not supported, should be numeric".format(self.tol))

        if type(self.bin_num).__name__ not in ["int", "long"] or self.bin_num < 2:
            raise ValueError(
                "boosting_core tree param's bin_num {} not supported, should be positive integer greater than 1".format(
                    self.bin_num))

        if self.validation_freqs is None:
            pass
        elif isinstance(self.validation_freqs, int):
            if self.validation_freqs < 1:
                raise ValueError("validation_freqs should be larger than 0 when it's integer")
        elif not isinstance(self.validation_freqs, collections.Container):
            raise ValueError("validation_freqs should be None or positive integer or container")

        if self.metrics is not None and not isinstance(self.metrics, list):
            raise ValueError("metrics should be a list")

        if self.random_seed is not None:
            assert isinstance(self.random_seed, int) and self.random_seed >= 0, 'random seed must be an integer >= 0'

        self.check_decimal_float(self.binning_error, descr)

        return True


class HeteroBoostingParam(BoostingParam):
    """
    Parameters
    ----------
    encrypt_param : EncodeParam Object
        encrypt method use in secure boost, default: EncryptParam()

    encrypted_mode_calculator_param: EncryptedModeCalculatorParam object
        the calculation mode use in secureboost,
        default: EncryptedModeCalculatorParam()
    """

    def __init__(self, task_type=consts.CLASSIFICATION,
                 objective_param=ObjectiveParam(),
                 learning_rate=0.3, num_trees=5, subsample_feature_rate=1, n_iter_no_change=True,
                 tol=0.0001, encrypt_param=EncryptParam(),
                 bin_num=32,
                 encrypted_mode_calculator_param=EncryptedModeCalculatorParam(),
                 predict_param=PredictParam(), cv_param=CrossValidationParam(),
                 validation_freqs=None, early_stopping_rounds=None, metrics=None, use_first_metric_only=False,
                 random_seed=100, binning_error=consts.DEFAULT_RELATIVE_ERROR):

        super(HeteroBoostingParam, self).__init__(task_type, objective_param, learning_rate, num_trees,
                                                  subsample_feature_rate, n_iter_no_change, tol, bin_num,
                                                  predict_param, cv_param, validation_freqs, metrics=metrics,
                                                  random_seed=random_seed,
                                                  binning_error=binning_error)

        self.encrypt_param = copy.deepcopy(encrypt_param)
        self.encrypted_mode_calculator_param = copy.deepcopy(encrypted_mode_calculator_param)
        self.early_stopping_rounds = early_stopping_rounds
        self.use_first_metric_only = use_first_metric_only

    def check(self):

        super(HeteroBoostingParam, self).check()
        self.encrypted_mode_calculator_param.check()
        self.encrypt_param.check()

        if self.early_stopping_rounds is None:
            pass
        elif isinstance(self.early_stopping_rounds, int):
            if self.early_stopping_rounds < 1:
                raise ValueError("early stopping rounds should be larger than 0 when it's integer")
            if self.validation_freqs is None:
                raise ValueError("validation freqs must be set when early stopping is enabled")

        if not isinstance(self.use_first_metric_only, bool):
            raise ValueError("use_first_metric_only should be a boolean")

        return True


@deprecated_param(*hetero_deprecated_param_list)
class HeteroSecureBoostParam(HeteroBoostingParam):
    """
    Define boosting tree parameters that used in federated ml.

    Parameters
    ----------
    task_type : {'classification', 'regression'}, default: 'classification'
        task type

    tree_param : DecisionTreeParam Object, default: DecisionTreeParam()
        tree param

    objective_param : ObjectiveParam Object, default: ObjectiveParam()
        objective param

    learning_rate : float, int or long
        the learning rate of secure boost. default: 0.3

    num_trees : int or float
        the max number of trees to build. default: 5

    subsample_feature_rate : float
        a float-number in [0, 1], default: 1.0

    random_seed: int
        seed that controls all random functions

    n_iter_no_change : bool,
        when True and residual error less than tol, tree building process will stop. default: True

    encrypt_param : EncodeParam Object
        encrypt method use in secure boost, default: EncryptParam(), this parameter
        is only for hetero-secureboost

    bin_num: positive integer greater than 1
        bin number use in quantile. default: 32

    encrypted_mode_calculator_param: EncryptedModeCalculatorParam object
        the calculation mode use in secureboost, default: EncryptedModeCalculatorParam(), only for hetero-secureboost

    use_missing: bool
        use missing value in training process or not. default: False

    zero_as_missing: bool
        regard 0 as missing value or not, will be use only if use_missing=True, default: False

    validation_freqs: None or positive integer or container object in python
        Do validation in training process or Not.
        if equals None, will not do validation in train process;
        if equals positive integer, will validate data every validation_freqs epochs passes;
        if container object in python, will validate data if epochs belong to this container.
        e.g. validation_freqs = [10, 15], will validate data when epoch equals to 10 and 15.
        Default: None
        The default value is None, 1 is suggested. You can set it to a number larger than 1 in order to
        speed up training by skipping validation rounds. When it is larger than 1, a number which is
        divisible by "num_trees" is recommended, otherwise, you will miss the validation scores
        of last training iteration.

<<<<<<< HEAD
        boosting_strategy：str
=======
    early_stopping_rounds: integer larger than 0
        will stop training if one metric of one validation data
        doesn’t improve in last early_stopping_round rounds，
        need to set validation freqs and will check early_stopping every at every validation epoch,
>>>>>>> 9976698c

    metrics: list, default: []
        Specify which metrics to be used when performing evaluation during training process.
        If set as empty, default metrics will be used. For regression tasks, default metrics are
        ['root_mean_squared_error', 'mean_absolute_error']， For binary-classificatiin tasks, default metrics
        are ['auc', 'ks']. For multi-classification tasks, default metrics are ['accuracy', 'precision', 'recall']

    use_first_metric_only: bool
        use only the first metric for early stopping

    complete_secure: bool
        if use complete_secure, when use complete secure, build first tree using only guest features

<<<<<<< HEAD
        work_mode: str
                   This parameter has the same function as boosting_strategy, but is deprecated

        tree_num_per_party: int, every party will alternate build 'tree_num_per_party' trees until reach max tree num, this
                            param is valid when boosting_strategy is mix

        guest_depth: int, guest will build last guest_depth of a decision tree using guest features, is valid when boosting_strategy
                     is layered

        host_depth: int, host will build first host_depth of a decision tree using host features, is valid when work boosting_strategy
                    layered
=======
    sparse_optimization:
        this parameter is abandoned in FATE-1.7.1

    run_goss: bool
        activate Gradient-based One-Side Sampling, which selects large gradient and small
        gradient samples using top_rate and other_rate.

    top_rate: float
        the retain ratio of large gradient data, used when run_goss is True
>>>>>>> 9976698c

    other_rate: float
        the retain ratio of small gradient data, used when run_goss is True

    cipher_compress_error: {None}
        This param is now abandoned

    cipher_compress: bool
        default is True, use cipher compressing to reduce computation cost and transfer cost

    """

    def __init__(self, tree_param: DecisionTreeParam = DecisionTreeParam(), task_type=consts.CLASSIFICATION,
                 objective_param=ObjectiveParam(),
                 learning_rate=0.3, num_trees=5, subsample_feature_rate=1.0, n_iter_no_change=True,
                 tol=0.0001, encrypt_param=EncryptParam(),
                 bin_num=32,
                 encrypted_mode_calculator_param=EncryptedModeCalculatorParam(),
                 predict_param=PredictParam(), cv_param=CrossValidationParam(),
                 validation_freqs=None, early_stopping_rounds=None, use_missing=False, zero_as_missing=False,
                 complete_secure=False, metrics=None, use_first_metric_only=False, random_seed=100,
                 binning_error=consts.DEFAULT_RELATIVE_ERROR,
                 sparse_optimization=False, run_goss=False, top_rate=0.2, other_rate=0.1,
<<<<<<< HEAD
                 cipher_compress_error=None, cipher_compress=True, new_ver=True, boosting_strategy=consts.STD_TREE,
                 work_mode=None, tree_num_per_party=1, guest_depth=2, host_depth=3, callback_param=CallbackParam(),
                 multi_mode=consts.SINGLE_OUTPUT):
=======
                 cipher_compress_error=None, cipher_compress=True, new_ver=True,
                 callback_param=CallbackParam()):
>>>>>>> 9976698c

        super(HeteroSecureBoostParam, self).__init__(task_type, objective_param, learning_rate, num_trees,
                                                     subsample_feature_rate, n_iter_no_change, tol, encrypt_param,
                                                     bin_num, encrypted_mode_calculator_param, predict_param, cv_param,
                                                     validation_freqs, early_stopping_rounds, metrics=metrics,
                                                     use_first_metric_only=use_first_metric_only,
                                                     random_seed=random_seed,
                                                     binning_error=binning_error)

        self.tree_param = copy.deepcopy(tree_param)
        self.zero_as_missing = zero_as_missing
        self.use_missing = use_missing
        self.complete_secure = complete_secure
        self.sparse_optimization = sparse_optimization
        self.run_goss = run_goss
        self.top_rate = top_rate
        self.other_rate = other_rate
        self.cipher_compress_error = cipher_compress_error
        self.cipher_compress = cipher_compress
        self.new_ver = new_ver
<<<<<<< HEAD
        self.boosting_strategy = boosting_strategy
        self.work_mode = work_mode
        self.tree_num_per_party = tree_num_per_party
        self.guest_depth = guest_depth
        self.host_depth = host_depth
=======
>>>>>>> 9976698c
        self.callback_param = copy.deepcopy(callback_param)

    def check(self):

        super(HeteroSecureBoostParam, self).check()
        self.tree_param.check()
        if not isinstance(self.use_missing, bool):
            raise ValueError('use missing should be bool type')
        if not isinstance(self.zero_as_missing, bool):
            raise ValueError('zero as missing should be bool type')
        self.check_boolean(self.complete_secure, 'complete_secure')
        self.check_boolean(self.run_goss, 'run goss')
        self.check_decimal_float(self.top_rate, 'top rate')
        self.check_decimal_float(self.other_rate, 'other rate')
        self.check_positive_number(self.other_rate, 'other_rate')
        self.check_positive_number(self.top_rate, 'top_rate')
        self.check_boolean(self.new_ver, 'code version switcher')
        self.check_boolean(self.cipher_compress, 'cipher compress')

        if self.work_mode is not None:
            self.boosting_strategy = self.work_mode

        if self.multi_mode not in [consts.SINGLE_OUTPUT, consts.MULTI_OUTPUT]:
            raise ValueError('unsupported multi-classification mode')
        if self.multi_mode == consts.MULTI_OUTPUT:
            if self.boosting_strategy != consts.STD_TREE:
                raise ValueError('MO trees only works when boosting strategy is std tree')

        if self.boosting_strategy not in [consts.STD_TREE, consts.LAYERED_TREE, consts.MIX_TREE]:
            raise ValueError('unknown sbt boosting strategy{}'.format(self.boosting_strategy))

        for p in ["early_stopping_rounds", "validation_freqs", "metrics",
                  "use_first_metric_only"]:
            # if self._warn_to_deprecate_param(p, "", ""):
            if self._deprecated_params_set.get(p):
                if "callback_param" in self.get_user_feeded():
                    raise ValueError(f"{p} and callback param should not be set simultaneously，"
                                     f"{self._deprecated_params_set}, {self.get_user_feeded()}")
                else:
                    self.callback_param.callbacks = ["PerformanceEvaluate"]
                break

        descr = "boosting_param's"

        if self._warn_to_deprecate_param("validation_freqs", descr, "callback_param's 'validation_freqs'"):
            self.callback_param.validation_freqs = self.validation_freqs

        if self._warn_to_deprecate_param("early_stopping_rounds", descr, "callback_param's 'early_stopping_rounds'"):
            self.callback_param.early_stopping_rounds = self.early_stopping_rounds

        if self._warn_to_deprecate_param("metrics", descr, "callback_param's 'metrics'"):
            self.callback_param.metrics = self.metrics

        if self._warn_to_deprecate_param("use_first_metric_only", descr, "callback_param's 'use_first_metric_only'"):
            self.callback_param.use_first_metric_only = self.use_first_metric_only

        if self.top_rate + self.other_rate >= 1:
            raise ValueError('sum of top rate and other rate should be smaller than 1')

        return True


<<<<<<< HEAD
=======
class HeteroFastSecureBoostParam(HeteroSecureBoostParam):

    def __init__(self, tree_param: DecisionTreeParam = DecisionTreeParam(), task_type=consts.CLASSIFICATION,
                 objective_param=ObjectiveParam(),
                 learning_rate=0.3, num_trees=5, subsample_feature_rate=1, n_iter_no_change=True,
                 tol=0.0001, encrypt_param=EncryptParam(),
                 bin_num=32,
                 encrypted_mode_calculator_param=EncryptedModeCalculatorParam(),
                 predict_param=PredictParam(), cv_param=CrossValidationParam(),
                 validation_freqs=None, early_stopping_rounds=None, use_missing=False, zero_as_missing=False,
                 complete_secure=False, tree_num_per_party=1, guest_depth=1, host_depth=1, work_mode='mix', metrics=None,
                 sparse_optimization=False, random_seed=100, binning_error=consts.DEFAULT_RELATIVE_ERROR,
                 cipher_compress_error=None, new_ver=True, run_goss=False, top_rate=0.2, other_rate=0.1,
                 cipher_compress=True, callback_param=CallbackParam()):

        """
        Parameters
        ----------
        work_mode: {"mix", "layered"}
            mix:  alternate using guest/host features to build trees. For example, the first 'tree_num_per_party' trees use guest features,
                  the second k trees use host features, and so on
            layered: only support 2 party, when running layered mode, first 'host_depth' layer will use host features,
                     and then next 'guest_depth' will only use guest features
        tree_num_per_party: int
            every party will alternate build 'tree_num_per_party' trees until reach max tree num, this param is valid when work_mode is mix
        guest_depth: int
            guest will build last guest_depth of a decision tree using guest features, is valid when work mode is layered
        host depth: int
            host will build first host_depth of a decision tree using host features, is valid when work mode is layered

        """

        super(HeteroFastSecureBoostParam, self).__init__(tree_param, task_type, objective_param, learning_rate,
                                                         num_trees, subsample_feature_rate, n_iter_no_change, tol,
                                                         encrypt_param, bin_num, encrypted_mode_calculator_param,
                                                         predict_param, cv_param, validation_freqs, early_stopping_rounds,
                                                         use_missing, zero_as_missing, complete_secure, metrics=metrics,
                                                         random_seed=random_seed,
                                                         sparse_optimization=sparse_optimization,
                                                         binning_error=binning_error,
                                                         cipher_compress_error=cipher_compress_error,
                                                         new_ver=new_ver,
                                                         cipher_compress=cipher_compress,
                                                         run_goss=run_goss, top_rate=top_rate, other_rate=other_rate,
                                                         )

        self.tree_num_per_party = tree_num_per_party
        self.guest_depth = guest_depth
        self.host_depth = host_depth
        self.work_mode = work_mode
        self.callback_param = copy.deepcopy(callback_param)

    def check(self):

        super(HeteroFastSecureBoostParam, self).check()
        if type(self.guest_depth).__name__ not in ["int", "long"] or self.guest_depth <= 0:
            raise ValueError("guest_depth should be larger than 0")
        if type(self.host_depth).__name__ not in ["int", "long"] or self.host_depth <= 0:
            raise ValueError("host_depth should be larger than 0")
        if type(self.tree_num_per_party).__name__ not in ["int", "long"] or self.tree_num_per_party <= 0:
            raise ValueError("tree_num_per_party should be larger than 0")

        work_modes = [consts.MIX_TREE, consts.LAYERED_TREE]
        if self.work_mode not in work_modes:
            raise ValueError('only work_modes: {} are supported, input work mode is {}'.
                             format(work_modes, self.work_mode))

        return True


>>>>>>> 9976698c
@deprecated_param(*homo_deprecated_param_list)
class HomoSecureBoostParam(BoostingParam):
    """
    Parameters
    ----------
    backend: {'distributed', 'memory'}
        decides which backend to use when computing histograms for homo-sbt
    """

    def __init__(self, tree_param: DecisionTreeParam = DecisionTreeParam(), task_type=consts.CLASSIFICATION,
                 objective_param=ObjectiveParam(),
                 learning_rate=0.3, num_trees=5, subsample_feature_rate=1, n_iter_no_change=True,
                 tol=0.0001, bin_num=32, predict_param=PredictParam(), cv_param=CrossValidationParam(),
                 validation_freqs=None, use_missing=False, zero_as_missing=False, random_seed=100,
                 binning_error=consts.DEFAULT_RELATIVE_ERROR, backend=consts.DISTRIBUTED_BACKEND,
                 callback_param=CallbackParam()):
        super(HomoSecureBoostParam, self).__init__(task_type=task_type,
                                                   objective_param=objective_param,
                                                   learning_rate=learning_rate,
                                                   num_trees=num_trees,
                                                   subsample_feature_rate=subsample_feature_rate,
                                                   n_iter_no_change=n_iter_no_change,
                                                   tol=tol,
                                                   bin_num=bin_num,
                                                   predict_param=predict_param,
                                                   cv_param=cv_param,
                                                   validation_freqs=validation_freqs,
                                                   random_seed=random_seed,
                                                   binning_error=binning_error
                                                   )
        self.use_missing = use_missing
        self.zero_as_missing = zero_as_missing
        self.tree_param = copy.deepcopy(tree_param)
        self.backend = backend
        self.callback_param = copy.deepcopy(callback_param)

    def check(self):

        super(HomoSecureBoostParam, self).check()
        self.tree_param.check()
        if not isinstance(self.use_missing, bool):
            raise ValueError('use missing should be bool type')
        if not isinstance(self.zero_as_missing, bool):
            raise ValueError('zero as missing should be bool type')
        if self.backend not in [consts.MEMORY_BACKEND, consts.DISTRIBUTED_BACKEND]:
            raise ValueError('unsupported backend')

        for p in ["validation_freqs", "metrics"]:
            # if self._warn_to_deprecate_param(p, "", ""):
            if self._deprecated_params_set.get(p):
                if "callback_param" in self.get_user_feeded():
                    raise ValueError(f"{p} and callback param should not be set simultaneously，"
                                     f"{self._deprecated_params_set}, {self.get_user_feeded()}")
                else:
                    self.callback_param.callbacks = ["PerformanceEvaluate"]
                break

        descr = "boosting_param's"

        if self._warn_to_deprecate_param("validation_freqs", descr, "callback_param's 'validation_freqs'"):
            self.callback_param.validation_freqs = self.validation_freqs

        if self._warn_to_deprecate_param("metrics", descr, "callback_param's 'metrics'"):
            self.callback_param.metrics = self.metrics

        return True<|MERGE_RESOLUTION|>--- conflicted
+++ resolved
@@ -131,11 +131,10 @@
         we will use no more than max_split_nodes to
         parallel finding their splits in a batch, for memory consideration. default is 65536
 
-<<<<<<< HEAD
-    feature_importance_type: str,
-                             if is 'split', feature_importances calculate by feature split times,
-                             if is 'gain', feature_importances calculate by feature split gain.
-                             default: 'split'
+    feature_importance_type: {'split', 'gain'}
+        if is 'split', feature_importances calculate by feature split times,
+        if is 'gain', feature_importances calculate by feature split gain.
+        default: 'split'
 
                              Due to the safety concern, we adjust training strategy of Hetero-SBT in FATE-1.8,
                              When running Hetero-SBT, this parameter is now abandoned.
@@ -144,15 +143,6 @@
                              importance of local features.
 
     use_missing: bool, accepted True, False only, use missing value in training process or not. default: False
-=======
-    feature_importance_type: {'split', 'gain'}
-        if is 'split', feature_importances calculate by feature split times,
-        if is 'gain', feature_importances calculate by feature split gain.
-        default: 'split'
-
-    use_missing: bool
-        use missing value in training process or not. default: False
->>>>>>> 9976698c
 
     zero_as_missing: bool
         regard 0 as missing value or not,
@@ -473,14 +463,10 @@
         divisible by "num_trees" is recommended, otherwise, you will miss the validation scores
         of last training iteration.
 
-<<<<<<< HEAD
-        boosting_strategy：str
-=======
     early_stopping_rounds: integer larger than 0
         will stop training if one metric of one validation data
         doesn’t improve in last early_stopping_round rounds，
         need to set validation freqs and will check early_stopping every at every validation epoch,
->>>>>>> 9976698c
 
     metrics: list, default: []
         Specify which metrics to be used when performing evaluation during training process.
@@ -494,19 +480,6 @@
     complete_secure: bool
         if use complete_secure, when use complete secure, build first tree using only guest features
 
-<<<<<<< HEAD
-        work_mode: str
-                   This parameter has the same function as boosting_strategy, but is deprecated
-
-        tree_num_per_party: int, every party will alternate build 'tree_num_per_party' trees until reach max tree num, this
-                            param is valid when boosting_strategy is mix
-
-        guest_depth: int, guest will build last guest_depth of a decision tree using guest features, is valid when boosting_strategy
-                     is layered
-
-        host_depth: int, host will build first host_depth of a decision tree using host features, is valid when work boosting_strategy
-                    layered
-=======
     sparse_optimization:
         this parameter is abandoned in FATE-1.7.1
 
@@ -514,20 +487,45 @@
         activate Gradient-based One-Side Sampling, which selects large gradient and small
         gradient samples using top_rate and other_rate.
 
-    top_rate: float
-        the retain ratio of large gradient data, used when run_goss is True
->>>>>>> 9976698c
-
-    other_rate: float
-        the retain ratio of small gradient data, used when run_goss is True
-
-    cipher_compress_error: {None}
-        This param is now abandoned
-
-    cipher_compress: bool
-        default is True, use cipher compressing to reduce computation cost and transfer cost
-
-    """
+        top_rate: float, the retain ratio of large gradient data, used when run_goss is True
+
+        other_rate: float, the retain ratio of small gradient data, used when run_goss is True
+
+        cipher_compress_error： This param is now abandoned
+
+        cipher_compress: bool, default is True, use cipher compressing to reduce computation cost and transfer cost
+
+        boosting_strategy：str
+
+            std: standard sbt setting
+
+            mix:  alternate using guest/host features to build trees. For example, the first 'tree_num_per_party' trees
+                  use guest features,
+                  the second k trees use host features, and so on
+
+            layered: only support 2 party, when running layered mode, first 'host_depth' layer will use host features,
+                     and then next 'guest_depth' will only use guest features
+
+        work_mode: str
+                   This parameter has the same function as boosting_strategy, but is deprecated
+
+        tree_num_per_party: int, every party will alternate build 'tree_num_per_party' trees until reach max tree num, this
+                            param is valid when boosting_strategy is mix
+
+        guest_depth: int, guest will build last guest_depth of a decision tree using guest features, is valid when boosting_strategy
+                     is layered
+
+        host_depth: int, host will build first host_depth of a decision tree using host features, is valid when work boosting_strategy
+                    layered
+
+
+        multi_mode: str, decide which mode to use when running multi-classification task:
+
+                    single_output standard gbdt multi-classification strategy
+
+                    multi_output every leaf give a multi-dimension predict, using multi_mode can save time
+                                 by learning a model with less trees.
+        """
 
     def __init__(self, tree_param: DecisionTreeParam = DecisionTreeParam(), task_type=consts.CLASSIFICATION,
                  objective_param=ObjectiveParam(),
@@ -540,14 +538,9 @@
                  complete_secure=False, metrics=None, use_first_metric_only=False, random_seed=100,
                  binning_error=consts.DEFAULT_RELATIVE_ERROR,
                  sparse_optimization=False, run_goss=False, top_rate=0.2, other_rate=0.1,
-<<<<<<< HEAD
                  cipher_compress_error=None, cipher_compress=True, new_ver=True, boosting_strategy=consts.STD_TREE,
                  work_mode=None, tree_num_per_party=1, guest_depth=2, host_depth=3, callback_param=CallbackParam(),
                  multi_mode=consts.SINGLE_OUTPUT):
-=======
-                 cipher_compress_error=None, cipher_compress=True, new_ver=True,
-                 callback_param=CallbackParam()):
->>>>>>> 9976698c
 
         super(HeteroSecureBoostParam, self).__init__(task_type, objective_param, learning_rate, num_trees,
                                                      subsample_feature_rate, n_iter_no_change, tol, encrypt_param,
@@ -568,15 +561,13 @@
         self.cipher_compress_error = cipher_compress_error
         self.cipher_compress = cipher_compress
         self.new_ver = new_ver
-<<<<<<< HEAD
         self.boosting_strategy = boosting_strategy
         self.work_mode = work_mode
         self.tree_num_per_party = tree_num_per_party
         self.guest_depth = guest_depth
         self.host_depth = host_depth
-=======
->>>>>>> 9976698c
         self.callback_param = copy.deepcopy(callback_param)
+        self.multi_mode = multi_mode
 
     def check(self):
 
@@ -638,79 +629,6 @@
         return True
 
 
-<<<<<<< HEAD
-=======
-class HeteroFastSecureBoostParam(HeteroSecureBoostParam):
-
-    def __init__(self, tree_param: DecisionTreeParam = DecisionTreeParam(), task_type=consts.CLASSIFICATION,
-                 objective_param=ObjectiveParam(),
-                 learning_rate=0.3, num_trees=5, subsample_feature_rate=1, n_iter_no_change=True,
-                 tol=0.0001, encrypt_param=EncryptParam(),
-                 bin_num=32,
-                 encrypted_mode_calculator_param=EncryptedModeCalculatorParam(),
-                 predict_param=PredictParam(), cv_param=CrossValidationParam(),
-                 validation_freqs=None, early_stopping_rounds=None, use_missing=False, zero_as_missing=False,
-                 complete_secure=False, tree_num_per_party=1, guest_depth=1, host_depth=1, work_mode='mix', metrics=None,
-                 sparse_optimization=False, random_seed=100, binning_error=consts.DEFAULT_RELATIVE_ERROR,
-                 cipher_compress_error=None, new_ver=True, run_goss=False, top_rate=0.2, other_rate=0.1,
-                 cipher_compress=True, callback_param=CallbackParam()):
-
-        """
-        Parameters
-        ----------
-        work_mode: {"mix", "layered"}
-            mix:  alternate using guest/host features to build trees. For example, the first 'tree_num_per_party' trees use guest features,
-                  the second k trees use host features, and so on
-            layered: only support 2 party, when running layered mode, first 'host_depth' layer will use host features,
-                     and then next 'guest_depth' will only use guest features
-        tree_num_per_party: int
-            every party will alternate build 'tree_num_per_party' trees until reach max tree num, this param is valid when work_mode is mix
-        guest_depth: int
-            guest will build last guest_depth of a decision tree using guest features, is valid when work mode is layered
-        host depth: int
-            host will build first host_depth of a decision tree using host features, is valid when work mode is layered
-
-        """
-
-        super(HeteroFastSecureBoostParam, self).__init__(tree_param, task_type, objective_param, learning_rate,
-                                                         num_trees, subsample_feature_rate, n_iter_no_change, tol,
-                                                         encrypt_param, bin_num, encrypted_mode_calculator_param,
-                                                         predict_param, cv_param, validation_freqs, early_stopping_rounds,
-                                                         use_missing, zero_as_missing, complete_secure, metrics=metrics,
-                                                         random_seed=random_seed,
-                                                         sparse_optimization=sparse_optimization,
-                                                         binning_error=binning_error,
-                                                         cipher_compress_error=cipher_compress_error,
-                                                         new_ver=new_ver,
-                                                         cipher_compress=cipher_compress,
-                                                         run_goss=run_goss, top_rate=top_rate, other_rate=other_rate,
-                                                         )
-
-        self.tree_num_per_party = tree_num_per_party
-        self.guest_depth = guest_depth
-        self.host_depth = host_depth
-        self.work_mode = work_mode
-        self.callback_param = copy.deepcopy(callback_param)
-
-    def check(self):
-
-        super(HeteroFastSecureBoostParam, self).check()
-        if type(self.guest_depth).__name__ not in ["int", "long"] or self.guest_depth <= 0:
-            raise ValueError("guest_depth should be larger than 0")
-        if type(self.host_depth).__name__ not in ["int", "long"] or self.host_depth <= 0:
-            raise ValueError("host_depth should be larger than 0")
-        if type(self.tree_num_per_party).__name__ not in ["int", "long"] or self.tree_num_per_party <= 0:
-            raise ValueError("tree_num_per_party should be larger than 0")
-
-        work_modes = [consts.MIX_TREE, consts.LAYERED_TREE]
-        if self.work_mode not in work_modes:
-            raise ValueError('only work_modes: {} are supported, input work mode is {}'.
-                             format(work_modes, self.work_mode))
-
-        return True
-
-
->>>>>>> 9976698c
 @deprecated_param(*homo_deprecated_param_list)
 class HomoSecureBoostParam(BoostingParam):
     """
@@ -726,7 +644,8 @@
                  tol=0.0001, bin_num=32, predict_param=PredictParam(), cv_param=CrossValidationParam(),
                  validation_freqs=None, use_missing=False, zero_as_missing=False, random_seed=100,
                  binning_error=consts.DEFAULT_RELATIVE_ERROR, backend=consts.DISTRIBUTED_BACKEND,
-                 callback_param=CallbackParam()):
+                 callback_param=CallbackParam(), multi_mode=consts.SINGLE_OUTPUT):
+
         super(HomoSecureBoostParam, self).__init__(task_type=task_type,
                                                    objective_param=objective_param,
                                                    learning_rate=learning_rate,
@@ -746,6 +665,7 @@
         self.tree_param = copy.deepcopy(tree_param)
         self.backend = backend
         self.callback_param = copy.deepcopy(callback_param)
+        self.multi_mode = multi_mode
 
     def check(self):
 
@@ -757,6 +677,8 @@
             raise ValueError('zero as missing should be bool type')
         if self.backend not in [consts.MEMORY_BACKEND, consts.DISTRIBUTED_BACKEND]:
             raise ValueError('unsupported backend')
+        if self.multi_mode not in [consts.SINGLE_OUTPUT, consts.MULTI_OUTPUT]:
+            raise ValueError('unsupported multi-classification mode')
 
         for p in ["validation_freqs", "metrics"]:
             # if self._warn_to_deprecate_param(p, "", ""):
@@ -776,4 +698,11 @@
         if self._warn_to_deprecate_param("metrics", descr, "callback_param's 'metrics'"):
             self.callback_param.metrics = self.metrics
 
+        if self.multi_mode not in [consts.SINGLE_OUTPUT, consts.MULTI_OUTPUT]:
+            raise ValueError('unsupported multi-classification mode')
+
+        if self.multi_mode == consts.MULTI_OUTPUT:
+            if self.task_type == consts.REGRESSION:
+                raise ValueError('regression tasks not support multi-output trees')
+
         return True