--- conflicted
+++ resolved
@@ -139,12 +139,7 @@
 
         rand_0 = self.rng_generator.generate_random_number(encrypted_const.shape)
         encrypted_const = encrypted_const + rand_0
-<<<<<<< HEAD
-        rand_1 = PaillierTensor(ori_data=self.rng_generator.generate_random_number(grad_a_overlap.shape),
-                                partitions=self.partitions)
-=======
         rand_1 = PaillierTensor(ori_data=self.rng_generator.generate_random_number(grad_a_overlap.shape), partitions=self.partitions)
->>>>>>> 3c0a131b
         grad_a_overlap = grad_a_overlap + rand_1
 
         self.transfer_variable.guest_side_const.remote(encrypted_const, suffix=(epoch_idx,
