--- conflicted
+++ resolved
@@ -224,14 +224,8 @@
             # pred_label = predict_score.mapValues(lambda x: classes[x.index(max(x))])
             classes = [str(val) for val in classes]
             predict_result = data_instances.mapValues(lambda x: x.label)
-<<<<<<< HEAD
             predict_result = predict_result.join(predict_score, lambda x, y: [x, int(classes[np.argmax(y)]),
-                                                                              np.max(y), dict(zip(classes, list(y)))])
-=======
-            predict_result = predict_result.join(
-                predict_score,
-                lambda x, y: [x, int(classes[y.argmax()]), float(y.max()), dict(zip(classes, y.tolist()))])
->>>>>>> fd81d83c
+                                                                              float(np.max(y)), dict(zip(classes, list(y)))])
         else:
             raise ValueError(f"Model's classes type is {type(classes)}, classes must be None or list.")
 
