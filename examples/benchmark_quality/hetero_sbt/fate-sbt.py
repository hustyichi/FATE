--- conflicted
+++ resolved
@@ -143,12 +143,8 @@
                     "test": {"guest": guest_train_data["name"], "host": host_train_data["name"]}
                     }
 
-<<<<<<< HEAD
     return data_summary, metric_summary
-=======
-    rs = pipeline.get_component("evaluation_0").get_summary()
-    return data_summary, parse_summary_result(rs)
->>>>>>> 850b0843
+
 
 
 if __name__ == "__main__":
