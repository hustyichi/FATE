#!/usr/bin/env python
# -*- coding: utf-8 -*-

#
#  Copyright 2019 The FATE Authors. All Rights Reserved.
#
#  Licensed under the Apache License, Version 2.0 (the "License");
#  you may not use this file except in compliance with the License.
#  You may obtain a copy of the License at
#
#      http://www.apache.org/licenses/LICENSE-2.0
#
#  Unless required by applicable law or agreed to in writing, software
#  distributed under the License is distributed on an "AS IS" BASIS,
#  WITHOUT WARRANTIES OR CONDITIONS OF ANY KIND, either express or implied.
#  See the License for the specific language governing permissions and
#  limitations under the License.
#

from federatedml.param.base_param import BaseParam
<<<<<<< HEAD
=======
from federatedml.util import LOGGER
>>>>>>> cc7f3e69


class DataSplitParam(BaseParam):
    """
    Define data split param that used in data split.

    Parameters
    ----------
    random_state : None, int, default: None
        Specify the random state for shuffle.

    test_size : None, float, int, default: 0.0
        Specify test data set size.
        float value specifies fraction of input data set, int value specifies exact number of data instances

    train_size : None, float, int, default: 0.8
        Specify train data set size.
        float value specifies fraction of input data set, int value specifies exact number of data instances

    validate_size : None, float, int, default: 0.2
        Specify validate data set size.
        float value specifies fraction of input data set, int value specifies exact number of data instances

    stratified : boolean, default: False
        Define whether sampling should be stratified, according to label value.

    shuffle : boolean, default : True
        Define whether do shuffle before splitting or not.

    split_points : None, list, default : None
        Specify the point(s) by which continuous label values are bucketed into bins for stratified split.
        eg.[0.2] for two bins or [0.1, 1, 3] for 4 bins

    need_run: bool, default: True
        Specify whether to run data split

    """

    def __init__(self, random_state=None, test_size=None, train_size=None, validate_size=None, stratified=False,
                 shuffle=True, split_points=None, need_run=True):
        super(DataSplitParam, self).__init__()
        self.random_state = random_state
        self.test_size = test_size
        self.train_size = train_size
        self.validate_size = validate_size
        self.stratified = stratified
        self.shuffle = shuffle
        self.split_points = split_points
        self.need_run = need_run

    def check(self):
        model_param_descr = "data split param's "
        if self.random_state is not None:
            if not isinstance(self.random_state, int):
                raise ValueError(f"{model_param_descr} random state should be int type")
            BaseParam.check_nonnegative_number(self.random_state, f"{model_param_descr} random_state ")

        if self.test_size is not None:
            BaseParam.check_nonnegative_number(self.test_size, f"{model_param_descr} test_size ")
            if isinstance(self.test_size, float):
                BaseParam.check_decimal_float(self.test_size, f"{model_param_descr} test_size ")
        if self.train_size is not None:
            BaseParam.check_nonnegative_number(self.train_size, f"{model_param_descr} train_size ")
            if isinstance(self.train_size, float):
                BaseParam.check_decimal_float(self.train_size, f"{model_param_descr} train_size ")
        if self.validate_size is not None:
            BaseParam.check_nonnegative_number(self.validate_size, f"{model_param_descr} validate_size ")
            if isinstance(self.validate_size, float):
                BaseParam.check_decimal_float(self.validate_size, f"{model_param_descr} validate_size ")
        # use default size values if none given
        if self.test_size is None and self.train_size is None and self.validate_size is None:
            self.test_size = 0.0
            self.train_size = 0.8
            self.validate_size = 0.2

        BaseParam.check_boolean(self.stratified, f"{model_param_descr} stratified ")
        BaseParam.check_boolean(self.shuffle, f"{model_param_descr} shuffle ")
        BaseParam.check_boolean(self.need_run, f"{model_param_descr} need run ")

        if self.split_points is not None:
            if not isinstance(self.split_points, list):
                raise ValueError(f"{model_param_descr} split_points should be list type")

        LOGGER.debug("Finish data_split parameter check!")
        return True<|MERGE_RESOLUTION|>--- conflicted
+++ resolved
@@ -18,10 +18,7 @@
 #
 
 from federatedml.param.base_param import BaseParam
-<<<<<<< HEAD
-=======
 from federatedml.util import LOGGER
->>>>>>> cc7f3e69
 
 
 class DataSplitParam(BaseParam):
