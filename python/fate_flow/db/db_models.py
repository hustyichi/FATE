#
#  Copyright 2019 The FATE Authors. All Rights Reserved.
#
#  Licensed under the Apache License, Version 2.0 (the "License");
#  you may not use this file except in compliance with the License.
#  You may obtain a copy of the License at
#
#      http://www.apache.org/licenses/LICENSE-2.0
#
#  Unless required by applicable law or agreed to in writing, software
#  distributed under the License is distributed on an "AS IS" BASIS,
#  WITHOUT WARRANTIES OR CONDITIONS OF ANY KIND, either express or implied.
#  See the License for the specific language governing permissions and
#  limitations under the License.
#
import datetime
import inspect
import os
import sys

from peewee import (CharField, IntegerField, BigIntegerField,
                    TextField, CompositeKey, BigAutoField, BooleanField)
from playhouse.apsw_ext import APSWDatabase
from playhouse.pool import PooledMySQLDatabase

from fate_arch.common import log, file_utils
from fate_arch.storage.metastore.base_model import JSONField, BaseModel, LongTextField, DateTimeField
from fate_arch.common import WorkMode
<<<<<<< HEAD
from fate_flow.settings import DATABASE, WORK_MODE, stat_logger
from fate_flow.runtime_config import RuntimeConfig
=======
from fate_flow.settings import Settings, stat_logger
from fate_flow.entity.runtime_config import RuntimeConfig
>>>>>>> a786db82


LOGGER = log.getLogger()


def singleton(cls, *args, **kw):
    instances = {}

    def _singleton():
        key = str(cls) + str(os.getpid())
        if key not in instances:
            instances[key] = cls(*args, **kw)
        return instances[key]

    return _singleton


@singleton
class BaseDataBase(object):
    def __init__(self):
        database_config = Settings.DATABASE.copy()
        db_name = database_config.pop("name")
<<<<<<< HEAD
        if WORK_MODE == WorkMode.STANDALONE:
            self.database_connection = APSWDatabase(os.path.join(file_utils.get_python_base_directory(), 'fate_flow_sqlite.db'))
=======
        if Settings.WORK_MODE == WorkMode.STANDALONE:
            self.database_connection = APSWDatabase(os.path.join(file_utils.get_project_base_directory(), 'fate_flow_sqlite.db'))
>>>>>>> a786db82
            RuntimeConfig.init_config(USE_LOCAL_DATABASE=True)
            stat_logger.info('init sqlite database on standalone mode successfully')
        elif Settings.WORK_MODE == WorkMode.CLUSTER:
            self.database_connection = PooledMySQLDatabase(db_name, **database_config)
            stat_logger.info('init mysql database on cluster mode successfully')
            RuntimeConfig.init_config(USE_LOCAL_DATABASE=False)
        else:
            raise Exception('can not init database')


DB = BaseDataBase().database_connection


def close_connection():
    try:
        if DB:
            DB.close()
    except Exception as e:
        LOGGER.exception(e)


class DataBaseModel(BaseModel):
    class Meta:
        database = DB


@DB.connection_context()
def init_database_tables():
    members = inspect.getmembers(sys.modules[__name__], inspect.isclass)
    table_objs = []
    for name, obj in members:
        if obj != DataBaseModel and issubclass(obj, DataBaseModel):
            table_objs.append(obj)
    DB.create_tables(table_objs)


def fill_db_model_object(model_object, human_model_dict):
    for k, v in human_model_dict.items():
        attr_name = 'f_%s' % k
        if hasattr(model_object.__class__, attr_name):
            setattr(model_object, attr_name, v)
    return model_object


class Job(DataBaseModel):
    # multi-party common configuration
    f_user_id = CharField(max_length=25, index=True, null=True)
    f_job_id = CharField(max_length=25, index=True)
    f_name = CharField(max_length=500, null=True, default='')
    f_description = TextField(null=True, default='')
    f_tag = CharField(max_length=50, null=True, index=True, default='')
    f_dsl = JSONField()
    f_runtime_conf = JSONField()
    f_runtime_conf_on_party = JSONField()
    f_train_runtime_conf = JSONField(null=True)
    f_roles = JSONField()
    f_work_mode = IntegerField()
    f_initiator_role = CharField(max_length=50, index=True)
    f_initiator_party_id = CharField(max_length=50, index=True)
    f_status = CharField(max_length=50, index=True)
    f_status_code = IntegerField(null=True, index=True)
    f_user = JSONField()
    # this party configuration
    f_role = CharField(max_length=50, index=True)
    f_party_id = CharField(max_length=10, index=True)
    f_is_initiator = BooleanField(null=True, index=True, default=False)
    f_progress = IntegerField(null=True, default=0)
    f_ready_signal = BooleanField(index=True, default=False)
    f_ready_time = BigIntegerField(null=True)
    f_cancel_signal = BooleanField(index=True, default=False)
    f_cancel_time = BigIntegerField(null=True)
    f_rerun_signal = BooleanField(index=True, default=False)
    f_end_scheduling_updates = IntegerField(null=True, default=0)

    f_engine_name = CharField(max_length=50, null=True, index=True)
    f_engine_type = CharField(max_length=10, null=True, index=True)
    f_cores = IntegerField(index=True, default=0)
    f_memory = IntegerField(index=True, default=0)  # MB
    f_remaining_cores = IntegerField(index=True, default=0)
    f_remaining_memory = IntegerField(index=True, default=0)  # MB
    f_resource_in_use = BooleanField(index=True, default=False)
    f_apply_resource_time = BigIntegerField(null=True)
    f_return_resource_time = BigIntegerField(null=True)

    f_start_time = BigIntegerField(null=True)
    f_start_date = DateTimeField(null=True)
    f_end_time = BigIntegerField(null=True)
    f_end_date = DateTimeField(null=True)
    f_elapsed = BigIntegerField(null=True)

    class Meta:
        db_table = "t_job"
        primary_key = CompositeKey('f_job_id', 'f_role', 'f_party_id')


class Task(DataBaseModel):
    # multi-party common configuration
    f_job_id = CharField(max_length=25, index=True)
    f_component_name = TextField()
    f_component_module = CharField(max_length=200, index=True)
    f_task_id = CharField(max_length=100, index=True)
    f_task_version = BigIntegerField(index=True)
    f_initiator_role = CharField(max_length=50, index=True)
    f_initiator_party_id = CharField(max_length=50, index=True, default=-1)
    f_federated_mode = CharField(max_length=10, index=True)
    f_federated_status_collect_type = CharField(max_length=10, index=True)
    f_status = CharField(max_length=50, index=True)
    f_status_code = IntegerField(null=True, index=True)
    f_auto_retries = IntegerField(default=0, index=True)
    f_auto_retry_delay = IntegerField(default=0)
    # this party configuration
    f_role = CharField(max_length=50, index=True)
    f_party_id = CharField(max_length=10, index=True)
    f_run_on_this_party = BooleanField(null=True, index=True, default=False)
    f_run_ip = CharField(max_length=100, null=True)
    f_run_pid = IntegerField(null=True)
    f_party_status = CharField(max_length=50, index=True)
    f_provider_info = JSONField()
    f_component_parameters = JSONField()
    f_engine_conf = JSONField(null=True)

    f_start_time = BigIntegerField(null=True)
    f_start_date = DateTimeField(null=True)
    f_end_time = BigIntegerField(null=True)
    f_end_date = DateTimeField(null=True)
    f_elapsed = BigIntegerField(null=True)

    class Meta:
        db_table = "t_task"
        primary_key = CompositeKey('f_job_id', 'f_task_id', 'f_task_version', 'f_role', 'f_party_id')


class TrackingMetric(DataBaseModel):
    _mapper = {}

    @classmethod
    def model(cls, table_index=None, date=None):
        if not table_index:
            table_index = date.strftime(
                '%Y%m%d') if date else datetime.datetime.now().strftime(
                '%Y%m%d')
        class_name = 'TrackingMetric_%s' % table_index

        ModelClass = TrackingMetric._mapper.get(class_name, None)
        if ModelClass is None:
            class Meta:
                db_table = '%s_%s' % ('t_tracking_metric', table_index)

            attrs = {'__module__': cls.__module__, 'Meta': Meta}
            ModelClass = type("%s_%s" % (cls.__name__, table_index), (cls,),
                              attrs)
            TrackingMetric._mapper[class_name] = ModelClass
        return ModelClass()

    f_id = BigAutoField(primary_key=True)
    f_job_id = CharField(max_length=25, index=True)
    f_component_name = TextField()
    f_task_id = CharField(max_length=100, null=True, index=True)
    f_task_version = BigIntegerField(null=True, index=True)
    f_role = CharField(max_length=50, index=True)
    f_party_id = CharField(max_length=10, index=True)
    f_metric_namespace = CharField(max_length=180, index=True)
    f_metric_name = CharField(max_length=180, index=True)
    f_key = CharField(max_length=200)
    f_value = LongTextField()
    f_type = IntegerField(index=True)  # 0 is data, 1 is meta


class TrackingOutputDataInfo(DataBaseModel):
    _mapper = {}

    @classmethod
    def model(cls, table_index=None, date=None):
        if not table_index:
            table_index = date.strftime(
                '%Y%m%d') if date else datetime.datetime.now().strftime(
                '%Y%m%d')
        class_name = 'TrackingOutputDataInfo_%s' % table_index

        ModelClass = TrackingOutputDataInfo._mapper.get(class_name, None)
        if ModelClass is None:
            class Meta:
                db_table = '%s_%s' % ('t_tracking_output_data_info', table_index)
                primary_key = CompositeKey('f_job_id', 'f_task_id', 'f_task_version', 'f_data_name', 'f_role', 'f_party_id')

            attrs = {'__module__': cls.__module__, 'Meta': Meta}
            ModelClass = type("%s_%s" % (cls.__name__, table_index), (cls,),
                              attrs)
            TrackingOutputDataInfo._mapper[class_name] = ModelClass
        return ModelClass()

    # multi-party common configuration
    f_job_id = CharField(max_length=25, index=True)
    f_component_name = TextField()
    f_task_id = CharField(max_length=100, null=True, index=True)
    f_task_version = BigIntegerField(null=True, index=True)
    f_data_name = CharField(max_length=30)
    # this party configuration
    f_role = CharField(max_length=50, index=True)
    f_party_id = CharField(max_length=10, index=True)
    f_table_name = CharField(max_length=500, null=True)
    f_table_namespace = CharField(max_length=500, null=True)
    f_description = TextField(null=True, default='')


class MachineLearningModelInfo(DataBaseModel):
    f_role = CharField(max_length=50, index=True)
    f_party_id = CharField(max_length=10, index=True)
    f_roles = JSONField(default={})
    f_job_id = CharField(max_length=25, index=True)
    f_model_id = CharField(max_length=100, index=True)
    f_model_version = CharField(max_length=100, index=True)
    f_loaded_times = IntegerField(default=0)
    f_size = BigIntegerField(default=0)
    f_description = TextField(null=True, default='')
    f_initiator_role = CharField(max_length=50, index=True)
    f_initiator_party_id = CharField(max_length=50, index=True, default=-1)
    f_runtime_conf = JSONField(default={})
    f_work_mode = IntegerField()
    f_train_dsl = JSONField(default={})
    f_train_runtime_conf = JSONField(default={})
    f_imported = IntegerField(default=0)
    f_job_status = CharField(max_length=50, null=True)
    f_runtime_conf_on_party = JSONField(default={})
    f_fate_version = CharField(max_length=10, null=True, default='')
    f_parent = BooleanField(null=True, default=None)
    f_parent_info = JSONField(default={})
    f_inference_dsl = JSONField(default={})

    class Meta:
        db_table = "t_machine_learning_model_info"
        primary_key = CompositeKey('f_role', 'f_party_id', 'f_model_id', 'f_model_version')


class DataTableTracking(DataBaseModel):
    f_table_id = BigAutoField(primary_key=True)
    f_table_name = CharField(max_length=300, null=True)
    f_table_namespace = CharField(max_length=300, null=True)
    f_job_id = CharField(max_length=25, index=True, null=True)
    f_have_parent = BooleanField(default=False)
    f_parent_number = IntegerField(default=0)

    f_parent_table_name = CharField(max_length=500, null=True)
    f_parent_table_namespace = CharField(max_length=500, null=True)
    f_source_table_name = CharField(max_length=500, null=True)
    f_source_table_namespace = CharField(max_length=500, null=True)

    class Meta:
        db_table = "t_data_table_tracking"


class ModelTag(DataBaseModel):
    f_id = BigAutoField(primary_key=True)
    f_m_id = CharField(max_length=25, null=False)
    f_t_id = BigIntegerField(null=False)

    class Meta:
        db_table = "t_model_tag"


class Tag(DataBaseModel):
    f_id = BigAutoField(primary_key=True)
    f_name = CharField(max_length=100, index=True, unique=True)
    f_desc = TextField(null=True)

    class Meta:
        db_table = "t_tags"


class ComponentSummary(DataBaseModel):
    _mapper = {}

    @classmethod
    def model(cls, table_index=None, date=None):
        if not table_index:
            table_index = date.strftime(
                '%Y%m%d') if date else datetime.datetime.now().strftime(
                '%Y%m%d')
        class_name = 'ComponentSummary_%s' % table_index

        ModelClass = TrackingMetric._mapper.get(class_name, None)
        if ModelClass is None:
            class Meta:
                db_table = '%s_%s' % ('t_component_summary', table_index)

            attrs = {'__module__': cls.__module__, 'Meta': Meta}
            ModelClass = type("%s_%s" % (cls.__name__, table_index), (cls,), attrs)
            ComponentSummary._mapper[class_name] = ModelClass
        return ModelClass()

    f_id = BigAutoField(primary_key=True)
    f_job_id = CharField(max_length=25, index=True)
    f_role = CharField(max_length=25, index=True)
    f_party_id = CharField(max_length=10, index=True)
    f_component_name = TextField()
    f_task_id = CharField(max_length=50, null=True, index=True)
    f_task_version = CharField(max_length=50, null=True, index=True)
    f_summary = LongTextField()


class ModelOperationLog(DataBaseModel):
    f_operation_type = CharField(max_length=20, null=False, index=True)
    f_operation_status = CharField(max_length=20, null=True, index=True)
    f_initiator_role = CharField(max_length=50, index=True, null=True)
    f_initiator_party_id = CharField(max_length=10, index=True, null=True)
    f_request_ip = CharField(max_length=20, null=True)
    f_model_id = CharField(max_length=100, index=True)
    f_model_version = CharField(max_length=100, index=True)

    class Meta:
        db_table = "t_model_operation_log"


class EngineRegistry(DataBaseModel):
    f_engine_type = CharField(max_length=10, index=True)
    f_engine_name = CharField(max_length=50, index=True)
    f_engine_entrance = CharField(max_length=50, index=True)
    f_engine_config = JSONField()
    f_cores = IntegerField(index=True)
    f_memory = IntegerField(index=True)  # MB
    f_remaining_cores = IntegerField(index=True)
    f_remaining_memory = IntegerField(index=True) # MB
    f_nodes = IntegerField(index=True)

    class Meta:
        db_table = "t_engine_registry"
        primary_key = CompositeKey('f_engine_name', 'f_engine_type')<|MERGE_RESOLUTION|>--- conflicted
+++ resolved
@@ -26,13 +26,10 @@
 from fate_arch.common import log, file_utils
 from fate_arch.storage.metastore.base_model import JSONField, BaseModel, LongTextField, DateTimeField
 from fate_arch.common import WorkMode
-<<<<<<< HEAD
 from fate_flow.settings import DATABASE, WORK_MODE, stat_logger
 from fate_flow.runtime_config import RuntimeConfig
-=======
 from fate_flow.settings import Settings, stat_logger
 from fate_flow.entity.runtime_config import RuntimeConfig
->>>>>>> a786db82
 
 
 LOGGER = log.getLogger()
@@ -55,13 +52,8 @@
     def __init__(self):
         database_config = Settings.DATABASE.copy()
         db_name = database_config.pop("name")
-<<<<<<< HEAD
-        if WORK_MODE == WorkMode.STANDALONE:
-            self.database_connection = APSWDatabase(os.path.join(file_utils.get_python_base_directory(), 'fate_flow_sqlite.db'))
-=======
         if Settings.WORK_MODE == WorkMode.STANDALONE:
             self.database_connection = APSWDatabase(os.path.join(file_utils.get_project_base_directory(), 'fate_flow_sqlite.db'))
->>>>>>> a786db82
             RuntimeConfig.init_config(USE_LOCAL_DATABASE=True)
             stat_logger.info('init sqlite database on standalone mode successfully')
         elif Settings.WORK_MODE == WorkMode.CLUSTER:
