--- conflicted
+++ resolved
@@ -47,13 +47,11 @@
 
 function packaging(){
     echo "[INFO] package start"
-<<<<<<< HEAD
     cd ${source_dir} 
 
     # init.sh
     cp build/standalone-install-build/init.sh ${package_dir}
-    sed -i.bak "s/version=.*/version=${version}/g" ${package_dir}/init.sh
-    rm -rf ${package_dir}/init.sh.bak
+    fate_sed_cmd "s/version=.*/version=${version}/g" ${package_dir}/init.sh
 
     echo "[INFO] get install packages"
     if [[ -d ${install_package_dir} ]];then
@@ -92,75 +90,6 @@
     echo "[INFO] package done"
 }
 
-function packaging_env(){
-    echo "[INFO] package env start"
-=======
->>>>>>> 270f9fda
-    cd ${source_dir} 
-
-    # init.sh
-    cp build/standalone-install-build/init.sh ${package_dir}
-    fate_sed_cmd "s/version=.*/version=${version}/g" ${package_dir}/init.sh
-
-<<<<<<< HEAD
-    echo "[INFO] enter build packages"
-    sh build/package-build/build.sh ${version_tag} "${environment_modules[@]}"
-    echo "[INFO] exit build packages"
-=======
-    echo "[INFO] get install packages"
-    if [[ -d ${install_package_dir} ]];then
-        echo "[INFO] install package already exists, skip build"
-    else
-        sh build/package-build/build.sh ${version_tag} "${environment_modules[@]}" "${support_modules[@]}"
-    fi
-    echo "[INFO] get install packages done"
-
-    cp -r ${install_package_dir}/* ${package_dir}/
-    echo "[INFO] copy install packages done"
->>>>>>> 270f9fda
-
-    cd ${package_dir}
-    echo "[INFO] deal env packages"
-    env_dir=${package_dir}/env
-    if [[ -d "${env_dir}" ]];then
-      rm -rf ${env_dir}
-    fi
-    mkdir -p ${env_dir}
-<<<<<<< HEAD
-    cp -r ${install_package_dir}/* ${env_dir}/
-=======
->>>>>>> 270f9fda
-    
-    for module in "${environment_modules[@]}";
-    do
-        tar xzf ${module}.tar.gz -C ${env_dir}
-        rm -rf ${module}.tar.gz
-    done
-    echo "[INFO] deal env packages done"
-
-<<<<<<< HEAD
-function packaging_systems(){
-    echo "[INFO] package systems start"
-    cd ${source_dir}
-    echo "[INFO] enter build packages"
-    sh build/package-build/build.sh ${version_tag} "${support_modules[@]}"
-    echo "[INFO] exit build packages"
-
-    cp -r ${install_package_dir}/* ${package_dir}/
-    cd ${package_dir}
-=======
-    echo "[INFO] deal system packages"
->>>>>>> 270f9fda
-    for module in "${support_modules[@]}";
-    do
-        tar xzf ${module}.tar.gz
-        rm -rf ${module}.tar.gz
-    done
-    echo "[INFO] deal system packages done"
-
-    echo "[INFO] package done"
-}
-
 compress(){
     echo "[INFO] compress start"
     echo "[INFO] a total of `ls ${package_dir} | wc -l | awk '{print $1}'` packages:"
@@ -170,11 +99,7 @@
     if [[ ${if_skip_compress} -eq 1 ]];then
         echo "[INFO] skip compress"
     else
-<<<<<<< HEAD
-        tar czf ${package_dir_name}_${version_tag}".tar.gz" ${package_dir_name}
-=======
         tar czf ${package_dir_name}".tar.gz" ${package_dir_name}
->>>>>>> 270f9fda
     fi
     echo "[INFO] compress done"
 }
