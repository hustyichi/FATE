--- conflicted
+++ resolved
@@ -1097,49 +1097,12 @@
             yield data_key, data_value
 
     @staticmethod
-<<<<<<< HEAD
     def generate_predict_conf_template(train_dsl, train_conf, model_id, model_version):
         return RuntimeConfParserUtil.generate_predict_conf_template(train_dsl,
                                                                     train_conf,
                                                                     model_id,
                                                                     model_version,
                                                                     conf_version=2)
-=======
-    def generate_predict_conf_template(predict_dsl, train_conf, model_id, model_version):
-        if not train_conf.get("role") or not train_conf.get("initiator"):
-            raise ValueError("role and initiator should be contain in job's trainconf")
-
-        predict_conf = dict()
-        predict_conf["dsl_version"] = 2
-        predict_conf["role"] = train_conf.get("role")
-        predict_conf["initiator"] = train_conf.get("initiator")
-
-        predict_conf["job_parameters"] = train_conf.get("job_parameters", {})
-        predict_conf["job_parameters"]["common"].update({"model_id": model_id,
-                                                         "model_version": model_version,
-                                                         "job_type": "predict"})
-
-        predict_conf["component_parameters"] = {"role": {}}
-
-        for role in predict_conf["role"]:
-            if role not in ["guest", "host"]:
-                continue
-
-            reader_components = []
-            for module_alias, module_info in predict_dsl.get("components", {}).items():
-                if module_info["module"] == "Reader":
-                    reader_components.append(module_alias)
-
-            predict_conf["component_parameters"]["role"][role] = dict()
-            fill_template = {}
-            for idx, reader_alias in enumerate(reader_components):
-                fill_template[reader_alias] = {"table": {"name": "name_to_be_filled_" + str(idx),
-                                                         "namespace": "namespace_to_be_filled_" + str(idx)}}
-
-            for idx in range(len(predict_conf["role"][role])):
-                predict_conf["component_parameters"]["role"][role][str(idx)] = fill_template
-
-        return predict_conf
 
     @staticmethod
     def validate_component_param(setting_conf_prefix, runtime_conf, component_name, module, *args):
@@ -1148,4 +1111,3 @@
                                                       component_name,
                                                       module,
                                                       version=2)
->>>>>>> 7ce83ea5
