--- conflicted
+++ resolved
@@ -1,58 +1,7 @@
 {
-<<<<<<< HEAD
-  "initiator": {
-    "role": "guest",
-    "party_id": 10000
-  },
-  "job_parameters": {
-    "work_mode": 0
-  },
-  "role": {
-    "guest": [
-      10000
-    ],
-    "host": [
-      10000, 10001
-    ],
-    "arbiter": [
-      10000
-    ]
-  },
-  "role_parameters": {
-    "guest": {
-      "args": {
-        "data": {
-          "train_data": [
-            {
-              "name": "hetero_breast_b",
-              "namespace": "hetero_breast_guest"
-            }
-          ],
-          "validate_data": [
-            {
-              "name": "hetero_breast_b",
-              "namespace": "hetero_breast_guest"
-            }
-          ]
-        }
-      },
-      "dataio_0": {
-        "with_label": [true],
-        "label_name": ["y"],
-        "label_type": ["int"],
-        "output_format": ["dense"],
-        "missing_fill": [true],
-        "outlier_replace": [true]
-      },
-      "evaluation_0": {
-          "eval_type": ["binary"],
-          "pos_label": [1]
-      }
-=======
     "initiator": {
         "role": "guest",
         "party_id": 10000
->>>>>>> 7edc755f
     },
     "job_parameters": {
         "work_mode": 0
@@ -115,13 +64,6 @@
                     1
                 ]
             }
-<<<<<<< HEAD
-          ],
-          "validate_data": [
-            {
-              "name": "hetero_breast_a",
-              "namespace": "hetero_breast_host"
-=======
         },
         "host": {
             "args": {
@@ -147,7 +89,6 @@
                         }
                     ]
                 }
->>>>>>> 7edc755f
             },
             "dataio_0": {
                 "with_label": [
