#
#  Copyright 2019 The FATE Authors. All Rights Reserved.
#
#  Licensed under the Apache License, Version 2.0 (the "License");
#  you may not use this file except in compliance with the License.
#  You may obtain a copy of the License at
#
#      http://www.apache.org/licenses/LICENSE-2.0
#
#  Unless required by applicable law or agreed to in writing, software
#  distributed under the License is distributed on an "AS IS" BASIS,
#  WITHOUT WARRANTIES OR CONDITIONS OF ANY KIND, either express or implied.
#  See the License for the specific language governing permissions and
#  limitations under the License.
#
from fate_arch import storage
from fate_flow.entity.types import RunParameters
from fate_flow.operation.job_saver import JobSaver
from fate_flow.operation.job_tracker import Tracker
from fate_flow.operation.task_executor import TaskExecutor
from fate_flow.utils.api_utils import get_json_result
from fate_flow.utils import detect_utils, job_utils, schedule_utils
from fate_flow.settings import stat_logger
from flask import Flask, request

manager = Flask(__name__)


@manager.errorhandler(500)
def internal_server_error(e):
    stat_logger.exception(e)
    return get_json_result(retcode=100, retmsg=str(e))


@manager.route('/add', methods=['post'])
@manager.route('/bind', methods=['post'])
def table_add():
    request_data = request.json
    detect_utils.check_config(request_data, required_arguments=["engine", "address", "namespace", "name", ("head", (0, 1)), "id_delimiter"])
    address_dict = request_data.get('address')
    engine = request_data.get('engine')
    name = request_data.get('name')
    namespace = request_data.get('namespace')
    address = storage.StorageTableMeta.create_address(storage_engine=engine, address_dict=address_dict)
    in_serialized = request_data.get("in_serialized", 1 if engine in {storage.StorageEngine.STANDALONE, storage.StorageEngine.EGGROLL, storage.StorageEngine.MYSQL} else 0)
    destroy = (int(request_data.get("drop", 0)) == 1)
    data_table_meta = storage.StorageTableMeta(name=name, namespace=namespace)
    if data_table_meta:
        if destroy:
            data_table_meta.destroy_metas()
        else:
            return get_json_result(retcode=100,
                                   retmsg='The data table already exists.'
                                          'If you still want to continue uploading, please add the parameter -drop.'
                                          '1 means to add again after deleting the table')
    id_name = request_data.get("id_name")
    feature_name = request_data.get("feature_name")
    schema = None
    if id_name and feature_name:
        schema = {'header': feature_name, 'sid': id_name}
    with storage.Session.build(storage_engine=engine, options=request_data.get("options")) as storage_session:
<<<<<<< HEAD
        table = storage_session.create_table(address=address, name=name, namespace=namespace,
                                             partitions=request_data.get('partitions', None),
                                             hava_head=request_data.get("head"),
                                             id_delimiter=request_data.get("id_delimiter"), in_serialized=in_serialized)
        if not table.check_address():
            table.destroy()
            return get_json_result(retcode=100, retmsg=f'engine {engine} address {address_dict} is not exist')
=======
        storage_session.create_table(address=address, name=name, namespace=namespace, partitions=request_data.get('partitions', None),
                                     hava_head=request_data.get("head"), id_delimiter=request_data.get("id_delimiter"), in_serialized=in_serialized,
                                     schema=schema)
>>>>>>> 9b1d04af
    return get_json_result(data={"table_name": name, "namespace": namespace})


@manager.route('/delete', methods=['post'])
def table_delete():
    request_data = request.json
    table_name = request_data.get('table_name')
    namespace = request_data.get('namespace')
    data = None
    with storage.Session.build(name=table_name, namespace=namespace) as storage_session:
        table = storage_session.get_table()
        if table:
            table.destroy()
            data = {'table_name': table_name, 'namespace': namespace}
    if data:
        return get_json_result(data=data)
    return get_json_result(retcode=101, retmsg='no find table')


@manager.route('/list', methods=['post'])
def get_job_table_list():
    detect_utils.check_config(config=request.json, required_arguments=['job_id', 'role', 'party_id'])
    jobs = JobSaver.query_job(**request.json)
    if jobs:
        job = jobs[0]
        tables = get_job_all_table(job)
        return get_json_result(data=tables)
    else:
        return get_json_result(retcode=101, retmsg='no find job')


@manager.route('/<table_func>', methods=['post'])
def table_api(table_func):
    config = request.json
    if table_func == 'table_info':
        table_key_count = 0
        table_partition = None
        table_schema = None
        table_name, namespace = config.get("name") or config.get("table_name"), config.get("namespace")
        table_meta = storage.StorageTableMeta(name=table_name, namespace=namespace)
        address = None
        if table_meta:
            table_key_count = table_meta.get_count()
            table_partition = table_meta.get_partitions()
            table_schema = table_meta.get_schema()
            address = table_meta.get_address().__dict__
            exist = 1
        else:
            exist = 0
        return get_json_result(data={"table_name": table_name,
                                     "namespace": namespace,
                                     "exist": exist,
                                     "count": table_key_count,
                                     "partition": table_partition,
                                     "schema": table_schema,
                                     "address": address})
    else:
        return get_json_result()


def get_job_all_table(job):
    dsl_parser = schedule_utils.get_job_dsl_parser(dsl=job.f_dsl,
                                                   runtime_conf=job.f_runtime_conf,
                                                   train_runtime_conf=job.f_train_runtime_conf
                                                   )
    _, hierarchical_structure = dsl_parser.get_dsl_hierarchical_structure()
    component_table = {}
    try:
        component_output_tables = Tracker.query_output_data_infos(job_id=job.f_job_id, role=job.f_role,
                                                                  party_id=job.f_party_id)
    except:
        component_output_tables = []
    for component_name_list in hierarchical_structure:
        for component_name in component_name_list:
            component_table[component_name] = {}
            component_input_table = get_component_input_table(dsl_parser, job, component_name)
            component_table[component_name]['input'] = component_input_table
            component_table[component_name]['output'] = {}
            for output_table in component_output_tables:
                if output_table.f_component_name == component_name:
                    component_table[component_name]['output'][output_table.f_data_name] = \
                        {'name': output_table.f_table_name, 'namespace': output_table.f_table_namespace}
    return component_table


def get_component_input_table(dsl_parser, job, component_name):
    component = dsl_parser.get_component_info(component_name=component_name)
    module_name = get_component_module(component_name, job.f_dsl)
    if 'reader' in module_name.lower():
        component_parameters = component.get_role_parameters()
        return component_parameters[job.f_role][0]['ReaderParam']
    task_input_dsl = component.get_input()
    job_args_on_party = TaskExecutor.get_job_args_on_party(dsl_parser=dsl_parser,
                                                           job_runtime_conf=job.f_runtime_conf, role=job.f_role,
                                                           party_id=job.f_party_id)
    config = job_utils.get_job_parameters(job.f_job_id, job.f_role, job.f_party_id)
    task_parameters = RunParameters(**config)
    job_parameters = task_parameters
    component_input_table = TaskExecutor.get_task_run_args(job_id=job.f_job_id, role=job.f_role,
                                                           party_id=job.f_party_id,
                                                           task_id=None,
                                                           task_version=None,
                                                           job_args=job_args_on_party,
                                                           job_parameters=job_parameters,
                                                           task_parameters=task_parameters,
                                                           input_dsl=task_input_dsl,
                                                           get_input_table=True
                                                           )
    return component_input_table


def get_component_module(component_name, job_dsl):
    return job_dsl["components"][component_name]["module"].lower()<|MERGE_RESOLUTION|>--- conflicted
+++ resolved
@@ -59,19 +59,13 @@
     if id_name and feature_name:
         schema = {'header': feature_name, 'sid': id_name}
     with storage.Session.build(storage_engine=engine, options=request_data.get("options")) as storage_session:
-<<<<<<< HEAD
         table = storage_session.create_table(address=address, name=name, namespace=namespace,
                                              partitions=request_data.get('partitions', None),
-                                             hava_head=request_data.get("head"),
+                                             hava_head=request_data.get("head"), schema=schema,
                                              id_delimiter=request_data.get("id_delimiter"), in_serialized=in_serialized)
         if not table.check_address():
             table.destroy()
             return get_json_result(retcode=100, retmsg=f'engine {engine} address {address_dict} is not exist')
-=======
-        storage_session.create_table(address=address, name=name, namespace=namespace, partitions=request_data.get('partitions', None),
-                                     hava_head=request_data.get("head"), id_delimiter=request_data.get("id_delimiter"), in_serialized=in_serialized,
-                                     schema=schema)
->>>>>>> 9b1d04af
     return get_json_result(data={"table_name": name, "namespace": namespace})
 
 
