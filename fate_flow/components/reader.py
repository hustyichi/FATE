--- conflicted
+++ resolved
@@ -57,11 +57,7 @@
                                           table_name=dest_table_meta.get_name())
         headers_str = dest_table_meta.get_schema().get('header')
         table_info = {}
-<<<<<<< HEAD
-        if headers_str:
-=======
         if dest_table_meta.get_schema() and headers_str:
->>>>>>> 6cde231e
             data_list = [headers_str.split(',')]
             for data in dest_table_meta.get_part_of_data():
                 data_list.append(data[1].split(','))
