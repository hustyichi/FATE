#!/usr/bin/env python
# -*- coding: utf-8 -*-

#
#  Copyright 2019 The FATE Authors. All Rights Reserved.
#
#  Licensed under the Apache License, Version 2.0 (the "License");
#  you may not use this file except in compliance with the License.
#  You may obtain a copy of the License at
#
#      http://www.apache.org/licenses/LICENSE-2.0
#
#  Unless required by applicable law or agreed to in writing, software
#  distributed under the License is distributed on an "AS IS" BASIS,
#  WITHOUT WARRANTIES OR CONDITIONS OF ANY KIND, either express or implied.
#  See the License for the specific language governing permissions and
#  limitations under the License.

from federatedml.statistic import data_overview


def empty_table_detection(data_instances):
    num_data = data_instances.count()
    if num_data == 0:
        raise ValueError("Count of data_instance is 0")


def empty_feature_detection(data_instances):
    is_empty_feature = data_overview.is_empty_feature(data_instances)
    if is_empty_feature:
<<<<<<< HEAD
        raise ValueError("Number of features of table is 0")
=======
        table_name = data_instances.get_name()
        namespace = data_instances.get_namespace()
        raise ValueError("Number of features of DTable is 0., table_name: {}, namespace: {}".format(
            table_name, namespace
        ))


def check_legal_schema(schema):
    # check for repeated header & illegal/non-printable chars except for space
    # allow non-ascii chars
    if schema is None:
        return
    header = schema.get("header", None)
    if header is not None:
        for col_name in header:
            if not col_name.isprintable():
                raise ValueError(f"non-printable char found in header column {col_name}, please check.")
        header_set = set(header)
        if len(header_set) != len(header):
            raise ValueError(f"data header contains repeated values, please check.")

    sid_name = schema.get("sid_name", None)
    if sid_name is not None and not sid_name.isprintable():
        raise ValueError(f"non-printable char found in sid_name {sid_name}, please check.")

    label_name = schema.get("label_name", None)
    if label_name is not None and not label_name.isprintable():
        raise ValueError(f"non-printable char found in label_name {label_name}, please check.")
>>>>>>> cbd1fe6d
<|MERGE_RESOLUTION|>--- conflicted
+++ resolved
@@ -22,15 +22,16 @@
 def empty_table_detection(data_instances):
     num_data = data_instances.count()
     if num_data == 0:
-        raise ValueError("Count of data_instance is 0")
+        table_name = data_instances.get_name()
+        namespace = data_instances.get_namespace()
+        raise ValueError("Count of data_instance is 0, table_name: {}, namespace: {}".format(
+            table_name, namespace
+        ))
 
 
 def empty_feature_detection(data_instances):
     is_empty_feature = data_overview.is_empty_feature(data_instances)
     if is_empty_feature:
-<<<<<<< HEAD
-        raise ValueError("Number of features of table is 0")
-=======
         table_name = data_instances.get_name()
         namespace = data_instances.get_namespace()
         raise ValueError("Number of features of DTable is 0., table_name: {}, namespace: {}".format(
@@ -58,5 +59,4 @@
 
     label_name = schema.get("label_name", None)
     if label_name is not None and not label_name.isprintable():
-        raise ValueError(f"non-printable char found in label_name {label_name}, please check.")
->>>>>>> cbd1fe6d
+        raise ValueError(f"non-printable char found in label_name {label_name}, please check.")