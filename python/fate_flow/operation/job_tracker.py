--- conflicted
+++ resolved
@@ -123,7 +123,6 @@
             schedule_logger(self.job_id).info(
                 'persisting the component output temporary table to {} {}'.format(output_table_namespace,
                                                                                   output_table_name))
-<<<<<<< HEAD
 
             schedule_logger(self.job_id).info('output data table partitions is {}'.format(computing_table.partitions))
 
@@ -136,7 +135,7 @@
                                        engine=output_storage_engine,
                                        engine_address=output_storage_address,
                                        token={"username": user_name})
-=======
+            # 1.7 dev
             partitions = computing_table.partitions
             schedule_logger(self.job_id).info('output data table partitions is {}'.format(partitions))
             if isinstance(output_storage_address, dict):
@@ -183,7 +182,7 @@
                 tracker_client.create_table_meta(table_meta)
             else:
                 table_meta.update_metas(schema=schema, part_of_data=part_of_data, count=table_count)
->>>>>>> a786db82
+
             return output_table_namespace, output_table_name
         else:
             schedule_logger(self.job_id).info('task id {} output data table is none'.format(self.task_id))
@@ -251,15 +250,12 @@
         model_buffers = self.pipelined_model.collect_models()
         return model_buffers
 
-<<<<<<< HEAD
     def save_pipeline_model(self, pipeline_buffer_object):
         self.save_output_model({self.pipelined_model.pipeline_model_name: pipeline_buffer_object}, self.pipelined_model.pipeline_model_alias)
         self.pipelined_model.save_pipeline(buffer_object=pipeline_buffer_object)
-=======
     def save_pipelined_model(self, pipelined_buffer_object):
         self.save_output_model({'Pipeline': pipelined_buffer_object}, 'pipeline')
         self.pipelined_model.save_pipeline(buffer_object=pipelined_buffer_object)
->>>>>>> a786db82
 
     def get_component_define(self):
         return self.pipelined_model.get_component_define(component_name=self.component_name)
