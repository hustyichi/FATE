--- conflicted
+++ resolved
@@ -438,42 +438,6 @@
     @DB.connection_context()
     def save_machine_learning_model_info(self):
         try:
-<<<<<<< HEAD
-            with DB.connection_context():
-                record = MLModel.get_or_none(MLModel.f_model_version == self.job_id)
-                if not record:
-                    job = Job.get_or_none(Job.f_job_id == self.job_id)
-                    if job:
-                        job_data = job.to_json()
-                        MLModel.create(
-                            f_role=self.role,
-                            f_party_id=self.party_id,
-                            f_roles=job_data.get("f_roles"),
-                            f_model_id=self.model_id,
-                            f_model_version=self.model_version,
-                            f_job_id=job_data.get("f_job_id"),
-                            f_create_time=current_timestamp(),
-                            f_initiator_role=job_data.get('f_initiator_role'),
-                            f_initiator_party_id=job_data.get('f_initiator_party_id'),
-                            f_runtime_conf=job_data.get('f_runtime_conf'),
-                            f_work_mode=job_data.get('f_work_mode'),
-                            f_dsl=job_data.get('f_dsl'),
-                            f_train_runtime_conf=job_data.get('f_train_runtime_conf'),
-                            f_size=self.get_model_size(),
-                            f_job_status=job_data.get('f_status')
-                        )
-
-                        schedule_logger(self.job_id).info(
-                            'save {} model info done. model id: {}, model version: {}.'.format(self.job_id,
-                                                                                               self.model_id,
-                                                                                               self.model_version))
-                    else:
-                        schedule_logger(self.job_id).info(
-                            'save {} model info failed, no job found in db. '
-                            'model id: {}, model version: {}.'.format(self.job_id,
-                                                                      self.model_id,
-                                                                      self.model_version))
-=======
             record = MLModel.get_or_none(MLModel.f_model_version == self.job_id)
             if not record:
                 job = Job.get_or_none(Job.f_job_id == self.job_id)
@@ -493,8 +457,9 @@
                         f_work_mode=job_data.get('f_work_mode'),
                         f_dsl=job_data.get('f_dsl'),
                         f_train_runtime_conf=job_data.get('f_train_runtime_conf'),
+                        f_size=self.get_model_size(),
+                        f_job_status=job_data.get('f_status')
                     )
->>>>>>> 6387bbcc
 
                     schedule_logger(self.job_id).info(
                         'save {} model info done. model id: {}, model version: {}.'.format(self.job_id,
