--- conflicted
+++ resolved
@@ -109,172 +109,13 @@
     def __getstate__(self):
         pass
 
-<<<<<<< HEAD
     @property
     def session_id(self) -> str:
         return self._session_id
 
-    def get(
-        self, name: str, tag: str, parties: typing.List[Party], gc: GarbageCollectionABC
-    ) -> typing.List:
-        log_str = f"[rabbitmq.get](name={name}, tag={tag}, parties={parties})"
-        LOGGER.debug(f"[{log_str}]start to get")
-
-        # for party in parties:
-        #     if not _get_tag_not_duplicate(name, tag, party):
-        #         raise ValueError(f"[{log_str}]get from {party} with duplicate tag")
-
-        _name_dtype_keys = [
-            _SPLIT_.join([party.role, party.party_id, name, tag, "get"])
-            for party in parties
-        ]
-
-        if _name_dtype_keys[0] not in self._name_dtype_map:
-            mq_names = self._get_mq_names(parties, dtype=NAME_DTYPE_TAG)
-            channel_infos = self._get_channels(mq_names=mq_names)
-            rtn_dtype = []
-            for i, info in enumerate(channel_infos):
-                obj = self._receive_obj(
-                    info, name, tag=_SPLIT_.join([tag, NAME_DTYPE_TAG])
-                )
-                rtn_dtype.append(obj)
-                LOGGER.debug(
-                    f"[rabbitmq.get] _name_dtype_keys: {_name_dtype_keys}, dtype: {obj}"
-                )
-
-            for k in _name_dtype_keys:
-                if k not in self._name_dtype_map:
-                    self._name_dtype_map[k] = rtn_dtype[0]
-
-        rtn_dtype = self._name_dtype_map[_name_dtype_keys[0]]
-
-        rtn = []
-        dtype = rtn_dtype.get("dtype", None)
-        partitions = rtn_dtype.get("partitions", None)
-
-        if dtype == FederationDataType.TABLE:
-            mq_names = self._get_mq_names(parties, name, partitions=partitions)
-            for i in range(len(mq_names)):
-                party = parties[i]
-                role = party.role
-                party_id = party.party_id
-                party_mq_names = mq_names[i]
-                receive_func = self._get_partition_receive_func(
-                    name,
-                    tag,
-                    party_id,
-                    role,
-                    party_mq_names,
-                    mq=self._mq,
-                    connection_conf=self._rabbit_manager.runtime_config.get(
-                        "connection", {}
-                    ),
-                )
-
-                sc = SparkContext.getOrCreate()
-                rdd = sc.parallelize(range(partitions), partitions)
-                rdd = rdd.mapPartitionsWithIndex(receive_func)
-                rdd = materialize(rdd)
-                table = Table(rdd)
-                rtn.append(table)
-                # add gc
-                gc.add_gc_action(tag, table, "__del__", {})
-
-                LOGGER.debug(
-                    f"[{log_str}]received rdd({i + 1}/{len(parties)}), party: {parties[i]} "
-                )
-        else:
-            mq_names = self._get_mq_names(parties, name)
-            channel_infos = self._get_channels(mq_names=mq_names)
-            for i, info in enumerate(channel_infos):
-                obj = self._receive_obj(info, name, tag)
-                LOGGER.debug(
-                    f"[{log_str}]received obj({i + 1}/{len(parties)}), party: {parties[i]} "
-                )
-                rtn.append(obj)
-
-        LOGGER.debug(f"[{log_str}]finish to get")
-        return rtn
-
-    def remote(
-        self,
-        v,
-        name: str,
-        tag: str,
-        parties: typing.List[Party],
-        gc: GarbageCollectionABC,
-    ) -> typing.NoReturn:
-        log_str = f"[rabbitmq.remote](name={name}, tag={tag}, parties={parties})"
-
-        # if not _remote_tag_not_duplicate(name, tag, parties):
-        #     raise ValueError(f"[{log_str}]remote to {parties} with duplicate tag")
-
-        _name_dtype_keys = [
-            _SPLIT_.join([party.role, party.party_id, name, tag, "remote"])
-            for party in parties
-        ]
-
-        if _name_dtype_keys[0] not in self._name_dtype_map:
-            mq_names = self._get_mq_names(parties, dtype=NAME_DTYPE_TAG)
-            channel_infos = self._get_channels(mq_names=mq_names)
-            if isinstance(v, Table):
-                body = {"dtype": FederationDataType.TABLE, "partitions": v.partitions}
-            else:
-                body = {"dtype": FederationDataType.OBJECT}
-
-            LOGGER.debug(
-                f"[rabbitmq.remote] _name_dtype_keys: {_name_dtype_keys}, dtype: {body}"
-            )
-            self._send_obj(
-                name=name,
-                tag=_SPLIT_.join([tag, NAME_DTYPE_TAG]),
-                data=p_dumps(body),
-                channel_infos=channel_infos,
-            )
-
-            for k in _name_dtype_keys:
-                if k not in self._name_dtype_map:
-                    self._name_dtype_map[k] = body
-
-        if isinstance(v, Table):
-            total_size = v.count()
-            partitions = v.partitions
-            LOGGER.debug(
-                f"[{log_str}]start to remote RDD, total_size={total_size}, partitions={partitions}"
-            )
-
-            mq_names = self._get_mq_names(parties, name, partitions=partitions)
-            # add gc
-            gc.add_gc_action(tag, v, "__del__", {})
-
-            send_func = self._get_partition_send_func(
-                name,
-                tag,
-                partitions,
-                mq_names,
-                mq=self._mq,
-                maximun_message_size=self._max_message_size,
-                connection_conf=self._rabbit_manager.runtime_config.get(
-                    "connection", {}
-                ),
-            )
-            # noinspection PyProtectedMember
-            v._rdd.mapPartitionsWithIndex(send_func).count()
-        else:
-            LOGGER.debug(f"[{log_str}]start to remote obj")
-            mq_names = self._get_mq_names(parties, name)
-            channel_infos = self._get_channels(mq_names=mq_names)
-            self._send_obj(
-                name=name, tag=tag, data=p_dumps(v), channel_infos=channel_infos
-            )
-
-        LOGGER.debug(f"[{log_str}]finish to remote")
-
     def destroy(self, parties):
         return self.cleanup(parties)
 
-=======
->>>>>>> b3f84cef
     def cleanup(self, parties):
         LOGGER.debug("[rabbitmq.cleanup]start to cleanup...")
         for party in parties:
