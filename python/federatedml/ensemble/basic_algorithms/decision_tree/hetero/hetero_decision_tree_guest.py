import copy
import functools
from fate_arch.session import computing_session as session
from federatedml.util import LOGGER
from federatedml.ensemble.basic_algorithms.decision_tree.tree_core.decision_tree import DecisionTree
from federatedml.ensemble.basic_algorithms.decision_tree.tree_core.node import Node
from federatedml.protobuf.generated.boosting_tree_model_meta_pb2 import CriterionMeta
from federatedml.protobuf.generated.boosting_tree_model_meta_pb2 import DecisionTreeModelMeta
from federatedml.protobuf.generated.boosting_tree_model_param_pb2 import DecisionTreeModelParam
from federatedml.transfer_variable.transfer_class.hetero_decision_tree_transfer_variable import \
    HeteroDecisionTreeTransferVariable
from federatedml.secureprotol import PaillierEncrypt, IterativeAffineEncrypt
from federatedml.ensemble.basic_algorithms.decision_tree.tree_core.g_h_optim import GHPacker
from federatedml.statistic.statics import MultivariateStatisticalSummary
from federatedml.util import consts


class HeteroDecisionTreeGuest(DecisionTree):

    def __init__(self, tree_param):
        super(HeteroDecisionTreeGuest, self).__init__(tree_param)

        self.encrypter = None
        self.encrypted_mode_calculator = None
        self.transfer_inst = HeteroDecisionTreeTransferVariable()

        self.sitename = consts.GUEST  # will be modified in self.set_runtime_idx()
        self.complete_secure_tree = False
        self.split_maskdict = {}
        self.missing_dir_maskdict = {}
        self.host_party_idlist = []
        self.compressor = None

        # goss subsample
        self.run_goss = False

        # cipher compressing
        self.task_type = None
        self.run_cipher_compressing = True
        self.packer = None
        self.max_sample_weight = 1

        # code version control
        self.new_ver = True

        # mo tree
        self.mo_tree = False
        self.class_num = 1

    """
    Node Encode/ Decode
    """

    def encode(self, etype="feature_idx", val=None, nid=None):
        if etype == "feature_idx":
            return val

        if etype == "feature_val":
            self.split_maskdict[nid] = val
            return None

        if etype == "missing_dir":
            self.missing_dir_maskdict[nid] = val
            return None

        raise TypeError("encode type %s is not support!" % (str(etype)))

    @staticmethod
    def decode(dtype="feature_idx", val=None, nid=None, split_maskdict=None, missing_dir_maskdict=None):
        if dtype == "feature_idx":
            return val

        if dtype == "feature_val":
            if nid in split_maskdict:
                return split_maskdict[nid]
            else:
                raise ValueError("decode val %s cause error, can't recognize it!" % (str(val)))

        if dtype == "missing_dir":
            if nid in missing_dir_maskdict:
                return missing_dir_maskdict[nid]
            else:
                raise ValueError("decode val %s cause error, can't recognize it!" % (str(val)))

        return TypeError("decode type %s is not support!" % (str(dtype)))

    """
    Setting
    """

    def set_host_party_idlist(self, id_list):
        self.host_party_idlist = id_list

    def report_init_status(self):

        LOGGER.info('reporting initialization status')
        LOGGER.info('using new version code {}'.format(self.new_ver))
        if self.complete_secure_tree:
            LOGGER.info('running complete secure')
        if self.run_goss:
            LOGGER.info('sampled g_h count is {}, total sample num is {}'.format(self.grad_and_hess.count(),
                                                                                 self.data_bin.count()))
        if self.run_cipher_compressing:
            LOGGER.info('running cipher compressing')
        LOGGER.info('updated max sample weight is {}'.format(self.max_sample_weight))

        if self.deterministic:
            LOGGER.info('running on deterministic mode')

    def init(self, flowid, runtime_idx, data_bin, bin_split_points, bin_sparse_points, valid_features,
             grad_and_hess,
             encrypter, encrypted_mode_calculator,
             host_party_list,
             task_type,
             class_num=1,
             complete_secure=False,
             goss_subsample=False,
             cipher_compressing=False,
             max_sample_weight=1,
             new_ver=True,
             mo_tree=False
             ):

        super(HeteroDecisionTreeGuest, self).init_data_and_variable(flowid, runtime_idx, data_bin, bin_split_points,
                                                                    bin_sparse_points, valid_features, grad_and_hess)

        self.check_max_split_nodes()

        self.encrypter = encrypter
        self.encrypted_mode_calculator = encrypted_mode_calculator
        self.complete_secure_tree = complete_secure
        self.host_party_idlist = host_party_list
        self.run_goss = goss_subsample
        self.run_cipher_compressing = cipher_compressing
        self.max_sample_weight = max_sample_weight
        self.task_type = task_type
        self.mo_tree = mo_tree
        if self.mo_tree:  # when mo mode is activated, need class number
            self.class_num = class_num
        else:
            self.class_num = 1

        # initializing goss settings
        if self.run_goss:
            self.encrypted_mode_calculator.align_to_input_data = False

            if self.encrypted_mode_calculator.mode != 'strict':
                if self.encrypted_mode_calculator.enc_zeros is None:
                    self.encrypted_mode_calculator.init_enc_zero(data_bin,
                                                                 raw_en=self.run_cipher_compressing, exponent=0)
                    LOGGER.info('fast/balance encrypt mode, initialize enc zeros for goss sampling')

        self.new_ver = new_ver
        self.report_init_status()

    """
    Encrypt/ Decrypt
    """

    def encrypt(self, val):
        return self.encrypter.encrypt(val)

    def decrypt(self, val):
        return self.encrypter.decrypt(val)

    def get_encrypt_type(self):

        if isinstance(self.encrypter, PaillierEncrypt):
            return consts.PAILLIER
        elif isinstance(self.encrypter, IterativeAffineEncrypt):
            return consts.ITERATIVEAFFINE
        else:
            raise ValueError('unknown encrypter type: {}'.format(type(self.encrypter)))

    """
    Node Splitting
    """

    def get_host_sitename(self, host_idx):
        host_party_id = self.host_party_idlist[host_idx]
        host_sitename = ":".join([consts.HOST, str(host_party_id)])
        return host_sitename

    def find_host_split(self, value):

        cur_split_node, encrypted_splitinfo_host = value
        sum_grad = cur_split_node.sum_grad
        sum_hess = cur_split_node.sum_hess

        best_gain = self.min_impurity_split - consts.FLOAT_ZERO
        best_idx = -1

        perform_recorder = {}
        gains = []

        for i in range(len(encrypted_splitinfo_host)):
            sum_grad_l, sum_hess_l = encrypted_splitinfo_host[i]
            sum_grad_l = self.decrypt(sum_grad_l)
            sum_hess_l = self.decrypt(sum_hess_l)
            sum_grad_r = sum_grad - sum_grad_l
            sum_hess_r = sum_hess - sum_hess_l
            gain = self.splitter.split_gain(sum_grad, sum_hess, sum_grad_l,
                                            sum_hess_l, sum_grad_r, sum_hess_r)

            perform_recorder[i] = gain
            gains.append(gain)

            if gain > self.min_impurity_split and gain > best_gain + consts.FLOAT_ZERO:
                best_gain = gain
                best_idx = i

        encrypted_best_gain = self.encrypt(best_gain)
        return best_idx, encrypted_best_gain, best_gain

    def find_best_split_guest_and_host(self, splitinfo_guest_host, need_decrypt=True):

        best_gain_host = self.decrypt(splitinfo_guest_host[1].gain) if need_decrypt else splitinfo_guest_host[1].gain
        best_gain_host_idx = 1
        for i in range(1, len(splitinfo_guest_host)):
            gain_host_i = self.decrypt(splitinfo_guest_host[i].gain) if need_decrypt else splitinfo_guest_host[i].gain
            if best_gain_host < gain_host_i - consts.FLOAT_ZERO:
                best_gain_host = gain_host_i
                best_gain_host_idx = i

        # if merge_host_split_only is True, guest hists is None
        if splitinfo_guest_host[0] is not None and \
                splitinfo_guest_host[0].gain >= best_gain_host - consts.FLOAT_ZERO:
            best_splitinfo = splitinfo_guest_host[0]
        else:
            best_splitinfo = splitinfo_guest_host[best_gain_host_idx]

            # when this node can not be further split, host sum_grad and sum_hess is not an encrypted number but 0
            # so need type checking here
            if need_decrypt:
                best_splitinfo.sum_grad = self.decrypt(best_splitinfo.sum_grad) \
                    if not isinstance(best_splitinfo.sum_grad, int) else best_splitinfo.sum_grad
                best_splitinfo.sum_hess = self.decrypt(best_splitinfo.sum_hess) \
                    if not isinstance(best_splitinfo.sum_hess, int) else best_splitinfo.sum_hess
                best_splitinfo.gain = best_gain_host

        return best_splitinfo

    def merge_splitinfo(self, splitinfo_guest, splitinfo_host, merge_host_split_only=False, need_decrypt=True):

        LOGGER.info("merging splitinfo, merge_host_split_only is {}".format(merge_host_split_only))

        if merge_host_split_only:
            splitinfo_guest = [None for i in range(len(splitinfo_host[0]))]

        merge_infos = []
        for i in range(len(splitinfo_guest)):
            splitinfo = [splitinfo_guest[i]]
            for j in range(len(splitinfo_host)):
                splitinfo.append(splitinfo_host[j][i])

            merge_infos.append(splitinfo)

        splitinfo_guest_host_table = session.parallelize(merge_infos,
                                                         include_key=False,
                                                         partition=self.data_bin.partitions)

        find_split_func = functools.partial(self.find_best_split_guest_and_host, need_decrypt=need_decrypt)
        best_splitinfo_table = splitinfo_guest_host_table.mapValues(find_split_func)

        best_splitinfos = [None for i in range(len(merge_infos))]
        for _, best_splitinfo in best_splitinfo_table.collect():
            best_splitinfos[_] = best_splitinfo

        return best_splitinfos

    def federated_find_split(self, dep=-1, batch=-1, idx=-1):

        LOGGER.info("federated find split of depth {}, batch {}".format(dep, batch))
        # get flatten split points from hosts
        # [split points from host 1, split point from host 2, .... so on] ↓
        encrypted_splitinfo_host = self.sync_encrypted_splitinfo_host(dep, batch, idx=idx)

        for host_idx in range(len(encrypted_splitinfo_host)):

            LOGGER.debug('host sitename is {}'.format(self.get_host_sitename(host_idx)))

            init_gain = self.min_impurity_split - consts.FLOAT_ZERO
            encrypted_init_gain = self.encrypter.encrypt(init_gain)
            # init encrypted gain for every nodes in cur layer
            best_splitinfo_host = [[-1, encrypted_init_gain] for j in range(len(self.cur_to_split_nodes))]
            # init best gain for every nodes in cur layer
            best_gains = [init_gain for j in range(len(self.cur_to_split_nodes))]
            # max split points to compute at a time, to control memory consumption
            max_nodes = max(len(encrypted_splitinfo_host[host_idx][j]) for j in range(len(self.cur_to_split_nodes)))
            # batch split point finding for every cur to split nodes
            for k in range(0, max_nodes, consts.MAX_SPLITINFO_TO_COMPUTE):
                batch_splitinfo_host = [encrypted_splitinfo[k: k + consts.MAX_SPLITINFO_TO_COMPUTE]
                                        for encrypted_splitinfo in encrypted_splitinfo_host[host_idx]]

                encrypted_splitinfo_host_table = session.parallelize(zip(self.cur_to_split_nodes, batch_splitinfo_host),
                                                                     include_key=False,
                                                                     partition=self.data_bin.partitions)

                splitinfos = encrypted_splitinfo_host_table.mapValues(self.find_host_split).collect()

                # update best splitinfo and gain for every cur to split nodes
                for node_idx, splitinfo in splitinfos:

                    if best_splitinfo_host[node_idx][0] == -1:
                        best_splitinfo_host[node_idx] = list(splitinfo[:2])
                        best_gains[node_idx] = splitinfo[2]
                    elif splitinfo[0] != -1 and splitinfo[2] > best_gains[node_idx] + consts.FLOAT_ZERO:
                        best_splitinfo_host[node_idx][0] = k + splitinfo[0]
                        best_splitinfo_host[node_idx][1] = splitinfo[1]
                        best_gains[node_idx] = splitinfo[2]

            if idx != -1:
                self.sync_federated_best_splitinfo_host(best_splitinfo_host, dep, batch, idx)
                break

            self.sync_federated_best_splitinfo_host(best_splitinfo_host, dep, batch, host_idx)

    def get_computing_inst2node_idx(self):
        if self.run_goss:
            inst2node_idx = self.inst2node_idx.join(self.grad_and_hess, lambda x1, x2: x1)
        else:
            inst2node_idx = self.inst2node_idx
        return inst2node_idx

    def compute_best_splits2(self, cur_to_split_nodes, node_map, dep, batch_idx):

        LOGGER.info('solving node batch {}, node num is {}'.format(batch_idx, len(cur_to_split_nodes)))
        inst2node_idx = self.get_computing_inst2node_idx()
        node_sample_count = self.count_node_sample_num(inst2node_idx, node_map)
        LOGGER.debug('sample count is {}'.format(node_sample_count))
        acc_histograms = self.get_local_histograms(dep, self.data_with_node_assignments, self.grad_and_hess,
                                                   node_sample_count, cur_to_split_nodes, node_map, ret='tensor',
                                                   hist_sub=True)

        best_split_info_guest = self.splitter.find_split(acc_histograms, self.valid_features,
                                                         self.data_bin.partitions, self.sitename,
                                                         self.use_missing, self.zero_as_missing)

        if self.complete_secure_tree:
            return best_split_info_guest

        host_split_info_tables = self.transfer_inst.encrypted_splitinfo_host.get(idx=-1, suffix=(dep, batch_idx))
        best_splits_of_all_hosts = []

        for host_idx, split_info_table in enumerate(host_split_info_tables):

            host_split_info = self.splitter.find_host_best_split_info(
                split_info_table, self.get_host_sitename(host_idx), self.encrypter, gh_packer=self.packer)
            split_info_list = [None for i in range(len(host_split_info))]
            for key in host_split_info:
                split_info_list[node_map[key]] = host_split_info[key]
            return_split_info = copy.deepcopy(split_info_list)
            for split_info in return_split_info:
                split_info.sum_grad, split_info.sum_hess, split_info.gain = None, None, None
            self.transfer_inst.federated_best_splitinfo_host.remote(return_split_info,
                                                                    suffix=(dep, batch_idx), idx=host_idx,
                                                                    role=consts.HOST)
            best_splits_of_all_hosts.append(split_info_list)

        # get encoded split-info from hosts
        final_host_split_info = self.sync_final_split_host(dep, batch_idx)
        for masked_split_info, encoded_split_info in zip(best_splits_of_all_hosts, final_host_split_info):
            for s1, s2 in zip(masked_split_info, encoded_split_info):
                s2.gain = s1.gain
                s2.sum_grad = s1.sum_grad
                s2.sum_hess = s1.sum_hess

        final_best_splits = self.merge_splitinfo(best_split_info_guest, final_host_split_info, need_decrypt=False)

        return final_best_splits

    def compute_best_splits(self, cur_to_split_nodes, node_map, dep, batch_idx):

        acc_histograms = self.get_local_histograms(dep, self.data_with_node_assignments, self.grad_and_hess,
                                                   None, cur_to_split_nodes, node_map, ret='tensor',
                                                   hist_sub=False)

        best_split_info_guest = self.splitter.find_split(acc_histograms, self.valid_features,
                                                         self.data_bin.partitions, self.sitename,
                                                         self.use_missing, self.zero_as_missing)
        LOGGER.debug('computing local splits done')

        if self.complete_secure_tree:
            return best_split_info_guest

        self.federated_find_split(dep, batch_idx)
        host_split_info = self.sync_final_split_host(dep, batch_idx)

        # compare host best split points with guest split points
        cur_best_split = self.merge_splitinfo(splitinfo_guest=best_split_info_guest,
                                              splitinfo_host=host_split_info,
                                              merge_host_split_only=False)

        return cur_best_split

    """
    Federation Functions
    """

    def init_packer_and_sync_gh(self, idx=-1):

        if self.run_cipher_compressing:

            g_min, g_max = None, None
            if self.task_type == consts.REGRESSION:
                self.grad_and_hess.schema = {'header': ['g', 'h']}
                statistics = MultivariateStatisticalSummary(self.grad_and_hess, -1)
                g_min = statistics.get_min()['g']
                g_max = statistics.get_max()['g']

            self.packer = GHPacker(sample_num=self.grad_and_hess.count(),
                                   task_type=self.task_type,
                                   max_sample_weight=self.max_sample_weight,
                                   en_calculator=self.encrypted_mode_calculator,
                                   g_min=g_min,
                                   g_max=g_max,
                                   mo_mode=self.mo_tree,  # mo packing
                                   class_num=self.class_num  # no mo packing
                                   )
            en_grad_hess = self.packer.pack_and_encrypt(self.grad_and_hess)

        else:
            en_grad_hess = self.encrypted_mode_calculator.encrypt(self.grad_and_hess)

        LOGGER.info('sending g/h to host')
        self.transfer_inst.encrypted_grad_and_hess.remote(en_grad_hess,
                                                          role=consts.HOST,
                                                          idx=idx)

    def sync_cur_to_split_nodes(self, cur_to_split_node, dep=-1, idx=-1):

        LOGGER.info("send tree node queue of depth {}".format(dep))
        mask_tree_node_queue = copy.deepcopy(cur_to_split_node)
        for i in range(len(mask_tree_node_queue)):
            mask_tree_node_queue[i] = Node(id=mask_tree_node_queue[i].id,
                                           parent_nodeid=mask_tree_node_queue[i].parent_nodeid,
                                           is_left_node=mask_tree_node_queue[i].is_left_node,)

        self.transfer_inst.tree_node_queue.remote(mask_tree_node_queue,
                                                  role=consts.HOST,
                                                  idx=idx,
                                                  suffix=(dep,))

    def sync_node_positions(self, dep, idx=-1):

        LOGGER.info("send node positions of depth {}".format(dep))
        self.transfer_inst.node_positions.remote(self.inst2node_idx,
                                                 role=consts.HOST,
                                                 idx=idx,
                                                 suffix=(dep,))

    def sync_encrypted_splitinfo_host(self, dep=-1, batch=-1, idx=-1):

        LOGGER.info("get encrypted splitinfo of depth {}, batch {}".format(dep, batch))
        LOGGER.debug('host idx is {}'.format(idx))
        encrypted_splitinfo_host = self.transfer_inst.encrypted_splitinfo_host.get(idx=idx,
                                                                                   suffix=(dep, batch,))
        ret = []
        if idx == -1:
            for obj in encrypted_splitinfo_host:
                ret.append(obj.get_data())
        else:
            ret.append(encrypted_splitinfo_host.get_data())

        return ret

    def sync_federated_best_splitinfo_host(self, federated_best_splitinfo_host, dep=-1, batch=-1, idx=-1):
        LOGGER.info("send federated best splitinfo of depth {}, batch {}".format(dep, batch))
        self.transfer_inst.federated_best_splitinfo_host.remote(federated_best_splitinfo_host,
                                                                role=consts.HOST,
                                                                idx=idx,
                                                                suffix=(dep, batch,))

    def sync_final_split_host(self, dep=-1, batch=-1, idx=-1):
        LOGGER.info("get host final splitinfo of depth {}, batch {}".format(dep, batch))
        final_splitinfo_host = self.transfer_inst.final_splitinfo_host.get(idx=idx,
                                                                           suffix=(dep, batch,))
        return final_splitinfo_host if idx == -1 else [final_splitinfo_host]

    def sync_dispatch_node_host(self, dispatch_guest_data, dep=-1, idx=-1):

        LOGGER.info("send node to host to dispatch, depth is {}".format(dep))
        self.transfer_inst.dispatch_node_host.remote(dispatch_guest_data,
                                                     role=consts.HOST,
                                                     idx=idx,
                                                     suffix=(dep,))
        LOGGER.info("get host dispatch result, depth is {}".format(dep))
        ret = self.transfer_inst.dispatch_node_host_result.get(idx=idx, suffix=(dep,))
        return ret if idx == -1 else [ret]

    def sync_tree(self, idx=-1):
        LOGGER.info("sync tree to host")
        tree_nodes = self.remove_sensitive_info()
        self.transfer_inst.tree.remote(tree_nodes,
                                       role=consts.HOST,
                                       idx=idx)

    def sync_predict_finish_tag(self, finish_tag, send_times):
        LOGGER.info("send the {}-th predict finish tag {} to host".format(finish_tag, send_times))

        self.transfer_inst.predict_finish_tag.remote(finish_tag,
                                                     role=consts.HOST,
                                                     idx=-1,
                                                     suffix=(send_times,))

    def sync_predict_data(self, predict_data, send_times):
        LOGGER.info("send predict data to host, sending times is {}".format(send_times))
        self.transfer_inst.predict_data.remote(predict_data,
                                               role=consts.HOST,
                                               idx=-1,
                                               suffix=(send_times,))

    def sync_data_predicted_by_host(self, send_times):
        LOGGER.info("get predicted data by host, recv times is {}".format(send_times))
        predict_data = self.transfer_inst.predict_data_by_host.get(idx=-1,
                                                                   suffix=(send_times,))
        return predict_data

    """
    Pre-porcess / Post-Process
    """

    def remove_sensitive_info(self):
        """
        host is not allowed to get weights/g/h
        """
        new_tree_ = copy.deepcopy(self.tree_node)
        for node in new_tree_:
            node.weight = None
            node.sum_grad = None
            node.sum_hess = None

        return new_tree_

    def initialize_root_node(self,):
        LOGGER.info('initializing root node')
        root_sum_grad, root_sum_hess = self.get_grad_hess_sum(self.grad_and_hess)
        root_node = Node(id=0, sitename=self.sitename, sum_grad=root_sum_grad, sum_hess=root_sum_hess,
                         weight=self.splitter.node_weight(root_sum_grad, root_sum_hess))
        return root_node

    def convert_bin_to_real(self):
        LOGGER.info("convert tree node bins to real value")
        for i in range(len(self.tree_node)):
            if self.tree_node[i].is_leaf is True:
                continue
            if self.tree_node[i].sitename == self.sitename:
                fid = self.decode("feature_idx", self.tree_node[i].fid, split_maskdict=self.split_maskdict)
                bid = self.decode("feature_val", self.tree_node[i].bid, self.tree_node[i].id, self.split_maskdict)
                real_split_val = self.encode("feature_val", self.bin_split_points[fid][bid], self.tree_node[i].id)
                self.tree_node[i].bid = real_split_val

    """
    Tree Updating
    """

    def update_tree(self, split_info, reach_max_depth):

        LOGGER.info("update tree node, splitlist length is {}, tree node queue size is".format(
            len(split_info), len(self.cur_layer_nodes)))
        new_tree_node_queue = []
        for i in range(len(self.cur_layer_nodes)):
            sum_grad = self.cur_layer_nodes[i].sum_grad
            sum_hess = self.cur_layer_nodes[i].sum_hess
            if reach_max_depth or split_info[i].gain <= \
                    self.min_impurity_split + consts.FLOAT_ZERO:  # if reach max_depth, only convert nodes to leaves
                self.cur_layer_nodes[i].is_leaf = True
            else:
                pid = self.cur_layer_nodes[i].id
                self.cur_layer_nodes[i].left_nodeid = self.tree_node_num + 1
                self.cur_layer_nodes[i].right_nodeid = self.tree_node_num + 2
                self.tree_node_num += 2

                left_node = Node(id=self.cur_layer_nodes[i].left_nodeid,
                                 sitename=self.sitename,
                                 sum_grad=split_info[i].sum_grad,
                                 sum_hess=split_info[i].sum_hess,
                                 weight=self.splitter.node_weight(split_info[i].sum_grad, split_info[i].sum_hess),
                                 is_left_node=True,
                                 parent_nodeid=pid)

                right_node = Node(id=self.cur_layer_nodes[i].right_nodeid,
                                  sitename=self.sitename,
                                  sum_grad=sum_grad - split_info[i].sum_grad,
                                  sum_hess=sum_hess - split_info[i].sum_hess,
                                  weight=self.splitter.node_weight(
                                      sum_grad - split_info[i].sum_grad,
                                      sum_hess - split_info[i].sum_hess),
                                  is_left_node=False,
                                  parent_nodeid=pid)

                new_tree_node_queue.append(left_node)
                new_tree_node_queue.append(right_node)

                self.cur_layer_nodes[i].sitename = split_info[i].sitename
                if self.cur_layer_nodes[i].sitename == self.sitename:
                    self.cur_layer_nodes[i].fid = self.encode("feature_idx", split_info[i].best_fid)
                    self.cur_layer_nodes[i].bid = self.encode("feature_val", split_info[i].best_bid,
                                                              self.cur_layer_nodes[i].id)
                    self.cur_layer_nodes[i].missing_dir = self.encode("missing_dir",
                                                                      split_info[i].missing_dir,
                                                                      self.cur_layer_nodes[i].id)
                else:
                    self.cur_layer_nodes[i].fid = split_info[i].best_fid
                    self.cur_layer_nodes[i].bid = split_info[i].best_bid

                self.update_feature_importance(split_info[i])

            self.tree_node.append(self.cur_layer_nodes[i])

        self.cur_layer_nodes = new_tree_node_queue

    @staticmethod
    def assign_an_instance(value, tree_=None, decoder=None, sitename=consts.GUEST,
                           split_maskdict=None, bin_sparse_points=None,
                           use_missing=False, zero_as_missing=False,
                           missing_dir_maskdict=None):

        unleaf_state, nodeid = value[1]

        if tree_[nodeid].is_leaf is True:
            return tree_[nodeid].id
        else:
            if tree_[nodeid].sitename == sitename:

                next_layer_nid = HeteroDecisionTreeGuest.go_next_layer(
                    tree_[nodeid],
                    value[0],
                    use_missing,
                    zero_as_missing,
                    bin_sparse_points,
                    split_maskdict,
                    missing_dir_maskdict,
                    decoder)
                return 1, next_layer_nid

            else:
                return (1, tree_[nodeid].fid, tree_[nodeid].bid, tree_[nodeid].sitename,
                        nodeid, tree_[nodeid].left_nodeid, tree_[nodeid].right_nodeid)

    def assign_instances_to_new_node(self, dep, reach_max_depth=False):

        LOGGER.info("redispatch node of depth {}".format(dep))
        dispatch_node_method = functools.partial(self.assign_an_instance,
                                                 tree_=self.tree_node,
                                                 decoder=self.decode,
                                                 sitename=self.sitename,
                                                 split_maskdict=self.split_maskdict,
                                                 bin_sparse_points=self.bin_sparse_points,
                                                 use_missing=self.use_missing,
                                                 zero_as_missing=self.zero_as_missing,
                                                 missing_dir_maskdict=self.missing_dir_maskdict)

        dispatch_guest_result = self.data_with_node_assignments.mapValues(dispatch_node_method)
        LOGGER.info("remask dispatch node result of depth {}".format(dep))

        dispatch_to_host_result = dispatch_guest_result.filter(
            lambda key, value: isinstance(value, tuple) and len(value) > 2)

        dispatch_guest_result = dispatch_guest_result.subtractByKey(dispatch_to_host_result)
        leaf = dispatch_guest_result.filter(lambda key, value: isinstance(value, tuple) is False)

        if self.sample_leaf_pos is None:
            self.sample_leaf_pos = leaf
        else:
            self.sample_leaf_pos = self.sample_leaf_pos.union(leaf)

        if reach_max_depth:  # if reach max_depth only update weight samples
            return

        dispatch_guest_result = dispatch_guest_result.subtractByKey(leaf)
        dispatch_node_host_result = self.sync_dispatch_node_host(dispatch_to_host_result, dep)

        self.inst2node_idx = None
        for idx in range(len(dispatch_node_host_result)):
            if self.inst2node_idx is None:
                self.inst2node_idx = dispatch_node_host_result[idx]
            else:
                self.inst2node_idx = self.inst2node_idx.join(dispatch_node_host_result[idx],
                                                             lambda unleaf_state_nodeid1, unleaf_state_nodeid2:
                                                             unleaf_state_nodeid1 if len(
                                                             unleaf_state_nodeid1) == 2 else unleaf_state_nodeid2)

        self.inst2node_idx = self.inst2node_idx.union(dispatch_guest_result)

    def assign_instance_to_leaves_and_update_weights(self):
        # re-assign samples to leaf nodes and update weights
        self.update_tree([], True)
        self.update_instances_node_positions()
        self.assign_instances_to_new_node(self.max_depth, reach_max_depth=True)

    def update_instances_node_positions(self):
        self.data_with_node_assignments = self.data_bin.join(self.inst2node_idx, lambda data_inst, dispatch_info: (
            data_inst, dispatch_info))

    """
    Fit & Predict
    """

    def fit(self):

        LOGGER.info('fitting a guest decision tree')

        self.init_packer_and_sync_gh()
        root_node = self.initialize_root_node()
        self.cur_layer_nodes = [root_node]
        self.inst2node_idx = self.assign_instance_to_root_node(self.data_bin, root_node_id=root_node.id)

        for dep in range(self.max_depth):

            LOGGER.info('At dep {}, cur layer has {} nodes'.format(dep, len(self.cur_layer_nodes)))

            self.sync_cur_to_split_nodes(self.cur_layer_nodes, dep)

            if len(self.cur_layer_nodes) == 0:
                break

            self.sync_node_positions(dep)
            self.update_instances_node_positions()

            split_info = []
            for batch_idx, i in enumerate(range(0, len(self.cur_layer_nodes), self.max_split_nodes)):

                self.cur_to_split_nodes = self.cur_layer_nodes[i: i + self.max_split_nodes]
                node_map = self.get_node_map(self.cur_to_split_nodes)

                if self.new_ver:
                    cur_splitinfos = self.compute_best_splits2(self.cur_to_split_nodes, node_map, dep, batch_idx)
                else:
                    cur_splitinfos = self.compute_best_splits(self.cur_to_split_nodes, node_map, dep, batch_idx)

                split_info.extend(cur_splitinfos)

            self.update_tree(split_info, False)
            self.assign_instances_to_new_node(dep)

        if self.cur_layer_nodes:
            self.assign_instance_to_leaves_and_update_weights()

        self.convert_bin_to_real()
        self.round_leaf_val()
        self.sync_tree()
        self.sample_weights_post_process()
        LOGGER.info("fitting guest decision tree done")

    @staticmethod
    def traverse_tree(predict_state, data_inst, tree_=None,
                      decoder=None, sitename=consts.GUEST, split_maskdict=None,
                      use_missing=None, zero_as_missing=None, missing_dir_maskdict=None, return_leaf_id=False):

        nid, tag = predict_state

        while tree_[nid].sitename == sitename:

            if tree_[nid].is_leaf is True:
                return tree_[nid].weight if not return_leaf_id else nid

            nid = DecisionTree.go_next_layer(tree_[nid], data_inst, use_missing, zero_as_missing,
                                             None, split_maskdict, missing_dir_maskdict, decoder)

        return nid, 1

    def predict(self, data_inst):

        LOGGER.info("start to predict!")
        predict_data = data_inst.mapValues(lambda inst: (0, 1))
        site_host_send_times = 0
        predict_result = None

        while True:
            traverse_tree = functools.partial(self.traverse_tree,
                                              tree_=self.tree_node,
                                              decoder=self.decode,
                                              sitename=self.sitename,
                                              split_maskdict=self.split_maskdict,
                                              use_missing=self.use_missing,
                                              zero_as_missing=self.zero_as_missing,
                                              missing_dir_maskdict=self.missing_dir_maskdict,
                                              return_leaf_id=False)

            predict_data = predict_data.join(data_inst, traverse_tree)
            predict_leaf = predict_data.filter(lambda key, value: isinstance(value, tuple) is False)
            if predict_result is None:
                predict_result = predict_leaf
            else:
                predict_result = predict_result.union(predict_leaf)

            predict_data = predict_data.subtractByKey(predict_leaf)
            unleaf_node_count = predict_data.count()

            if unleaf_node_count == 0:
                self.sync_predict_finish_tag(True, site_host_send_times)
                break

            self.sync_predict_finish_tag(False, site_host_send_times)
            self.sync_predict_data(predict_data, site_host_send_times)

            predict_data_host = self.sync_data_predicted_by_host(site_host_send_times)
            for i in range(len(predict_data_host)):
                predict_data = predict_data.join(predict_data_host[i],
                                                 lambda state1_nodeid1, state2_nodeid2:
<<<<<<< HEAD
                                                 state1_nodeid1 if state1_nodeid1[
                    1] == 0 else state2_nodeid2)
=======
                                                 state1_nodeid1 if state1_nodeid1[1] == 0 else state2_nodeid2)
>>>>>>> c0d4304f

            site_host_send_times += 1

        LOGGER.info("predict finish!")
        return predict_result

    """
    Tree output
    """

    def get_model_meta(self):

        model_meta = DecisionTreeModelMeta()
        model_meta.criterion_meta.CopyFrom(CriterionMeta(criterion_method=self.criterion_method,
                                                         criterion_param=self.criterion_params))

        model_meta.max_depth = self.max_depth
        model_meta.min_sample_split = self.min_sample_split
        model_meta.min_impurity_split = self.min_impurity_split
        model_meta.min_leaf_node = self.min_leaf_node
        model_meta.use_missing = self.use_missing
        model_meta.zero_as_missing = self.zero_as_missing

        return model_meta

    def set_model_meta(self, model_meta):

        self.max_depth = model_meta.max_depth
        self.min_sample_split = model_meta.min_sample_split
        self.min_impurity_split = model_meta.min_impurity_split
        self.min_leaf_node = model_meta.min_leaf_node
        self.criterion_method = model_meta.criterion_meta.criterion_method
        self.criterion_params = list(model_meta.criterion_meta.criterion_param)
        self.use_missing = model_meta.use_missing
        self.zero_as_missing = model_meta.zero_as_missing

    def get_model_param(self):

        model_param = DecisionTreeModelParam()
        for node in self.tree_node:
            weight, mo_weight = self.mo_weight_extract(node)
            LOGGER.debug('cwj weight {}, mo weight {}'.format(weight, mo_weight))
            model_param.tree_.add(id=node.id,
                                  sitename=node.sitename,
                                  fid=node.fid,
                                  bid=node.bid,
                                  weight=weight,
                                  is_leaf=node.is_leaf,
                                  left_nodeid=node.left_nodeid,
                                  right_nodeid=node.right_nodeid,
                                  missing_dir=node.missing_dir,
                                  mo_weight=mo_weight
                                  )
        model_param.split_maskdict.update(self.split_maskdict)
        model_param.missing_dir_maskdict.update(self.missing_dir_maskdict)
        model_param.leaf_count.update(self.leaf_count)
        return model_param

    def set_model_param(self, model_param):
        self.tree_node = []
        for node_param in model_param.tree_:
            weight = self.mo_weight_load(node_param)
            _node = Node(id=node_param.id,
                         sitename=node_param.sitename,
                         fid=node_param.fid,
                         bid=node_param.bid,
                         weight=weight,
                         is_leaf=node_param.is_leaf,
                         left_nodeid=node_param.left_nodeid,
                         right_nodeid=node_param.right_nodeid,
                         missing_dir=node_param.missing_dir)

            self.tree_node.append(_node)

        self.split_maskdict = dict(model_param.split_maskdict)
        self.missing_dir_maskdict = dict(model_param.missing_dir_maskdict)<|MERGE_RESOLUTION|>--- conflicted
+++ resolved
@@ -165,9 +165,9 @@
 
     def get_encrypt_type(self):
 
-        if isinstance(self.encrypter, PaillierEncrypt):
+        if type(self.encrypter) == PaillierEncrypt:
             return consts.PAILLIER
-        elif isinstance(self.encrypter, IterativeAffineEncrypt):
+        elif type(self.encrypter) == IterativeAffineEncrypt:
             return consts.ITERATIVEAFFINE
         else:
             raise ValueError('unknown encrypter type: {}'.format(type(self.encrypter)))
@@ -233,9 +233,9 @@
             # so need type checking here
             if need_decrypt:
                 best_splitinfo.sum_grad = self.decrypt(best_splitinfo.sum_grad) \
-                    if not isinstance(best_splitinfo.sum_grad, int) else best_splitinfo.sum_grad
+                    if type(best_splitinfo.sum_grad) != int else best_splitinfo.sum_grad
                 best_splitinfo.sum_hess = self.decrypt(best_splitinfo.sum_hess) \
-                    if not isinstance(best_splitinfo.sum_hess, int) else best_splitinfo.sum_hess
+                    if type(best_splitinfo.sum_hess) != int else best_splitinfo.sum_hess
                 best_splitinfo.gain = best_gain_host
 
         return best_splitinfo
@@ -289,8 +289,8 @@
             max_nodes = max(len(encrypted_splitinfo_host[host_idx][j]) for j in range(len(self.cur_to_split_nodes)))
             # batch split point finding for every cur to split nodes
             for k in range(0, max_nodes, consts.MAX_SPLITINFO_TO_COMPUTE):
-                batch_splitinfo_host = [encrypted_splitinfo[k: k + consts.MAX_SPLITINFO_TO_COMPUTE]
-                                        for encrypted_splitinfo in encrypted_splitinfo_host[host_idx]]
+                batch_splitinfo_host = [encrypted_splitinfo[k: k + consts.MAX_SPLITINFO_TO_COMPUTE] for encrypted_splitinfo
+                                        in encrypted_splitinfo_host[host_idx]]
 
                 encrypted_splitinfo_host_table = session.parallelize(zip(self.cur_to_split_nodes, batch_splitinfo_host),
                                                                      include_key=False,
@@ -344,8 +344,9 @@
 
         for host_idx, split_info_table in enumerate(host_split_info_tables):
 
-            host_split_info = self.splitter.find_host_best_split_info(
-                split_info_table, self.get_host_sitename(host_idx), self.encrypter, gh_packer=self.packer)
+            host_split_info = self.splitter.find_host_best_split_info(split_info_table, self.get_host_sitename(host_idx),
+                                                                      self.encrypter,
+                                                                      gh_packer=self.packer)
             split_info_list = [None for i in range(len(host_split_info))]
             for key in host_split_info:
                 split_info_list[node_map[key]] = host_split_info[key]
@@ -623,15 +624,9 @@
         else:
             if tree_[nodeid].sitename == sitename:
 
-                next_layer_nid = HeteroDecisionTreeGuest.go_next_layer(
-                    tree_[nodeid],
-                    value[0],
-                    use_missing,
-                    zero_as_missing,
-                    bin_sparse_points,
-                    split_maskdict,
-                    missing_dir_maskdict,
-                    decoder)
+                next_layer_nid = HeteroDecisionTreeGuest.go_next_layer(tree_[nodeid], value[0], use_missing,
+                                                                       zero_as_missing, bin_sparse_points, split_maskdict,
+                                                                       missing_dir_maskdict, decoder)
                 return 1, next_layer_nid
 
             else:
@@ -799,12 +794,7 @@
             for i in range(len(predict_data_host)):
                 predict_data = predict_data.join(predict_data_host[i],
                                                  lambda state1_nodeid1, state2_nodeid2:
-<<<<<<< HEAD
-                                                 state1_nodeid1 if state1_nodeid1[
-                    1] == 0 else state2_nodeid2)
-=======
                                                  state1_nodeid1 if state1_nodeid1[1] == 0 else state2_nodeid2)
->>>>>>> c0d4304f
 
             site_host_send_times += 1
 
