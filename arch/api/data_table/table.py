--- conflicted
+++ resolved
@@ -85,33 +85,6 @@
         Returns
         -------
         Iterator
-        """
-        pass
-
-    @abc.abstractmethod
-<<<<<<< HEAD
-    def delete(self, k, use_serialize=True):
-        """
-        Returns the deleted value corresponding to the key.
-
-        Parameters
-        ----------
-          k : object
-            Key object. Will be serialized. Must be less than 512 bytes.
-        Returns
-        -------
-        object
-          Corresponding value of the deleted key. Returns None if key does not exist.
-=======
-    def destroy(self):
-        """
-        Destroys this Table, freeing its associated storage resources.
-
-        Returns
-        -------
-        None
-
->>>>>>> 402569c2
         """
         pass
 
