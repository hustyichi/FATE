--- conflicted
+++ resolved
@@ -74,16 +74,7 @@
         LOGGER.info("Sent encrypted_label_table to host")
 
         self.binning_obj.cal_local_iv(data_instances, label_table=label_table)
-<<<<<<< HEAD
-        all_iv = [(col_name, x.iv) for col_name, x in
-                  self.binning_obj.bin_results.all_cols_results.items()]
-        all_woe = {col_name: x.woe_array for col_name, x in
-                   self.binning_obj.bin_results.all_cols_results.items()}
-        all_monotonic = {col_name: x.is_woe_monotonic for col_name, x in
-                         self.binning_obj.bin_results.all_cols_results.items()}
-=======
 
->>>>>>> cf06b081
         encrypted_bin_infos = self.transfer_variable.encrypted_bin_sum.get(idx=-1)
         # LOGGER.debug("encrypted_bin_sums: {}".format(encrypted_bin_sums))
 
@@ -120,27 +111,12 @@
                 host_binning_obj = BaseBinning()
                 host_binning_obj.cal_iv_woe(result_counts, self.model_param.adjustment_factor)
             host_binning_obj.set_role_party(role=consts.HOST, party_id=host_party_id)
-<<<<<<< HEAD
-            all_iv.extend([(col_name, x.iv) for col_name, x in
-                           host_binning_obj.bin_results.all_cols_results.items()])
-            # LOGGER.debug(f"bin_results: {self}")
-            all_woe.update({col_name: x.woe_array for col_name, x in
-                            host_binning_obj.bin_results.all_cols_results.items()})
-            all_monotonic.update({col_name: x.is_woe_monotonic for col_name, x in
-                                  host_binning_obj.bin_results.all_cols_results.items()})
-=======
             total_summary = self._merge_summary(total_summary,
                                                 host_binning_obj.bin_results.summary())
->>>>>>> cf06b081
             self.host_results.append(host_binning_obj)
-        all_iv = sorted(all_iv, key=lambda p: p[1], reverse=True)
+
         self.set_schema(data_instances)
         self.transform(data_instances)
-        self.add_summary('iv', all_iv)
-        self.add_summary('woe', all_woe)
-        self.add_summary('monotonic', all_monotonic)
-
-        LOGGER.debug(f"Returned Summary: {self.summary()}")
         LOGGER.info("Finish feature binning fit and transform")
         self.set_summary(total_summary)
         LOGGER.debug(f"Summary is: {self.summary()}")
@@ -149,9 +125,6 @@
     # @staticmethod
     # def encrypt(x, cipher):
     #     return cipher.encrypt(x), cipher.encrypt(1 - x)
-<<<<<<< HEAD
-
-=======
     @staticmethod
     def _merge_summary(summary_1, summary_2):
         import operator
@@ -167,7 +140,6 @@
                 "woe": all_woes,
                 "monotonic": all_monotonic}
     
->>>>>>> cf06b081
     @staticmethod
     def encrypt(x, cipher):
         return cipher.encrypt(x)
