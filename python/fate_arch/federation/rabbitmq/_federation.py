--- conflicted
+++ resolved
@@ -107,7 +107,6 @@
     def __getstate__(self):
         pass
 
-<<<<<<< HEAD
     @property
     def session_id(self) -> str:
         return self._session_id
@@ -271,8 +270,6 @@
     def destroy(self, parties):
         return self.cleanup(parties)
 
-=======
->>>>>>> 6f2011c9
     def cleanup(self, parties):
         LOGGER.debug("[rabbitmq.cleanup]start to cleanup...")
         for party in parties:
