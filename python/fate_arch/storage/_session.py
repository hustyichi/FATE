#
#  Copyright 2019 The FATE Authors. All Rights Reserved.
#
#  Licensed under the Apache License, Version 2.0 (the "License");
#  you may not use this file except in compliance with the License.
#  You may obtain a copy of the License at
#
#      http://www.apache.org/licenses/LICENSE-2.0
#
#  Unless required by applicable law or agreed to in writing, software
#  distributed under the License is distributed on an "AS IS" BASIS,
#  WITHOUT WARRANTIES OR CONDITIONS OF ANY KIND, either express or implied.
#  See the License for the specific language governing permissions and
#  limitations under the License.
#
import os.path
import typing

from fate_arch.abc import StorageSessionABC, StorageTableABC, CTableABC
from fate_arch.common import EngineType, engine_utils
from fate_arch.common.log import getLogger
from fate_arch.storage._table import StorageTableMeta
from fate_arch.storage._types import StorageEngine, EggRollStoreType, StandaloneStoreType
from fate_arch.relation_ship import Relationship
from fate_arch.metastore.db_models import DB, StorageTableMetaModel
from fate_arch.common.base_utils import current_timestamp


LOGGER = getLogger()


class StorageSessionBase(StorageSessionABC):
    def __init__(self, session_id, engine):
        self._session_id = session_id
        self._engine = engine

    def create_table(self, address, name, namespace, partitions=None, **kwargs):
        table = self.table(address=address, name=name, namespace=namespace, partitions=partitions, **kwargs)
        # table_meta = StorageTableMeta(name=name, namespace=namespace, new=True)
        # table_meta.set_metas(**kwargs)
        # table_meta.address = table.address
        # table_meta.partitions = table.partitions
        # table_meta.engine = table.engine
        # table_meta.store_type = table.store_type
        # table_meta.options = table.options
        # table_meta.create()
        # table.meta = table_meta
        # # update count on meta
        # # table.count()
        table.create_meta(**kwargs)
        return table

    def get_table(self, name, namespace):
        meta = StorageTableMeta(name=name, namespace=namespace)
<<<<<<< HEAD
        if meta.get("table_meta", None):
            table = self.table(name=meta.get_name(),
                               namespace=meta.get_namespace(),
                               address=meta.get_address(),
                               partitions=meta.get_partitions(),
                               store_type=meta.get_store_type(),
                               options=meta.get_options())
            table.meta = meta
            return table
        else:
            return None
=======
        table = self.table(name=meta.get_name(),
                            namespace=meta.get_namespace(),
                            address=meta.get_address(),
                            partitions=meta.get_partitions(),
                            store_type=meta.get_store_type(),
                            options=meta.get_options())
        table.meta = meta
        return table
>>>>>>> d3b3e1e5

    @classmethod
    def get_table_meta(cls, name, namespace):
        meta = StorageTableMeta(name=name, namespace=namespace)
        return meta

    # # todo: if use get_table_meta, may be better;
    # @classmethod
    # def get_table_info(cls, name, namespace):
    #     meta = StorageTableMeta(name=name, namespace=namespace)
    #     if meta:
    #         engine = meta.get_engine()
    #         address = meta.get_address()
    #         partitions = meta.get_partitions()
    #         return engine, address, partitions
    #     else:
    #         return None, None, None

    # @classmethod
    # @DB.connection_context()
    # def get_storage_info(cls, name, namespace):
    #     metas = StorageTableMetaModel.select().where(StorageTableMetaModel.f_name == name,
    #                                                  StorageTableMetaModel.f_namespace == namespace)
    #     if metas:
    #         meta = metas[0]
    #         engine = meta.f_engine
    #         address_dict = meta.f_address
    #         address = StorageTableMeta.create_address(storage_engine=engine, address_dict=address_dict)
    #         partitions = meta.f_partitions
    #         return engine, address, partitions
    #     else:
    #         return None, None, None

    # def table(self, name, namespace, address, partitions, store_type=None, options=None, **kwargs) -> StorageTableABC:
    #     raise NotImplementedError()

    @classmethod
    def persistent(cls, computing_table: CTableABC, namespace, name, schema=None,
                   part_of_data=None, engine=None, engine_address=None,
                   store_type=None, token: typing.Dict = None) -> StorageTableMeta:
        if engine:
            if engine not in Relationship.Computing.get(computing_table.engine, {}).get(EngineType.STORAGE, {}).get("support", []):
                raise Exception(f"storage engine {engine} not supported with computing engine {computing_table.engine}")
        else:
            engine = Relationship.Computing.get(computing_table.engine, {}).get(EngineType.STORAGE, {}).get("default", None)
            if not engine:
                raise Exception(f"can not found {computing_table.engine} default storage engine")
        if engine_address is None:
            # find engine address from service_conf.yaml
            engine_address = engine_utils.get_engines_config_from_conf().get(EngineType.STORAGE, {}).get(engine, None)
        if engine_address is None:
            raise Exception("no engine address")
        address_dict = engine_address.copy()
        partitions = computing_table.partitions

        if engine == StorageEngine.STANDALONE:
            address_dict.update({"name": name, "namespace": namespace})
            store_type = StandaloneStoreType.ROLLPAIR_LMDB if store_type is None else store_type

        elif engine == StorageEngine.EGGROLL:
            address_dict.update({"name": name, "namespace": namespace})
            store_type = EggRollStoreType.ROLLPAIR_LMDB if store_type is None else store_type

        elif engine == StorageEngine.HIVE:
            address_dict.update({"name": name, "database": namespace})

        elif engine == StorageEngine.LINKIS_HIVE:
            address_dict.update({"database": None, "name": f"{namespace}_{name}", "username": token.get("username", "")})

        elif engine == StorageEngine.HDFS:
            if not address_dict.get("path"):
                address_dict.update({"path": os.path.join(address_dict.get("path_prefix", ""), namespace, name)})

        elif engine == StorageEngine.LOCALFS:
            if not address_dict.get("path"):
                address_dict.update({"path": os.path.join(address_dict.get("path_prefix", ""), namespace, name)})

        else:
            raise RuntimeError(f"{engine} storage is not supported")
        address = StorageTableMeta.create_address(storage_engine=engine, address_dict=address_dict)
        schema = schema if schema else {}
        computing_table.save(address, schema=schema, partitions=partitions, store_type=store_type)
        table_count = computing_table.count()
        table_meta = StorageTableMeta(name=name, namespace=namespace, new=True)
        table_meta.address = address
        table_meta.partitions = computing_table.partitions
        table_meta.engine = engine
        table_meta.store_type = store_type
        table_meta.schema = schema
        table_meta.part_of_data = part_of_data if part_of_data else {}
        table_meta.count = table_count
        table_meta.write_access_time = current_timestamp()
        table_meta.create()
        return table_meta

    def __enter__(self):
        # self.create()
        return self

    def __exit__(self, exc_type, exc_value, traceback):
        self.destroy()

    def destroy(self):
        try:
            self.stop()
        except Exception as e:
            LOGGER.warning(f"stop storage session {self._session_id} failed, try to kill", e)
            self.kill()

    def stop(self):
        raise NotImplementedError()

    def kill(self):
        raise NotImplementedError()

    @property
    def session_id(self):
        return self._session_id

    @property
    def engine(self):
        return self._engine<|MERGE_RESOLUTION|>--- conflicted
+++ resolved
@@ -52,8 +52,7 @@
 
     def get_table(self, name, namespace):
         meta = StorageTableMeta(name=name, namespace=namespace)
-<<<<<<< HEAD
-        if meta.get("table_meta", None):
+        if meta:
             table = self.table(name=meta.get_name(),
                                namespace=meta.get_namespace(),
                                address=meta.get_address(),
@@ -64,16 +63,6 @@
             return table
         else:
             return None
-=======
-        table = self.table(name=meta.get_name(),
-                            namespace=meta.get_namespace(),
-                            address=meta.get_address(),
-                            partitions=meta.get_partitions(),
-                            store_type=meta.get_store_type(),
-                            options=meta.get_options())
-        table.meta = meta
-        return table
->>>>>>> d3b3e1e5
 
     @classmethod
     def get_table_meta(cls, name, namespace):
