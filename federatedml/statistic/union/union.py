#
#  Copyright 2019 The FATE Authors. All Rights Reserved.
#
#  Licensed under the Apache License, Version 2.0 (the "License");
#  you may not use this file except in compliance with the License.
#  You may obtain a copy of the License at
#
#      http://www.apache.org/licenses/LICENSE-2.0
#
#  Unless required by applicable law or agreed to in writing, software
#  distributed under the License is distributed on an "AS IS" BASIS,
#  WITHOUT WARRANTIES OR CONDITIONS OF ANY KIND, either express or implied.
#  See the License for the specific language governing permissions and
#  limitations under the License.
#

from arch.api.utils import log_utils

from fate_flow.entity.metric import Metric, MetricMeta
from federatedml.feature.instance import Instance
from federatedml.param.union_param import UnionParam
from federatedml.model_base import ModelBase
from federatedml.statistic import data_overview
from federatedml.util.data_io import make_schema

LOGGER = log_utils.getLogger()


class Union(ModelBase):
    def __init__(self):
        super().__init__()
        self.model_param = UnionParam()
        self.metric_name = "union"
        self.metric_namespace = "train"
        self.metric_type = "UNION"

    def _init_model(self, params):
        self.model_param = params
        self.allow_missing = params.allow_missing
        self.feature_count = 0
        self.is_data_instance = False
        self.is_empty_feature = False

    @staticmethod
    def _keep_first(v1, v2):
        return v1

    def check_schema_id(self, local_schema, old_schema):
        if not self.is_data_instance:
            return
        if local_schema.get("sid") != old_schema.get("sid"):
            raise ValueError("Id names do not match! Please check id column names.")

    def check_schema_label_name(self, local_schema, old_schema):
        if not self.is_data_instance:
            return
        local_label_name = local_schema.get("label_name")
        old_label_name = old_schema.get("label_name")
        if local_label_name is None and old_label_name is None:
            return
        if local_label_name is None or old_label_name is None:
            raise ValueError("Union try to combine a labeled data set with an unlabelled one."
                             "Please check labels.")
        if local_label_name != old_label_name:
            raise ValueError("Label names do not match. "
                                 "Please check label column names.")

    def check_schema_header(self, local_schema, old_schema):
        if not self.is_data_instance:
            return
        local_header = local_schema.get("header")
        old_header = old_schema.get("header")
        if local_header != old_header:
            raise ValueError("Table headers do not match! Please check header.")

    def check_feature_length(self, data_instance):
        if not self.is_data_instance or self.allow_missing:
            return
        if len(data_instance.features) != self.feature_count:
            raise ValueError("Feature length {} mismatch with header length {}.".format(len(data_instance.features), self.feature_count))

    def check_is_data_instance(self, table):
        entry = table.first()
        self.is_data_instance = isinstance(entry[1], Instance)

    def fit(self, data):
<<<<<<< HEAD
        if not isinstance(data, dict):
            raise ValueError("Union module must receive more than one table as input.")
=======
        if data is None:
            LOGGER.warning("Union receives no data input.")
            return
        if not isinstance(data, dict):
            data = {"data": data}
>>>>>>> d2520b85
        empty_count = 0
        combined_table = None
        combined_schema = None
        metrics = []

        for (key, local_table) in data.items():
            LOGGER.debug("table to combine name: {}".format(key))
            num_data = local_table.count()
            LOGGER.debug("table count: {}".format(num_data))
            local_schema = local_table.schema
            metrics.append(Metric(key, num_data))

            if num_data == 0:
                LOGGER.warning("Table {} is empty.".format(key))
                empty_count += 1
                continue
            if combined_table is None:
                self.check_is_data_instance(local_table)
            if self.is_data_instance:
                self.is_empty_feature = data_overview.is_empty_feature(local_table)
                if self.is_empty_feature:
                    LOGGER.warning("Table {} has empty feature.".format(key))

            if combined_table is None:
                # first table to combine
                combined_table = local_table
                if self.is_data_instance:
                    combined_schema = local_table.schema
                    combined_table.schema = combined_schema
            else:
                self.check_schema_id(local_schema, combined_schema)
                self.check_schema_label_name(local_schema, combined_schema)
                self.check_schema_header(local_schema, combined_schema)
                combined_table = combined_table.union(local_table, self._keep_first)

            # only check feature length if not empty
            if self.is_data_instance and not self.is_empty_feature:
                self.feature_count = len(combined_schema.get("header"))
                LOGGER.debug("feature count: {}".format(self.feature_count))
                combined_table.mapValues(self.check_feature_length)

        if combined_table is None:
            num_data = 0
            LOGGER.warning("All tables provided are empty or have empty features.")
        else:
            num_data = combined_table.count()
        metrics.append(Metric("Total", num_data))

        self.callback_metric(metric_name=self.metric_name,
                             metric_namespace=self.metric_namespace,
                             metric_data=metrics)
        self.tracker.set_metric_meta(metric_namespace=self.metric_namespace,
                                     metric_name=self.metric_name,
                                     metric_meta=MetricMeta(name=self.metric_name, metric_type=self.metric_type))

        LOGGER.info("Union operation finished. Total {} empty tables encountered.".format(empty_count))
        return combined_table
<|MERGE_RESOLUTION|>--- conflicted
+++ resolved
@@ -84,16 +84,8 @@
         self.is_data_instance = isinstance(entry[1], Instance)
 
     def fit(self, data):
-<<<<<<< HEAD
         if not isinstance(data, dict):
             raise ValueError("Union module must receive more than one table as input.")
-=======
-        if data is None:
-            LOGGER.warning("Union receives no data input.")
-            return
-        if not isinstance(data, dict):
-            data = {"data": data}
->>>>>>> d2520b85
         empty_count = 0
         combined_table = None
         combined_schema = None
