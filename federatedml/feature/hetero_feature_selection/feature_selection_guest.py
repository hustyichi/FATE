--- conflicted
+++ resolved
@@ -202,37 +202,6 @@
             # self._renew_left_col_names()
 
     def _send_host_result_cols(self, filter_name):
-<<<<<<< HEAD
-        result_cols_id = self.transfer_variable.generate_transferid(self.transfer_variable.result_left_cols,
-                                                                    filter_name)
-
-        self.transfer_variable.result_left_cols.remote(self.host_left_cols,
-                                                       role=consts.HOST,
-                                                       idx=0,
-                                                       suffix=(filter_name,))
-        """
-        federation.remote(self.host_left_cols,
-                          name=self.transfer_variable.result_left_cols.name,
-                          tag=result_cols_id,
-                          role=consts.HOST,
-                          idx=0)
-        """
-
-        LOGGER.info("Sent result cols from guest to host, result cols are: {}".format(self.host_left_cols))
-
-    def _get_host_select_cols(self, filter_name):
-        host_select_cols_id = self.transfer_variable.generate_transferid(self.transfer_variable.host_select_cols,
-                                                                         filter_name)
-        host_select_cols = self.transfer_variable.host_select_cols.get(idx=0,
-                                                                       suffix=(filter_name,))
-        """
-        host_select_cols = federation.get(name=self.transfer_variable.host_select_cols.name,
-                                          tag=host_select_cols_id,
-                                          idx=0)
-        """
-        LOGGER.info("Received host_select_cols from host, host cols are: {}".format(host_select_cols))
-        return host_select_cols
-=======
 
         self.transfer_variable.result_left_cols.remote(self.host_filter_result.get_left_cols(),
                                                        role=consts.HOST,
@@ -255,5 +224,4 @@
         #     left_col_idx.add(col_name)
         # self.host_cols_list.append(left_col_idx)
 
-        return self.host_filter_result.to_select_cols_dict
->>>>>>> 46dfdc6b
+        return self.host_filter_result.to_select_cols_dict