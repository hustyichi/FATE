--- conflicted
+++ resolved
@@ -122,10 +122,7 @@
         self.metrics = boosting_param.metrics
         self.subsample_feature_rate = boosting_param.subsample_feature_rate
         self.subsample_random_seed = boosting_param.subsample_random_seed
-<<<<<<< HEAD
-=======
         self.binning_error = boosting_param.binning_error
->>>>>>> 82457663
 
     @staticmethod
     def data_format_transform(row):
