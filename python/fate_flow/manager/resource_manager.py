#
#  Copyright 2019 The FATE Authors. All Rights Reserved.
#
#  Licensed under the Apache License, Version 2.0 (the "License");
#  you may not use this file except in compliance with the License.
#  You may obtain a copy of the License at
#
#      http://www.apache.org/licenses/LICENSE-2.0
#
#  Unless required by applicable law or agreed to in writing, software
#  distributed under the License is distributed on an "AS IS" BASIS,
#  WITHOUT WARRANTIES OR CONDITIONS OF ANY KIND, either express or implied.
#  See the License for the specific language governing permissions and
#  limitations under the License.
#

import math
import operator
import typing

from fate_arch.common import EngineType, Backend
from fate_arch.common import base_utils
from fate_arch.common.log import schedule_logger
from fate_arch.computing import ComputingEngine
from fate_arch.common import engine_utils
from fate_flow.db.db_models import DB, EngineRegistry, Job
<<<<<<< HEAD
from fate_flow.entity.types import ResourceOperation
from fate_flow.entity.run_parameters import RunParameters
from fate_flow.settings import stat_logger
=======
from fate_flow.entity.types import ResourceOperation, RunParameters
from fate_flow.operation.job_saver import JobSaver
from fate_flow.settings import stat_logger, STANDALONE_BACKEND_VIRTUAL_CORES_PER_NODE, SUPPORT_BACKENDS_ENTRANCE, \
    MAX_CORES_PERCENT_PER_JOB, DEFAULT_TASK_CORES, IGNORE_RESOURCE_ROLES, SUPPORT_IGNORE_RESOURCE_ENGINES, TOTAL_CORES_OVERWEIGHT_PERCENT, TOTAL_MEMORY_OVERWEIGHT_PERCENT
>>>>>>> 7ce83ea5
from fate_flow.utils import job_utils
from fate_flow import job_default_settings


class ResourceManager(object):
    @classmethod
    def initialize(cls):
        engines_config, engine_group_map = engine_utils.get_engines_config_from_conf(group_map=True)
        for engine_type, engine_configs in engines_config.items():
            for engine_name, engine_config in engine_configs.items():
                cls.register_engine(engine_type=engine_type, engine_name=engine_name, engine_entrance=engine_group_map[engine_type][engine_name], engine_config=engine_config)

    @classmethod
    @DB.connection_context()
    def register_engine(cls, engine_type, engine_name, engine_entrance, engine_config):
        nodes = engine_config.get("nodes", 1)
        cores = engine_config.get("cores_per_node", 0) * nodes * job_default_settings.TOTAL_CORES_OVERWEIGHT_PERCENT
        memory = engine_config.get("memory_per_node", 0) * nodes * job_default_settings.TOTAL_MEMORY_OVERWEIGHT_PERCENT
        filters = [EngineRegistry.f_engine_type == engine_type, EngineRegistry.f_engine_name == engine_name]
        resources = EngineRegistry.select().where(*filters)
        if resources:
            resource = resources[0]
            update_fields = {}
            update_fields[EngineRegistry.f_engine_config] = engine_config
            update_fields[EngineRegistry.f_cores] = cores
            update_fields[EngineRegistry.f_memory] = memory
            update_fields[EngineRegistry.f_remaining_cores] = EngineRegistry.f_remaining_cores + (
                    cores - resource.f_cores)
            update_fields[EngineRegistry.f_remaining_memory] = EngineRegistry.f_remaining_memory + (
                    memory - resource.f_memory)
            update_fields[EngineRegistry.f_nodes] = nodes
            operate = EngineRegistry.update(update_fields).where(*filters)
            update_status = operate.execute() > 0
            if update_status:
                stat_logger.info(f"update {engine_type} engine {engine_name} {engine_entrance} registration information")
            else:
                stat_logger.info(f"update {engine_type} engine {engine_name} {engine_entrance} registration information takes no effect")
        else:
            resource = EngineRegistry()
            resource.f_create_time = base_utils.current_timestamp()
            resource.f_engine_type = engine_type
            resource.f_engine_name = engine_name
            resource.f_engine_entrance = engine_entrance
            resource.f_engine_config = engine_config

            resource.f_cores = cores
            resource.f_memory = memory
            resource.f_remaining_cores = cores
            resource.f_remaining_memory = memory
            resource.f_nodes = nodes
            try:
                resource.save(force_insert=True)
            except Exception as e:
                stat_logger.warning(e)
            stat_logger.info(f"create {engine_type} engine {engine_name} {engine_entrance} registration information")

    @classmethod
    def check_resource_apply(cls, job_parameters: RunParameters, role, party_id, engines_info):
        computing_engine, cores, memory = cls.calculate_job_resource(job_parameters=job_parameters, role=role, party_id=party_id)
        max_cores_per_job = math.floor(engines_info[EngineType.COMPUTING].f_cores * job_default_settings.MAX_CORES_PERCENT_PER_JOB)
        if cores > max_cores_per_job:
            return False, cores, max_cores_per_job
        else:
            return True, cores, max_cores_per_job

    @classmethod
    def apply_for_job_resource(cls, job_id, role, party_id):
        return cls.resource_for_job(job_id=job_id, role=role, party_id=party_id, operation_type=ResourceOperation.APPLY)

    @classmethod
    def return_job_resource(cls, job_id, role, party_id):
        return cls.resource_for_job(job_id=job_id, role=role, party_id=party_id,
                                    operation_type=ResourceOperation.RETURN)

    @classmethod
    def query_resource(cls, resource_in_use=True, engine_name=ComputingEngine.EGGROLL):
        use_resource_jobs = JobSaver.query_job(resource_in_use=resource_in_use)
        used = []
        for job in use_resource_jobs:
            used.append({"job_id": job.f_job_id, "role": job.f_role, "party_id": job.f_party_id,
                         "core": job.f_cores, "memory": job.f_memory})
        computing_engine_resource = cls.get_engine_registration_info(engine_type=EngineType.COMPUTING, engine_name=engine_name)
        return used, computing_engine_resource.to_json() if computing_engine_resource else {}

    @classmethod
    def return_resource(cls, job_id):
        jobs = JobSaver.query_job(job_id=job_id)
        return_resource_job_list = []
        for job in jobs:
            job_info = {"job_id": job.f_job_id, "role": job.f_role, "party_id": job.f_party_id, "resource_in_use": job.f_resource_in_use}
            if job.f_resource_in_use:
                return_status = cls.return_job_resource(job.f_job_id, job.f_role, job.f_party_id)
                job_info["resource_return_status"] = return_status
            return_resource_job_list.append(job_info)
        return return_resource_job_list


    @classmethod
    @DB.connection_context()
    def resource_for_job(cls, job_id, role, party_id, operation_type):
        operate_status = False
        engine_name, cores, memory = cls.calculate_job_resource(job_id=job_id, role=role, party_id=party_id)
        try:
            with DB.atomic():
                updates = {
                    Job.f_engine_type: EngineType.COMPUTING,
                    Job.f_engine_name: engine_name,
                    Job.f_cores: cores,
                    Job.f_memory: memory,
                }
                filters = [
                    Job.f_job_id == job_id,
                    Job.f_role == role,
                    Job.f_party_id == party_id,
                ]
                if operation_type == ResourceOperation.APPLY:
                    updates[Job.f_remaining_cores] = cores
                    updates[Job.f_remaining_memory] = memory
                    updates[Job.f_resource_in_use] = True
                    updates[Job.f_apply_resource_time] = base_utils.current_timestamp()
                    filters.append(Job.f_resource_in_use == False)
                elif operation_type == ResourceOperation.RETURN:
                    updates[Job.f_resource_in_use] = False
                    updates[Job.f_return_resource_time] = base_utils.current_timestamp()
                    filters.append(Job.f_resource_in_use == True)
                operate = Job.update(updates).where(*filters)
                record_status = operate.execute() > 0
                if not record_status:
                    raise RuntimeError(f"record job {job_id} resource {operation_type} failed on {role} {party_id}")

                if cores or memory:
                    filters, updates = cls.update_resource_sql(resource_model=EngineRegistry,
                                                               cores=cores,
                                                               memory=memory,
                                                               operation_type=operation_type,
                                                               )
                    filters.append(EngineRegistry.f_engine_type == EngineType.COMPUTING)
                    filters.append(EngineRegistry.f_engine_name == engine_name)
                    operate = EngineRegistry.update(updates).where(*filters)
                    apply_status = operate.execute() > 0
                else:
                    apply_status = True
                if not apply_status:
                    raise RuntimeError(
                        f"update engine {engine_name} record for job {job_id} resource {operation_type} on {role} {party_id} failed")
            operate_status = True
        except Exception as e:
            schedule_logger(job_id=job_id).warning(e)
            schedule_logger(job_id=job_id).warning(
                f"{operation_type} job {job_id} resource(cores {cores} memory {memory}) on {role} {party_id} failed")
            operate_status = False
        finally:
            remaining_cores, remaining_memory = cls.get_remaining_resource(EngineRegistry,
                                                                           [
                                                                               EngineRegistry.f_engine_type == EngineType.COMPUTING,
                                                                               EngineRegistry.f_engine_name == engine_name])
            operate_msg = "successfully" if operate_status else "failed"
            schedule_logger(job_id=job_id).info(
                f"{operation_type} job {job_id} resource(cores {cores} memory {memory}) on {role} {party_id} {operate_msg}, remaining cores: {remaining_cores} remaining memory: {remaining_memory}")
            return operate_status

    @classmethod
    def adapt_engine_parameters(cls, role, job_parameters: RunParameters, create_initiator_baseline=False):
        computing_engine_info = ResourceManager.get_engine_registration_info(engine_type=EngineType.COMPUTING,
                                                                             engine_name=job_parameters.computing_engine)
        if create_initiator_baseline:
            job_parameters.adaptation_parameters = {
                "task_nodes": 0,
                "task_cores_per_node": 0,
                "task_memory_per_node": 0,
                # request_task_cores base on initiator and distribute to all parties, using job conf parameters or initiator fateflow server default settings
                "request_task_cores": int(job_parameters.task_cores) if job_parameters.task_cores else job_default_settings.TASK_CORES,
                "if_initiator_baseline": True
            }
        else:
            # use initiator baseline
            if role == "arbiter":
                job_parameters.adaptation_parameters["request_task_cores"] = 1
            elif "request_task_cores" not in job_parameters.adaptation_parameters:
                # compatibility 1.5.0
                job_parameters.adaptation_parameters["request_task_cores"] = job_parameters.adaptation_parameters["task_nodes"] * job_parameters.adaptation_parameters["task_cores_per_node"]

            job_parameters.adaptation_parameters["if_initiator_baseline"] = False
        adaptation_parameters = job_parameters.adaptation_parameters

        if job_parameters.computing_engine in {ComputingEngine.STANDALONE, ComputingEngine.EGGROLL}:
            adaptation_parameters["task_nodes"] = computing_engine_info.f_nodes
            if int(job_parameters.eggroll_run.get("eggroll.session.processors.per.node", 0)) > 0:
                adaptation_parameters["task_cores_per_node"] = int(job_parameters.eggroll_run["eggroll.session.processors.per.node"])
            else:
                adaptation_parameters["task_cores_per_node"] = max(1, int(adaptation_parameters["request_task_cores"] / adaptation_parameters["task_nodes"]))
            if not create_initiator_baseline:
                # set the adaptation parameters to the actual engine operation parameters
                job_parameters.eggroll_run["eggroll.session.processors.per.node"] = adaptation_parameters["task_cores_per_node"]
        elif job_parameters.computing_engine == ComputingEngine.SPARK or job_parameters.computing_engine == ComputingEngine.LINKIS_SPARK:
            adaptation_parameters["task_nodes"] = int(job_parameters.spark_run.get("num-executors", computing_engine_info.f_nodes))
            if int(job_parameters.spark_run.get("executor-cores", 0)) > 0:
                adaptation_parameters["task_cores_per_node"] = int(job_parameters.spark_run["executor-cores"])
            else:
                adaptation_parameters["task_cores_per_node"] = max(1, int(adaptation_parameters["request_task_cores"] / adaptation_parameters["task_nodes"]))
            if not create_initiator_baseline:
                # set the adaptation parameters to the actual engine operation parameters
                job_parameters.spark_run["num-executors"] = adaptation_parameters["task_nodes"]
                job_parameters.spark_run["executor-cores"] = adaptation_parameters["task_cores_per_node"]

    @classmethod
    def calculate_job_resource(cls, job_parameters: RunParameters = None, job_id=None, role=None, party_id=None):
        if not job_parameters:
            job_parameters = job_utils.get_job_parameters(job_id=job_id,
                                                          role=role,
                                                          party_id=party_id)
            job_parameters = RunParameters(**job_parameters)
<<<<<<< HEAD
        if role in job_default_settings.IGNORE_RESOURCE_ROLES and job_parameters.computing_engine in job_default_settings.SUPPORT_IGNORE_RESOURCE_ENGINES:
=======
        if job_parameters.backend == Backend.LINKIS_SPARK_RABBITMQ:
            cores = 0
            memory = 0
        elif role in IGNORE_RESOURCE_ROLES and job_parameters.computing_engine in SUPPORT_IGNORE_RESOURCE_ENGINES:
>>>>>>> 7ce83ea5
            cores = 0
            memory = 0
        else:
            cores = job_parameters.adaptation_parameters["task_cores_per_node"] * job_parameters.adaptation_parameters[
                "task_nodes"] * job_parameters.task_parallelism
            memory = job_parameters.adaptation_parameters["task_memory_per_node"] * job_parameters.adaptation_parameters[
                "task_nodes"] * job_parameters.task_parallelism
        return job_parameters.computing_engine, cores, memory

    @classmethod
    def calculate_task_resource(cls, task_parameters: RunParameters = None, task_info: dict = None):
        if not task_parameters:
            job_parameters = job_utils.get_job_parameters(job_id=task_info["job_id"],
                                                          role=task_info["role"],
                                                          party_id=task_info["party_id"])
            task_parameters = RunParameters(**job_parameters)
<<<<<<< HEAD
        if task_info["role"] in job_default_settings.IGNORE_RESOURCE_ROLES and task_parameters.computing_engine in job_default_settings.SUPPORT_IGNORE_RESOURCE_ENGINES:
=======
        if task_parameters.backend == Backend.LINKIS_SPARK_RABBITMQ:
            cores_per_task = 0
            memory_per_task = 0
        elif task_info["role"] in IGNORE_RESOURCE_ROLES and task_parameters.computing_engine in SUPPORT_IGNORE_RESOURCE_ENGINES:
>>>>>>> 7ce83ea5
            cores_per_task = 0
            memory_per_task = 0
        else:
            cores_per_task = task_parameters.adaptation_parameters["task_cores_per_node"] * \
                             task_parameters.adaptation_parameters["task_nodes"]
            memory_per_task = task_parameters.adaptation_parameters["task_memory_per_node"] * \
                              task_parameters.adaptation_parameters["task_nodes"]
        return cores_per_task, memory_per_task

    @classmethod
    def apply_for_task_resource(cls, task_info):
        return ResourceManager.resource_for_task(task_info=task_info, operation_type=ResourceOperation.APPLY)

    @classmethod
    def return_task_resource(cls, task_info):
        return ResourceManager.resource_for_task(task_info=task_info, operation_type=ResourceOperation.RETURN)

    @classmethod
    def resource_for_task(cls, task_info, operation_type):
        cores_per_task, memory_per_task = cls.calculate_task_resource(task_info=task_info)
        schedule_logger(job_id=task_info["job_id"]).info(f"cores_per_task:{cores_per_task}, memory_per_task:{memory_per_task}")
        if cores_per_task or memory_per_task:
            filters, updates = cls.update_resource_sql(resource_model=Job,
                                                       cores=cores_per_task,
                                                       memory=memory_per_task,
                                                       operation_type=operation_type,
                                                       )
            filters.append(Job.f_job_id == task_info["job_id"])
            filters.append(Job.f_role == task_info["role"])
            filters.append(Job.f_party_id == task_info["party_id"])
            filters.append(Job.f_resource_in_use == True)
            operate = Job.update(updates).where(*filters)
            operate_status = operate.execute() > 0
        else:
            operate_status = True
        if operate_status:
            schedule_logger(job_id=task_info["job_id"]).info(
                "task {} {} {} resource successfully".format(task_info["task_id"],
                                                             task_info["task_version"], operation_type))
        else:
            schedule_logger(job_id=task_info["job_id"]).warning(
                "task {} {} {} resource failed".format(task_info["task_id"],
                                                       task_info["task_version"], operation_type))
        return operate_status

    @classmethod
    def update_resource_sql(cls, resource_model: typing.Union[EngineRegistry, Job], cores, memory, operation_type):
        if operation_type == ResourceOperation.APPLY:
            filters = [
                resource_model.f_remaining_cores >= cores,
                resource_model.f_remaining_memory >= memory
            ]
            updates = {resource_model.f_remaining_cores: resource_model.f_remaining_cores - cores,
                       resource_model.f_remaining_memory: resource_model.f_remaining_memory - memory}
        elif operation_type == ResourceOperation.RETURN:
            filters = []
            updates = {resource_model.f_remaining_cores: resource_model.f_remaining_cores + cores,
                       resource_model.f_remaining_memory: resource_model.f_remaining_memory + memory}
        else:
            raise RuntimeError(f"can not support {operation_type} resource operation type")
        return filters, updates

    @classmethod
    @DB.connection_context()
    def get_remaining_resource(cls, resource_model: typing.Union[EngineRegistry, Job], filters):
        remaining_cores, remaining_memory = None, None
        try:
            objs = resource_model.select(resource_model.f_remaining_cores, resource_model.f_remaining_memory).where(
                *filters)
            if objs:
                remaining_cores, remaining_memory = objs[0].f_remaining_cores, objs[0].f_remaining_memory
        except Exception as e:
            schedule_logger().exception(e)
        finally:
            return remaining_cores, remaining_memory

    @classmethod
    @DB.connection_context()
    def get_engine_registration_info(cls, engine_type, engine_name) -> EngineRegistry:
        engines = EngineRegistry.select().where(EngineRegistry.f_engine_type == engine_type,
                                                EngineRegistry.f_engine_name == engine_name)
        if engines:
            return engines[0]
        else:
            return None<|MERGE_RESOLUTION|>--- conflicted
+++ resolved
@@ -24,16 +24,13 @@
 from fate_arch.computing import ComputingEngine
 from fate_arch.common import engine_utils
 from fate_flow.db.db_models import DB, EngineRegistry, Job
-<<<<<<< HEAD
 from fate_flow.entity.types import ResourceOperation
 from fate_flow.entity.run_parameters import RunParameters
 from fate_flow.settings import stat_logger
-=======
 from fate_flow.entity.types import ResourceOperation, RunParameters
 from fate_flow.operation.job_saver import JobSaver
 from fate_flow.settings import stat_logger, STANDALONE_BACKEND_VIRTUAL_CORES_PER_NODE, SUPPORT_BACKENDS_ENTRANCE, \
     MAX_CORES_PERCENT_PER_JOB, DEFAULT_TASK_CORES, IGNORE_RESOURCE_ROLES, SUPPORT_IGNORE_RESOURCE_ENGINES, TOTAL_CORES_OVERWEIGHT_PERCENT, TOTAL_MEMORY_OVERWEIGHT_PERCENT
->>>>>>> 7ce83ea5
 from fate_flow.utils import job_utils
 from fate_flow import job_default_settings
 
@@ -246,14 +243,11 @@
                                                           role=role,
                                                           party_id=party_id)
             job_parameters = RunParameters(**job_parameters)
-<<<<<<< HEAD
         if role in job_default_settings.IGNORE_RESOURCE_ROLES and job_parameters.computing_engine in job_default_settings.SUPPORT_IGNORE_RESOURCE_ENGINES:
-=======
         if job_parameters.backend == Backend.LINKIS_SPARK_RABBITMQ:
             cores = 0
             memory = 0
         elif role in IGNORE_RESOURCE_ROLES and job_parameters.computing_engine in SUPPORT_IGNORE_RESOURCE_ENGINES:
->>>>>>> 7ce83ea5
             cores = 0
             memory = 0
         else:
@@ -270,14 +264,11 @@
                                                           role=task_info["role"],
                                                           party_id=task_info["party_id"])
             task_parameters = RunParameters(**job_parameters)
-<<<<<<< HEAD
         if task_info["role"] in job_default_settings.IGNORE_RESOURCE_ROLES and task_parameters.computing_engine in job_default_settings.SUPPORT_IGNORE_RESOURCE_ENGINES:
-=======
         if task_parameters.backend == Backend.LINKIS_SPARK_RABBITMQ:
             cores_per_task = 0
             memory_per_task = 0
         elif task_info["role"] in IGNORE_RESOURCE_ROLES and task_parameters.computing_engine in SUPPORT_IGNORE_RESOURCE_ENGINES:
->>>>>>> 7ce83ea5
             cores_per_task = 0
             memory_per_task = 0
         else:
