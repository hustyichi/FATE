#!/usr/bin/env python
# -*- coding: utf-8 -*-

#
#  Copyright 2019 The FATE Authors. All Rights Reserved.
#
#  Licensed under the Apache License, Version 2.0 (the "License");
#  you may not use this file except in compliance with the License.
#  You may obtain a copy of the License at
#
#      http://www.apache.org/licenses/LICENSE-2.0
#
#  Unless required by applicable law or agreed to in writing, software
#  distributed under the License is distributed on an "AS IS" BASIS,
#  WITHOUT WARRANTIES OR CONDITIONS OF ANY KIND, either express or implied.
#  See the License for the specific language governing permissions and
#  limitations under the License.
#

from abc import ABC
import abc
from federatedml.ensemble.boosting.boosting_core import Boosting
from federatedml.param.boosting_param import HeteroBoostingParam
from federatedml.secureprotol import IterativeAffineEncrypt
from federatedml.secureprotol import PaillierEncrypt, FakeEncrypt
from federatedml.secureprotol.encrypt_mode import EncryptModeCalculator
from federatedml.util import consts
from federatedml.feature.binning.quantile_binning import QuantileBinning
from federatedml.util.classify_label_checker import ClassifyLabelChecker
from federatedml.util.classify_label_checker import RegressionLabelChecker
from federatedml.util import LOGGER
from fate_flow.entity.metric import Metric
from fate_flow.entity.metric import MetricMeta
from federatedml.transfer_variable.transfer_class.hetero_boosting_transfer_variable import \
    HeteroBoostingTransferVariable
from federatedml.util.io_check import assert_io_num_rows_equal


class HeteroBoosting(Boosting, ABC):

    def __init__(self):
        super(HeteroBoosting, self).__init__()
        self.encrypter = None
        self.encrypted_calculator = None
        self.early_stopping_rounds = None
        self.binning_class = QuantileBinning
        self.model_param = HeteroBoostingParam()
        self.transfer_variable = HeteroBoostingTransferVariable()
        self.mode = consts.HETERO

    def _init_model(self, param: HeteroBoostingParam):
        LOGGER.debug('in hetero boosting, objective param is {}'.format(param.objective_param.objective))
        super(HeteroBoosting, self)._init_model(param)
        self.encrypt_param = param.encrypt_param
        self.re_encrypt_rate = param.encrypted_mode_calculator_param
        self.calculated_mode = param.encrypted_mode_calculator_param.mode
        self.re_encrypted_rate = param.encrypted_mode_calculator_param.re_encrypted_rate
        self.early_stopping_rounds = param.early_stopping_rounds
        self.use_first_metric_only = param.use_first_metric_only

    def generate_encrypter(self):

        LOGGER.info("generate encrypter")
        if self.encrypt_param.method.lower() == consts.PAILLIER.lower():
            self.encrypter = PaillierEncrypt()
            self.encrypter.generate_key(self.encrypt_param.key_length)
        elif self.encrypt_param.method.lower() == consts.ITERATIVEAFFINE.lower():
            self.encrypter = IterativeAffineEncrypt()
            self.encrypter.generate_key(key_size=self.encrypt_param.key_length,
                                        randomized=False)
        elif self.encrypt_param.method.lower() == consts.RANDOM_ITERATIVEAFFINE.lower():
            self.encrypter = IterativeAffineEncrypt()
            self.encrypter.generate_key(key_size=self.encrypt_param.key_length,
                                        randomized=True)
        else:
            raise NotImplementedError("unknown encrypt type {}".format(type(self.encrypt_param.method.lower())))
        self.encrypted_calculator = EncryptModeCalculator(self.encrypter, self.calculated_mode, self.re_encrypted_rate)

    def check_label(self):

        LOGGER.info("check label")
        classes_ = []
        num_classes, booster_dim = 1, 1
        if self.task_type == consts.CLASSIFICATION:
            num_classes, classes_ = ClassifyLabelChecker.validate_label(self.data_bin)
            if num_classes > 2:
                booster_dim = num_classes

            range_from_zero = True
            for _class in classes_:
                try:
                    if 0 <= _class < len(classes_) and isinstance(_class, int):
                        continue
                    else:
                        range_from_zero = False
                        break
                except:
                    range_from_zero = False

            classes_ = sorted(classes_)
            if not range_from_zero:
                class_mapping = dict(zip(classes_, range(num_classes)))
                self.y = self.y.mapValues(lambda _class: class_mapping[_class])

        else:
            RegressionLabelChecker.validate_label(self.data_bin)

        return classes_, num_classes, booster_dim


class HeteroBoostingGuest(HeteroBoosting, ABC):

    def __init__(self):
        super(HeteroBoostingGuest, self).__init__()

    def _init_model(self, param):
        super(HeteroBoostingGuest, self)._init_model(param)

    def sync_booster_dim(self):
        LOGGER.info("sync booster_dim to host")

        self.transfer_variable.booster_dim.remote(self.booster_dim,
                                                  role=consts.HOST,
                                                  idx=-1)

    def sync_stop_flag(self, stop_flag, num_round):
        LOGGER.info("sync stop flag to host, boosting_core round is {}".format(num_round))

        self.transfer_variable.stop_flag.remote(stop_flag,
                                                role=consts.HOST,
                                                idx=-1,
                                                suffix=(num_round,))

    def sync_predict_round(self, predict_round,):
        LOGGER.info("sync predict start round {}".format(predict_round))
        self.transfer_variable.predict_start_round.remote(predict_round, role=consts.HOST, idx=-1,)

    def prepare_warm_start(self, data_inst, classes):
        # adjust parameter for warm start
        warm_start_y_hat = self.predict(data_inst, ret_format='raw')
        self.y_hat = warm_start_y_hat
        self.boosting_round += self.start_round
        # check classes
        assert set(classes).issubset(set(self.classes_)), 'warm start label alignment failed: cur labels {},' \
                                                          'previous model labels {}'.format(classes, self.classes_)
        # check fid
        self.feat_name_check(data_inst, self.feature_name_fid_mapping)

    def fit(self, data_inst, validate_data=None):

        LOGGER.info('begin to fit a hetero boosting model, model is {}'.format(self.model_name))

        self.data_inst = data_inst

        self.data_bin, self.bin_split_points, self.bin_sparse_points = self.prepare_data(data_inst)

        self.y = self.get_label(self.data_bin)

        self.start_round = len(self.boosting_model_list)

        if not self.is_warm_start:
            self.feature_name_fid_mapping = self.gen_feature_fid_mapping(data_inst.schema)
            self.classes_, self.num_classes, self.booster_dim = self.check_label()
            self.loss = self.get_loss_function()
            self.y_hat, self.init_score = self.get_init_score(self.y, self.num_classes)
        else:
            classes_, num_classes, booster_dim = self.check_label()
            self.prepare_warm_start(data_inst, classes_)

        LOGGER.info('class index is {}'.format(self.classes_))

        self.sync_booster_dim()

        self.start_round = len(self.boosting_model_list)

        self.generate_encrypter()

        self.callback_list.on_train_begin(data_inst, validate_data)

        self.callback_meta("loss",
                           "train",
                           MetricMeta(name="train",
                                      metric_type="LOSS",
                                      extra_metas={"unit_name": "iters"}))

<<<<<<< HEAD
        self.validation_strategy = self.init_validation_strategy(data_inst, validate_data)

        for epoch_idx in range(self.start_round, self.boosting_round):
=======
        for epoch_idx in range(self.boosting_round):
>>>>>>> dd414389

            LOGGER.info('cur epoch idx is {}'.format(epoch_idx))

            self.callback_list.on_epoch_begin(epoch_idx)

            for class_idx in range(self.booster_dim):

                # fit a booster
                model = self.fit_a_booster(epoch_idx, class_idx)

                booster_meta, booster_param = model.get_model()

                if booster_meta is not None and booster_param is not None:
                    self.booster_meta = booster_meta
                    self.boosting_model_list.append(booster_param)

                # update predict score
                cur_sample_weights = model.get_sample_weights()
                self.y_hat = self.get_new_predict_score(self.y_hat, cur_sample_weights, dim=class_idx)

            # compute loss
            loss = self.compute_loss(self.y_hat, self.y)
            self.history_loss.append(loss)
            LOGGER.info("round {} loss is {}".format(epoch_idx, loss))
            self.callback_metric("loss",
                                 "train",
                                 [Metric(epoch_idx, loss)])

            # check validation
            validation_strategy = self.callback_list.get_validation_strategy()
            if validation_strategy:
                validation_strategy.set_precomputed_train_scores(self.score_to_predict_result(data_inst, self.y_hat))

            self.callback_list.on_epoch_end(epoch_idx)

            should_stop = False
            if self.n_iter_no_change and self.check_convergence(loss):
                should_stop = True
                self.is_converged = True
            self.sync_stop_flag(self.is_converged, epoch_idx)
            if self.stop_training or should_stop:
                break

        self.callback_list.on_train_end()

        self.callback_meta("loss",
                           "train",
                           MetricMeta(name="train",
                                      metric_type="LOSS",
                                      extra_metas={"Best": min(self.history_loss)}))

        # get summary
        self.set_summary(self.generate_summary())

    @assert_io_num_rows_equal
    def predict(self, data_inst):
        # predict is implemented in hetero_secureboost
        raise NotImplementedError('predict func is not implemented')

    @abc.abstractmethod
    def fit_a_booster(self, epoch_idx: int, booster_dim: int):
        raise NotImplementedError()

    @abc.abstractmethod
    def load_booster(self, model_meta, model_param, epoch_idx, booster_idx):
        raise NotImplementedError()

    @abc.abstractmethod
    def get_model_meta(self):
        raise NotImplementedError()

    @abc.abstractmethod
    def get_model_param(self):
        raise NotImplementedError()

    @abc.abstractmethod
    def set_model_meta(self, model_meta):
        raise NotImplementedError()

    @abc.abstractmethod
    def set_model_param(self, model_param):
        raise NotImplementedError()


class HeteroBoostingHost(HeteroBoosting, ABC):

    def __init__(self):
        super(HeteroBoostingHost, self).__init__()

    def _init_model(self, param):
        super(HeteroBoostingHost, self)._init_model(param)

    def sync_booster_dim(self):
        LOGGER.info("sync booster dim from guest")
        self.booster_dim = self.transfer_variable.booster_dim.get(idx=0)
        LOGGER.info("booster dim is %d" % self.booster_dim)

    def sync_stop_flag(self, num_round):
        LOGGER.info("sync stop flag from guest, boosting_core round is {}".format(num_round))
        stop_flag = self.transfer_variable.stop_flag.get(idx=0,
                                                         suffix=(num_round,))
        return stop_flag

    def sync_predict_start_round(self,):
        return self.transfer_variable.predict_start_round.get(idx=0,)

    def prepare_warm_start(self, data_inst):
        self.predict(data_inst)

    def fit(self, data_inst, validate_data=None):

        LOGGER.info('begin to fit a hetero boosting model, model is {}'.format(self.model_name))

        self.data_bin, self.bin_split_points, self.bin_sparse_points = self.prepare_data(data_inst)

        self.start_round = len(self.boosting_model_list)
        if self.is_warm_start:
            self.prepare_warm_start(data_inst)
            self.boosting_round += self.start_round

        self.sync_booster_dim()
        self.generate_encrypter()
<<<<<<< HEAD
        self.validation_strategy = self.init_validation_strategy(data_inst, validate_data)
=======

        self.callback_list.on_train_begin(data_inst, validate_data)
>>>>>>> dd414389

        for epoch_idx in range(self.start_round, self.boosting_round):

            LOGGER.info('cur epoch idx is {}'.format(epoch_idx))

            self.callback_list.on_epoch_begin(epoch_idx)

            for class_idx in range(self.booster_dim):
                # fit a booster
                model = self.fit_a_booster(epoch_idx, class_idx)  # need to implement
                booster_meta, booster_param = model.get_model()
                if booster_meta is not None and booster_param is not None:
                    self.booster_meta = booster_meta
                    self.boosting_model_list.append(booster_param)

            validation_strategy = self.callback_list.get_validation_strategy()
            if validation_strategy:
                validation_strategy.set_precomputed_train_scores(None)
            self.callback_list.on_epoch_end(epoch_idx)
            should_stop = self.sync_stop_flag(epoch_idx)
            self.is_converged = should_stop
            if should_stop:
                break

        self.callback_list.on_train_end()
        self.set_summary(self.generate_summary())

    def lazy_predict(self, data_inst):

        LOGGER.info('running guest lazy prediction')
        data_inst = self.data_alignment(data_inst)
        init_score = self.init_score
        self.predict_y_hat = data_inst.mapValues(lambda v: init_score)

        rounds = len(self.boosting_model_list) // self.booster_dim
        predict_start_round = self.sync_predict_start_round()

        for idx in range(predict_start_round, rounds):
            for booster_idx in range(self.booster_dim):
                model = self.load_booster(self.booster_meta,
                                          self.boosting_model_list[idx * self.booster_dim + booster_idx],
                                          idx, booster_idx)
                model.predict(data_inst)

        LOGGER.debug('lazy prediction finished')

    def predict(self, data_inst):

        LOGGER.info('using default lazy prediction')
        self.lazy_predict(data_inst)

    @abc.abstractmethod
    def load_booster(self, model_meta, model_param, epoch_idx, booster_idx):
        raise NotImplementedError()

    @abc.abstractmethod
    def fit_a_booster(self, epoch_idx: int, booster_dim: int):
        raise NotImplementedError()

    @abc.abstractmethod
    def get_model_meta(self):
        raise NotImplementedError()

    @abc.abstractmethod
    def get_model_param(self):
        raise NotImplementedError()

    @abc.abstractmethod
    def set_model_meta(self, model_meta):
        raise NotImplementedError()

    @abc.abstractmethod
    def set_model_param(self, model_param):
        raise NotImplementedError()<|MERGE_RESOLUTION|>--- conflicted
+++ resolved
@@ -22,7 +22,7 @@
 from federatedml.ensemble.boosting.boosting_core import Boosting
 from federatedml.param.boosting_param import HeteroBoostingParam
 from federatedml.secureprotol import IterativeAffineEncrypt
-from federatedml.secureprotol import PaillierEncrypt, FakeEncrypt
+from federatedml.secureprotol import PaillierEncrypt
 from federatedml.secureprotol.encrypt_mode import EncryptModeCalculator
 from federatedml.util import consts
 from federatedml.feature.binning.quantile_binning import QuantileBinning
@@ -183,13 +183,7 @@
                                       metric_type="LOSS",
                                       extra_metas={"unit_name": "iters"}))
 
-<<<<<<< HEAD
-        self.validation_strategy = self.init_validation_strategy(data_inst, validate_data)
-
         for epoch_idx in range(self.start_round, self.boosting_round):
-=======
-        for epoch_idx in range(self.boosting_round):
->>>>>>> dd414389
 
             LOGGER.info('cur epoch idx is {}'.format(epoch_idx))
 
@@ -312,12 +306,7 @@
 
         self.sync_booster_dim()
         self.generate_encrypter()
-<<<<<<< HEAD
-        self.validation_strategy = self.init_validation_strategy(data_inst, validate_data)
-=======
-
         self.callback_list.on_train_begin(data_inst, validate_data)
->>>>>>> dd414389
 
         for epoch_idx in range(self.start_round, self.boosting_round):
 
