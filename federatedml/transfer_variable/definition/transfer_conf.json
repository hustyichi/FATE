{
 "CrossValidationTransferVariable": {
  "train_sid": {
   "src": "guest",
   "dst": [
    "host"
   ]
  },
  "test_sid": {
   "src": "guest",
   "dst": [
    "host"
   ]
  }
 },
 "HeteroDecisionTreeTransferVariable": {
  "encrypted_grad_and_hess": {
   "src": "guest",
   "dst": [
    "host"
   ]
  },
  "tree_node_queue": {
   "src": "guest",
   "dst": [
    "host"
   ]
  },
  "node_positions": {
   "src": "guest",
   "dst": [
    "host"
   ]
  },
  "encrypted_splitinfo_host": {
   "src": "host",
   "dst": [
    "guest"
   ]
  },
  "federated_best_splitinfo_host": {
   "src": "guest",
   "dst": [
    "host"
   ]
  },
  "final_splitinfo_host": {
   "src": "host",
   "dst": [
    "guest"
   ]
  },
  "dispatch_node_host": {
   "src": "guest",
   "dst": [
    "host"
   ]
  },
  "dispatch_node_host_result": {
   "src": "host",
   "dst": [
    "guest"
   ]
  },
  "tree": {
   "src": "guest",
   "dst": [
    "host"
   ]
  },
  "predict_data": {
   "src": "guest",
   "dst": [
    "host"
   ]
  },
  "predict_data_by_host": {
   "src": "host",
   "dst": [
    "guest"
   ]
  },
  "predict_finish_tag": {
   "src": "guest",
   "dst": [
    "host"
   ]
  }
 },
 "HeteroDNNLRTransferVariable": {
  "guest_dec_gradient": {
   "src": "arbiter",
   "dst": [
    "guest"
   ]
  },
  "guest_enc_gradient": {
   "src": "guest",
   "dst": [
    "arbiter"
   ]
  },
  "host_dec_gradient": {
   "src": "arbiter",
   "dst": [
    "host"
   ]
  },
  "host_enc_gradient": {
   "src": "host",
   "dst": [
    "arbiter"
   ]
  }
 },
 "HeteroFeatureBinningTransferVariable": {
  "paillier_pubkey": {
   "src": "guest",
   "dst": [
    "host"
   ]
  },
  "encrypted_label": {
   "src": "guest",
   "dst": [
    "host"
   ]
  },
  "encrypted_bin_sum": {
   "src": "host",
   "dst": [
    "guest"
   ]
  }
 },
 "HeteroFeatureSelectionTransferVariable": {
  "result_left_cols": {
   "src": "guest",
   "dst": [
    "host"
   ]
  },
  "host_select_cols": {
   "src": "host",
   "dst": [
    "guest"
   ]
  }
 },
 "HeteroFTLTransferVariable": {
  "paillier_pubkey": {
   "src": "arbiter",
   "dst": [
    "host",
    "guest"
   ]
  },
  "batch_data_index": {
   "src": "guest",
   "dst": [
    "host"
   ]
  },
  "host_component_list": {
   "src": "host",
   "dst": [
    "guest"
   ]
  },
  "guest_component_list": {
   "src": "guest",
   "dst": [
    "host"
   ]
  },
  "host_precomputed_comp_list": {
   "src": "host",
   "dst": [
    "guest"
   ]
  },
  "guest_precomputed_comp_list": {
   "src": "guest",
   "dst": [
    "host"
   ]
  },
  "encrypt_guest_gradient": {
   "src": "guest",
   "dst": [
    "arbiter"
   ]
  },
  "decrypt_guest_gradient": {
   "src": "arbiter",
   "dst": [
    "guest"
   ]
  },
  "encrypt_host_gradient": {
   "src": "host",
   "dst": [
    "arbiter"
   ]
  },
  "decrypt_host_gradient": {
   "src": "arbiter",
   "dst": [
    "host"
   ]
  },
  "encrypt_loss": {
   "src": "guest",
   "dst": [
    "arbiter"
   ]
  },
  "is_encrypted_ftl_stopped": {
   "src": "arbiter",
   "dst": [
    "host",
    "guest"
   ]
  },
  "is_stopped": {
   "src": "guest",
   "dst": [
    "host"
   ]
  },
  "batch_size": {
   "src": "guest",
   "dst": [
    "host"
   ]
  },
  "batch_num": {
   "src": "guest",
   "dst": [
    "arbiter",
    "host"
   ]
  },
  "host_prob": {
   "src": "host",
   "dst": [
    "guest"
   ]
  },
  "pred_prob": {
   "src": "guest",
   "dst": [
    "host"
   ]
  },
  "encrypt_prob": {
   "src": "guest",
   "dst": [
    "arbiter"
   ]
  },
  "decrypt_prob": {
   "src": "arbiter",
   "dst": [
    "guest"
   ]
  },
  "guest_sample_indexes": {
   "src": "guest",
   "dst": [
    "host"
   ]
  },
  "host_sample_indexes": {
   "src": "host",
   "dst": [
    "guest"
   ]
  },
  "guest_public_key": {
   "src": "guest",
   "dst": [
    "host"
   ]
  },
  "host_public_key": {
   "src": "host",
   "dst": [
    "guest"
   ]
  },
  "masked_enc_guest_gradients": {
   "src": "guest",
   "dst": [
    "host"
   ]
  },
  "masked_enc_host_gradients": {
   "src": "host",
   "dst": [
    "guest"
   ]
  },
  "masked_dec_guest_gradients": {
   "src": "host",
   "dst": [
    "guest"
   ]
  },
  "masked_dec_host_gradients": {
   "src": "guest",
   "dst": [
    "host"
   ]
  },
  "masked_enc_loss": {
   "src": "guest",
   "dst": [
    "host"
   ]
  },
  "masked_dec_loss": {
   "src": "host",
   "dst": [
    "guest"
   ]
  },
  "is_decentralized_enc_ftl_stopped": {
   "src": "guest",
   "dst": [
    "host"
   ]
  }
 },
 "HeteroLinRTransferVariable": {
  "paillier_pubkey": {
   "src": "arbiter",
   "dst": [
    "host",
    "guest"
   ]
  },
  "batch_data_index": {
   "src": "guest",
   "dst": [
    "host"
   ]
  },
  "host_forward": {
   "src": "host",
   "dst": [
    "guest"
   ]
  },
  "loss_intermediate": {
   "src": "host",
   "dst": [
    "guest"
   ]
  },
  "fore_gradient": {
   "src": "guest",
   "dst": [
    "host"
   ]
  },
  "guest_gradient": {
   "src": "guest",
   "dst": [
    "arbiter"
   ]
  },
  "guest_optim_gradient": {
   "src": "arbiter",
   "dst": [
    "guest"
   ]
  },
  "host_loss_regular": {
   "src": "host",
   "dst": [
    "guest"
   ]
  },
  "loss": {
   "src": "guest",
   "dst": [
    "arbiter"
   ]
  },
  "converge_flag": {
   "src": "arbiter",
   "dst": [
    "host",
    "guest"
   ]
  },
  "batch_info": {
   "src": "guest",
   "dst": [
    "host",
    "arbiter"
   ]
  },
  "host_optim_gradient": {
   "src": "arbiter",
   "dst": [
    "host"
   ]
  },
  "host_gradient": {
   "src": "host",
   "dst": [
    "arbiter"
   ]
  },
  "host_partial_prediction": {
   "src": "host",
   "dst": [
    "guest"
   ]
  },
  "sqn_sample_index": {
   "src": "guest",
   "dst": [
    "host"
   ]
  },
  "forward_hess": {
   "src": "guest",
   "dst": [
    "host"
   ]
  },
  "guest_hess_vector": {
   "src": "guest",
   "dst": [
    "arbiter"
   ]
  },
  "host_sqn_forwards": {
   "src": "host",
   "dst": [
    "guest"
   ]
  },
  "host_hess_vector": {
   "src": "host",
   "dst": [
    "arbiter"
   ]
  }
 },
 "HeteroLRTransferVariable": {
  "paillier_pubkey": {
   "src": "arbiter",
   "dst": [
    "host",
    "guest"
   ]
  },
  "batch_data_index": {
   "src": "guest",
   "dst": [
    "host"
   ]
  },
  "host_forward_dict": {
   "src": "host",
   "dst": [
    "guest"
   ]
  },
  "fore_gradient": {
   "src": "guest",
   "dst": [
    "host"
   ]
  },
  "guest_gradient": {
   "src": "guest",
   "dst": [
    "arbiter"
   ]
  },
  "guest_optim_gradient": {
   "src": "arbiter",
   "dst": [
    "guest"
   ]
  },
  "host_loss_regular": {
   "src": "host",
   "dst": [
    "guest"
   ]
  },
  "loss": {
   "src": "guest",
   "dst": [
    "arbiter"
   ]
  },
  "loss_intermediate": {
   "src": "host",
   "dst": [
    "guest"
   ]
  },
  "converge_flag": {
   "src": "arbiter",
   "dst": [
    "host",
    "guest"
   ]
  },
  "batch_info": {
   "src": "guest",
   "dst": [
    "host",
    "arbiter"
   ]
  },
  "host_optim_gradient": {
   "src": "arbiter",
   "dst": [
    "host"
   ]
  },
  "host_gradient": {
   "src": "host",
   "dst": [
    "arbiter"
   ]
  },
  "host_prob": {
   "src": "host",
   "dst": [
    "guest"
   ]
  },
  "sqn_sample_index": {
   "src": "guest",
   "dst": [
    "host"
   ]
  },
  "forward_hess": {
   "src": "guest",
   "dst": [
    "host"
   ]
  },
  "guest_hess_vector": {
   "src": "guest",
   "dst": [
    "arbiter"
   ]
  },
  "host_sqn_forwards": {
   "src": "host",
   "dst": [
    "guest"
   ]
  },
  "host_hess_vector": {
   "src": "host",
   "dst": [
    "arbiter"
   ]
  }
 },
 "HeteroNNTransferVariable": {
  "encrypted_host_forward": {
   "src": "host",
   "dst": [
    "guest"
   ]
  },
  "encrypted_guest_forward": {
   "src": "guest",
   "dst": [
    "host"
   ]
  },
  "decrypted_guest_fowrad": {
   "src": "host",
   "dst": [
    "guest"
   ]
  },
  "encrypted_guest_weight_gradient": {
   "src": "guest",
   "dst": [
    "host"
   ]
  },
  "decrypted_guest_weight_gradient": {
   "src": "host",
   "dst": [
    "guest"
   ]
  },
  "encrypted_acc_noise": {
   "src": "host",
   "dst": [
    "guest"
   ]
  },
  "host_backward": {
   "src": "guest",
   "dst": [
    "host"
   ]
  },
  "batch_data_index": {
   "src": "guest",
   "dst": [
    "host"
   ]
  },
  "batch_info": {
   "src": "guest",
   "dst": [
    "host",
    "arbiter"
   ]
  },
  "is_converge": {
   "src": "guest",
   "dst": [
    "host"
   ]
  }
 },
 "HeteroPoissonTransferVariable": {
  "paillier_pubkey": {
   "src": "arbiter",
   "dst": [
    "host",
    "guest"
   ]
  },
  "batch_data_index": {
   "src": "guest",
   "dst": [
    "host"
   ]
  },
  "host_forward": {
   "src": "host",
   "dst": [
    "guest"
   ]
  },
  "loss_intermediate": {
   "src": "host",
   "dst": [
    "guest"
   ]
  },
  "fore_gradient": {
   "src": "guest",
   "dst": [
    "host"
   ]
  },
  "guest_gradient": {
   "src": "guest",
   "dst": [
    "arbiter"
   ]
  },
  "guest_optim_gradient": {
   "src": "arbiter",
   "dst": [
    "guest"
   ]
  },
  "host_loss_regular": {
   "src": "host",
   "dst": [
    "guest"
   ]
  },
  "loss": {
   "src": "guest",
   "dst": [
    "arbiter"
   ]
  },
  "converge_flag": {
   "src": "arbiter",
   "dst": [
    "host",
    "guest"
   ]
  },
  "batch_info": {
   "src": "guest",
   "dst": [
    "host",
    "arbiter"
   ]
  },
  "host_optim_gradient": {
   "src": "arbiter",
   "dst": [
    "host"
   ]
  },
  "host_gradient": {
   "src": "host",
   "dst": [
    "arbiter"
   ]
  },
  "host_partial_prediction": {
   "src": "host",
   "dst": [
    "guest"
   ]
  }
 },
 "HeteroSecureBoostingTreeTransferVariable": {
  "tree_dim": {
   "src": "guest",
   "dst": [
    "host"
   ]
  },
  "stop_flag": {
   "src": "guest",
   "dst": [
    "host"
   ]
  }
 },
 "HomoTransferVariable": {
  "guest_uuid": {
   "src": "guest",
   "dst": [
    "arbiter"
   ]
  },
  "host_uuid": {
   "src": "host",
   "dst": [
    "arbiter"
   ]
  },
  "uuid_conflict_flag": {
   "src": "arbiter",
   "dst": [
    "guest",
    "host"
   ]
  },
  "dh_pubkey": {
   "src": "arbiter",
   "dst": [
    "guest",
    "host"
   ]
  },
  "dh_ciphertext_host": {
   "src": "host",
   "dst": [
    "arbiter"
   ]
  },
  "dh_ciphertext_guest": {
   "src": "guest",
   "dst": [
    "arbiter"
   ]
  },
  "dh_ciphertext_bc": {
   "src": "arbiter",
   "dst": [
    "guest",
    "host"
   ]
  },
  "guest_party_weight": {
   "src": "guest",
   "dst": [
    "arbiter"
   ]
  },
  "host_party_weight": {
   "src": "host",
   "dst": [
    "arbiter"
   ]
  },
  "use_encrypt": {
   "src": "host",
   "dst": [
    "arbiter"
   ]
  },
  "paillier_pubkey": {
   "src": "arbiter",
   "dst": [
    "host"
   ]
  },
  "re_encrypt_times": {
   "src": "host",
   "dst": [
    "arbiter"
   ]
  },
  "model_to_re_encrypt": {
   "src": "host",
   "dst": [
    "arbiter"
   ]
  },
  "model_re_encrypted": {
   "src": "arbiter",
   "dst": [
    "host"
   ]
  },
  "is_converge": {
   "src": "arbiter",
   "dst": [
    "guest",
    "host"
   ]
  },
  "host_loss": {
   "src": "host",
   "dst": [
    "arbiter"
   ]
  },
  "guest_loss": {
   "src": "guest",
   "dst": [
    "arbiter"
   ]
  },
  "aggregated_model": {
   "src": "arbiter",
   "dst": [
    "guest",
    "host"
   ]
  },
  "host_model": {
   "src": "host",
   "dst": [
    "arbiter"
   ]
  },
  "guest_model": {
   "src": "guest",
   "dst": [
    "arbiter"
   ]
  },
  "to_encrypt_model": {
   "src": "host",
   "dst": [
    "arbiter"
   ]
  },
  "re_encrypted_model": {
   "src": "arbiter",
   "dst": [
    "host"
   ]
  }
 },
 "HomoLRTransferVariable": {
  "guest_uuid": {
   "src": "guest",
   "dst": [
    "arbiter"
   ]
  },
  "host_uuid": {
   "src": "host",
   "dst": [
    "arbiter"
   ]
  },
  "uuid_conflict_flag": {
   "src": "arbiter",
   "dst": [
    "guest",
    "host"
   ]
  },
  "dh_pubkey": {
   "src": "arbiter",
   "dst": [
    "guest",
    "host"
   ]
  },
  "dh_ciphertext_host": {
   "src": "host",
   "dst": [
    "arbiter"
   ]
  },
  "dh_ciphertext_guest": {
   "src": "guest",
   "dst": [
    "arbiter"
   ]
  },
  "dh_ciphertext_bc": {
   "src": "arbiter",
   "dst": [
    "guest",
    "host"
   ]
  },
  "paillier_pubkey": {
   "src": "arbiter",
   "dst": [
    "host"
   ]
  },
  "guest_model": {
   "src": "guest",
   "dst": [
    "arbiter"
   ]
  },
  "host_model": {
   "src": "host",
   "dst": [
    "arbiter"
   ]
  },
  "aggregated_model": {
   "src": "arbiter",
   "dst": [
    "guest",
    "host"
   ]
  },
  "to_encrypt_model": {
   "src": "host",
   "dst": [
    "arbiter"
   ]
  },
  "re_encrypted_model": {
   "src": "arbiter",
   "dst": [
    "host"
   ]
  },
  "re_encrypt_times": {
   "src": "host",
   "dst": [
    "arbiter"
   ]
  },
  "is_converge": {
   "src": "arbiter",
   "dst": [
    "guest",
    "host"
   ]
  },
  "guest_loss": {
   "src": "guest",
   "dst": [
    "arbiter"
   ]
  },
  "host_loss": {
   "src": "host",
   "dst": [
    "arbiter"
   ]
  },
  "use_encrypt": {
   "src": "host",
   "dst": [
    "arbiter"
   ]
  },
  "guest_party_weight": {
   "src": "guest",
   "dst": [
    "arbiter"
   ]
  },
  "host_party_weight": {
   "src": "host",
   "dst": [
    "arbiter"
   ]
  },
  "predict_wx": {
   "src": "host",
   "dst": [
    "arbiter"
   ]
  },
  "predict_result": {
   "src": "arbiter",
   "dst": [
    "host"
   ]
  }
 },
 "OneVsRestTransferVariable": {
  "host_classes": {
   "src": "host",
   "dst": [
    "guest"
   ]
  },
  "aggregate_classes": {
   "src": "guest",
   "dst": [
    "host",
    "arbiter"
   ]
  }
 },
 "RawIntersectTransferVariable": {
  "send_ids_host": {
   "src": "host",
   "dst": [
    "guest"
   ]
  },
  "send_ids_guest": {
   "src": "guest",
   "dst": [
    "host"
   ]
  },
  "intersect_ids_host": {
   "src": "host",
   "dst": [
    "guest"
   ]
  },
  "intersect_ids_guest": {
   "src": "guest",
   "dst": [
    "host"
   ]
  },
  "sync_intersect_ids_multi_hosts": {
   "src": "guest",
   "dst": [
    "host"
   ]
  }
 },
 "RepeatedIDIntersectTransferVariable": {
  "id_map_from_guest": {
   "src": "guest",
   "dst": [
    "host"
   ]
  },
  "id_map_from_host": {
   "src": "host",
   "dst": [
    "guest"
   ]
  }
 },
 "RsaIntersectTransferVariable": {
  "rsa_pubkey": {
   "src": "host",
   "dst": [
    "guest"
   ]
  },
  "intersect_guest_ids": {
   "src": "guest",
   "dst": [
    "host"
   ]
  },
  "intersect_host_ids_process": {
   "src": "host",
   "dst": [
    "guest"
   ]
  },
  "intersect_guest_ids_process": {
   "src": "host",
   "dst": [
    "guest"
   ]
  },
  "intersect_ids": {
   "src": "guest",
   "dst": [
    "host"
   ]
  },
  "cache_version_info": {
   "src": "guest",
   "dst": [
    "host"
   ]
  },
  "cache_version_match_info": {
   "src": "host",
   "dst": [
    "guest"
   ]
  }
 },
 "SampleTransferVariable": {
  "sample_ids": {
   "src": "guest",
   "dst": [
    "host"
   ]
  }
 },
 "SecretShareTransferVariable": {
  "share": {
   "src": [
    "guest",
    "host"
   ],
   "dst": [
    "guest",
    "host"
   ]
  },
  "rescontruct": {
   "src": [
    "guest",
    "host"
   ],
   "dst": [
    "guest",
    "host"
   ]
  },
  "multiply_triplets_encrypted": {
   "src": [
    "guest",
    "host"
   ],
   "dst": [
    "guest",
    "host"
   ]
  },
  "multiply_triplets_cross": {
   "src": [
    "guest",
    "host"
   ],
   "dst": [
    "guest",
    "host"
   ]
  }
 },
 "SecureAddExampleTransferVariable": {
  "guest_share": {
   "src": "guest",
   "dst": [
    "host"
   ]
  },
  "host_share": {
   "src": "host",
   "dst": [
    "guest"
   ]
  },
  "host_sum": {
   "src": "host",
   "dst": [
    "guest"
   ]
  }
 },
 "HeteroGMFTransferVariable": {
  "guest_uuid": {
   "src": "guest",
   "dst": [
    "arbiter"
   ]
  },
  "host_uuid": {
   "src": "host",
   "dst": [
    "arbiter"
   ]
  },
  "uuid_conflict_flag": {
   "src": "arbiter",
   "dst": [
    "guest",
    "host"
   ]
  },
  "dh_pubkey": {
   "src": "arbiter",
   "dst": [
    "guest",
    "host"
   ]
  },
  "dh_ciphertext_host": {
   "src": "host",
   "dst": [
    "arbiter"
   ]
  },
  "dh_ciphertext_guest": {
   "src": "guest",
   "dst": [
    "arbiter"
   ]
  },
  "dh_ciphertext_bc": {
   "src": "arbiter",
   "dst": [
    "guest",
    "host"
   ]
  },
  "paillier_pubkey": {
   "src": "arbiter",
   "dst": [
    "host"
   ]
  },
  "guest_model": {
   "src": "guest",
   "dst": [
    "arbiter"
   ]
  },
  "host_model": {
   "src": "host",
   "dst": [
    "arbiter"
   ]
  },
  "aggregated_model": {
   "src": "arbiter",
   "dst": [
    "guest",
    "host"
   ]
  },
  "is_converge": {
   "src": "arbiter",
   "dst": [
    "guest",
    "host"
   ]
  },
  "guest_loss": {
   "src": "guest",
   "dst": [
    "arbiter"
   ]
  },
  "host_loss": {
   "src": "host",
   "dst": [
    "arbiter"
   ]
  },
  "host_user_num": {
   "src": "host",
   "dst": [
    "guest"
   ]
  },
  "guest_user_num": {
   "src": "guest",
   "dst": [
    "host"
   ]
  }
 },
 "HeteroMFTransferVariable": {
  "guest_uuid": {
   "src": "guest",
   "dst": [
    "arbiter"
   ]
  },
  "host_uuid": {
   "src": "host",
   "dst": [
    "arbiter"
   ]
  },
  "uuid_conflict_flag": {
   "src": "arbiter",
   "dst": [
    "guest",
    "host"
   ]
  },
  "dh_pubkey": {
   "src": "arbiter",
   "dst": [
    "guest",
    "host"
   ]
  },
  "dh_ciphertext_host": {
   "src": "host",
   "dst": [
    "arbiter"
   ]
  },
  "dh_ciphertext_guest": {
   "src": "guest",
   "dst": [
    "arbiter"
   ]
  },
  "dh_ciphertext_bc": {
   "src": "arbiter",
   "dst": [
    "guest",
    "host"
   ]
  },
  "guest_model": {
   "src": "guest",
   "dst": [
    "arbiter"
   ]
  },
  "host_model": {
   "src": "host",
   "dst": [
    "arbiter"
   ]
  },
  "aggregated_model": {
   "src": "arbiter",
   "dst": [
    "guest",
    "host"
   ]
  },
  "is_converge": {
   "src": "arbiter",
   "dst": [
    "guest",
    "host"
   ]
  },
  "guest_loss": {
   "src": "guest",
   "dst": [
    "arbiter"
   ]
  },
  "host_loss": {
   "src": "host",
   "dst": [
    "arbiter"
   ]
  },
  "host_user_ids": {
   "src": "host",
   "dst": [
    "guest"
   ]
  },
  "guest_user_ids": {
   "src": "guest",
   "dst": [
    "host"
   ]
  }
 },
 "HeteroFMTransferVariable": {
    "agg_vx_mul_fg": {
      "src": "guest",
      "dst": [
        "host"
      ]
    },
    "paillier_pubkey": {
      "src": "arbiter",
      "dst": [
        "host",
        "guest"
      ]
    },
    "batch_data_index": {
      "src": "guest",
      "dst": [
        "host"
      ]
    },
    "host_forward_dict": {
      "src": "host",
      "dst": [
        "guest"
      ]
    },
    "fore_gradient": {
      "src": "guest",
      "dst": [
        "arbiter"
      ]
    },
    "capped_fore_gradient": {
      "src": "arbiter",
      "dst": [
        "host",
        "guest"
      ]
    },
    "guest_gradient": {
      "src": "guest",
      "dst": [
        "arbiter"
      ]
    },
    "guest_optim_gradient": {
      "src": "arbiter",
      "dst": [
        "guest"
      ]
    },
    "host_loss_regular": {
      "src": "host",
      "dst": [
        "guest"
      ]
    },
    "loss": {
      "src": "guest",
      "dst": [
        "arbiter"
      ]
    },
    "loss_intermediate": {
      "src": "host",
      "dst": [
        "guest"
      ]
    },
    "converge_flag": {
      "src": "arbiter",
      "dst": [
        "host",
        "guest"
      ]
    },
    "batch_info": {
      "src": "guest",
      "dst": [
        "host",
        "arbiter"
      ]
    },
    "host_optim_gradient": {
      "src": "arbiter",
      "dst": [
        "host"
      ]
    },
    "host_gradient": {
      "src": "host",
      "dst": [
        "arbiter"
      ]
    },
    "host_prob": {
      "src": "host",
      "dst": [
        "guest"
      ]
    },
    "aggregated_forwards": {
      "src": "guest",
      "dst": [
        "arbiter"
      ]
    }
<<<<<<< HEAD
 },
 "HeteroSVDppTransferVariable": {
=======
  },
  "HeteroSVDTransferVariable": {
>>>>>>> 59af01a1
    "guest_uuid": {
      "src": "guest",
      "dst": [
        "arbiter"
      ]
    },
    "host_uuid": {
      "src": "host",
      "dst": [
        "arbiter"
      ]
    },
    "uuid_conflict_flag": {
      "src": "arbiter",
      "dst": [
        "guest",
        "host"
      ]
    },
    "dh_pubkey": {
      "src": "arbiter",
      "dst": [
        "guest",
        "host"
      ]
    },
    "dh_ciphertext_host": {
      "src": "host",
      "dst": [
        "arbiter"
      ]
    },
    "dh_ciphertext_guest": {
      "src": "guest",
      "dst": [
        "arbiter"
      ]
    },
    "dh_ciphertext_bc": {
      "src": "arbiter",
      "dst": [
        "guest",
        "host"
      ]
    },
<<<<<<< HEAD
=======
    "paillier_pubkey": {
      "src": "arbiter",
      "dst": [
        "host"
      ]
    },
>>>>>>> 59af01a1
    "guest_model": {
      "src": "guest",
      "dst": [
        "arbiter"
      ]
    },
    "host_model": {
      "src": "host",
      "dst": [
        "arbiter"
      ]
    },
    "aggregated_model": {
      "src": "arbiter",
      "dst": [
        "guest",
        "host"
      ]
    },
    "is_converge": {
      "src": "arbiter",
      "dst": [
        "guest",
        "host"
      ]
    },
    "guest_loss": {
      "src": "guest",
      "dst": [
        "arbiter"
      ]
    },
    "host_loss": {
      "src": "host",
      "dst": [
        "arbiter"
      ]
    },
    "host_user_ids": {
      "src": "host",
      "dst": [
        "guest"
      ]
    },
    "guest_user_ids": {
      "src": "guest",
      "dst": [
        "host"
      ]
    },
    "host_average_rate": {
      "src": "host",
      "dst": [
        "guest"
      ]
    },
    "guest_average_rate": {
      "src": "guest",
      "dst": [
        "host"
      ]
    }
<<<<<<< HEAD
 }
=======
  }
>>>>>>> 59af01a1
}<|MERGE_RESOLUTION|>--- conflicted
+++ resolved
@@ -1496,13 +1496,8 @@
         "arbiter"
       ]
     }
-<<<<<<< HEAD
- },
- "HeteroSVDppTransferVariable": {
-=======
-  },
-  "HeteroSVDTransferVariable": {
->>>>>>> 59af01a1
+ },
+ "HeteroSVDTransferVariable": {
     "guest_uuid": {
       "src": "guest",
       "dst": [
@@ -1548,15 +1543,121 @@
         "host"
       ]
     },
-<<<<<<< HEAD
-=======
+    "guest_model": {
+      "src": "guest",
+      "dst": [
+        "arbiter"
+      ]
+    },
+    "host_model": {
+      "src": "host",
+      "dst": [
+        "arbiter"
+      ]
+    },
+    "aggregated_model": {
+      "src": "arbiter",
+      "dst": [
+        "guest",
+        "host"
+      ]
+    },
+    "is_converge": {
+      "src": "arbiter",
+      "dst": [
+        "guest",
+        "host"
+      ]
+    },
+    "guest_loss": {
+      "src": "guest",
+      "dst": [
+        "arbiter"
+      ]
+    },
+    "host_loss": {
+      "src": "host",
+      "dst": [
+        "arbiter"
+      ]
+    },
+    "host_user_ids": {
+      "src": "host",
+      "dst": [
+        "guest"
+      ]
+    },
+    "guest_user_ids": {
+      "src": "guest",
+      "dst": [
+        "host"
+      ]
+    },
+    "host_average_rate": {
+      "src": "host",
+      "dst": [
+        "guest"
+      ]
+    },
+    "guest_average_rate": {
+      "src": "guest",
+      "dst": [
+        "host"
+      ]
+    }
+ },
+ "HeteroSVDTransferVariable": {
+    "guest_uuid": {
+      "src": "guest",
+      "dst": [
+        "arbiter"
+      ]
+    },
+    "host_uuid": {
+      "src": "host",
+      "dst": [
+        "arbiter"
+      ]
+    },
+    "uuid_conflict_flag": {
+      "src": "arbiter",
+      "dst": [
+        "guest",
+        "host"
+      ]
+    },
+    "dh_pubkey": {
+      "src": "arbiter",
+      "dst": [
+        "guest",
+        "host"
+      ]
+    },
+    "dh_ciphertext_host": {
+      "src": "host",
+      "dst": [
+        "arbiter"
+      ]
+    },
+    "dh_ciphertext_guest": {
+      "src": "guest",
+      "dst": [
+        "arbiter"
+      ]
+    },
+    "dh_ciphertext_bc": {
+      "src": "arbiter",
+      "dst": [
+        "guest",
+        "host"
+      ]
+    },
     "paillier_pubkey": {
       "src": "arbiter",
       "dst": [
         "host"
       ]
     },
->>>>>>> 59af01a1
     "guest_model": {
       "src": "guest",
       "dst": [
@@ -1619,9 +1720,5 @@
         "host"
       ]
     }
-<<<<<<< HEAD
  }
-=======
-  }
->>>>>>> 59af01a1
 }