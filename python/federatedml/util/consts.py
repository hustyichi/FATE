#
#  Copyright 2019 The FATE Authors. All Rights Reserved.
#
#  Licensed under the Apache License, Version 2.0 (the "License");
#  you may not use this file except in compliance with the License.
#  You may obtain a copy of the License at
#
#      http://www.apache.org/licenses/LICENSE-2.0
#
#  Unless required by applicable law or agreed to in writing, software
#  distributed under the License is distributed on an "AS IS" BASIS,
#  WITHOUT WARRANTIES OR CONDITIONS OF ANY KIND, either express or implied.
#  See the License for the specific language governing permissions and
#  limitations under the License.
#

ARBITER = 'arbiter'
HOST = 'host'
GUEST = 'guest'


MODEL_AGG = "model_agg"
GRAD_AGG = "grad_agg"

BINARY = 'binary'
MULTY = 'multi'
CLASSIFICATION = "classification"
REGRESSION = 'regression'
CLUSTERING = 'clustering'
PAILLIER = 'Paillier'
RANDOM_PADS = "RandomPads"
NONE = "None"
AFFINE = 'Affine'
ITERATIVEAFFINE = 'IterativeAffine'
RANDOM_ITERATIVEAFFINE = 'RandomIterativeAffine'
L1_PENALTY = 'L1'
L2_PENALTY = 'L2'

FLOAT_ZERO = 1e-8
OVERFLOW_THRESHOLD = 1e8
OT_HAUCK = 'OT_Hauck'
CE_PH = 'CommutativeEncryptionPohligHellman'
XOR = 'xor'
AES = 'aes'

PARAM_MAXDEPTH = 5
MAX_CLASSNUM = 1000
MIN_BATCH_SIZE = 10
SPARSE_VECTOR = "SparseVector"

HETERO = "hetero"
HOMO = "homo"

RAW = "raw"
RSA = "rsa"

# evaluation
AUC = "auc"
KS = "ks"
LIFT = "lift"
GAIN = "gain"
PRECISION = "precision"
RECALL = "recall"
ACCURACY = "accuracy"
EXPLAINED_VARIANCE = "explained_variance"
MEAN_ABSOLUTE_ERROR = "mean_absolute_error"
MEAN_SQUARED_ERROR = "mean_squared_error"
MEAN_SQUARED_LOG_ERROR = "mean_squared_log_error"
MEDIAN_ABSOLUTE_ERROR = "median_absolute_error"
R2_SCORE = "r2_score"
ROOT_MEAN_SQUARED_ERROR = "root_mean_squared_error"
ROC = "roc"
F1_SCORE = 'f1_score'
CONFUSION_MAT = 'confusion_mat'
PSI = 'psi'
FEATURE_IMPORTANCE = 'feature_importance'
QUANTILE_PR = 'quantile_pr'
JACCARD_SIMILARITY_SCORE = 'jaccard_similarity_score'
FOWLKES_MALLOWS_SCORE = 'fowlkes_mallows_score'
ADJUSTED_RAND_SCORE = 'adjusted_rand_score'
DAVIES_BOULDIN_INDEX = 'davies_bouldin_index'
DISTANCE_MEASURE = 'distance_measure'
CONTINGENCY_MATRIX = 'contingency_matrix'

# evaluation alias metric
ALL_METRIC_NAME = [AUC, KS, LIFT, GAIN, PRECISION, RECALL, ACCURACY, EXPLAINED_VARIANCE, MEAN_ABSOLUTE_ERROR,
                   MEAN_SQUARED_ERROR, MEAN_SQUARED_LOG_ERROR, MEDIAN_ABSOLUTE_ERROR, R2_SCORE, ROOT_MEAN_SQUARED_ERROR,
                   ROC, F1_SCORE, CONFUSION_MAT, PSI, QUANTILE_PR, JACCARD_SIMILARITY_SCORE, FOWLKES_MALLOWS_SCORE,
                   ADJUSTED_RAND_SCORE, DAVIES_BOULDIN_INDEX, DISTANCE_MEASURE, CONTINGENCY_MATRIX]

ALIAS = {
    ('l1', 'mae', 'regression_l1'): MEAN_ABSOLUTE_ERROR,
    ('l2', 'mse', 'regression_l2', 'regression'): MEAN_SQUARED_ERROR,
    ('l2_root', 'rmse'): ROOT_MEAN_SQUARED_ERROR,
    ('msle', ): MEAN_SQUARED_LOG_ERROR,
    ('r2', ): R2_SCORE,
    ('acc', ): ACCURACY,
    ('DBI', ): DAVIES_BOULDIN_INDEX,
    ('FMI', ): FOWLKES_MALLOWS_SCORE,
    ('RI', ): ADJUSTED_RAND_SCORE,
    ('jaccard', ): JACCARD_SIMILARITY_SCORE
}

# default evaluation metrics
DEFAULT_BINARY_METRIC = [AUC, KS]
DEFAULT_REGRESSION_METRIC = [ROOT_MEAN_SQUARED_ERROR, MEAN_ABSOLUTE_ERROR]
DEFAULT_MULTI_METRIC = [ACCURACY, PRECISION, RECALL]
DEFAULT_CLUSTER_METRIC = [DAVIES_BOULDIN_INDEX]

# allowed metrics for different tasks
ALL_BINARY_METRICS = [
    AUC,
    KS,
    LIFT,
    GAIN,
    ACCURACY,
    PRECISION,
    RECALL,
    ROC,
    CONFUSION_MAT,
    PSI,
    F1_SCORE,
    QUANTILE_PR
]

ALL_REGRESSION_METRICS = [
    EXPLAINED_VARIANCE,
    MEAN_ABSOLUTE_ERROR,
    MEAN_SQUARED_ERROR,
    MEDIAN_ABSOLUTE_ERROR,
    R2_SCORE,
    ROOT_MEAN_SQUARED_ERROR
]

ALL_MULTI_METRICS = [
    ACCURACY,
    PRECISION,
    RECALL
]
ALL_CLUSTER_METRICS = [
    JACCARD_SIMILARITY_SCORE,
    FOWLKES_MALLOWS_SCORE,
    ADJUSTED_RAND_SCORE,
    DAVIES_BOULDIN_INDEX,
    DISTANCE_MEASURE,
    CONTINGENCY_MATRIX
]

# single value metrics
REGRESSION_SINGLE_VALUE_METRICS = [
    EXPLAINED_VARIANCE,
    MEAN_ABSOLUTE_ERROR,
    MEAN_SQUARED_ERROR,
    MEAN_SQUARED_LOG_ERROR,
    MEDIAN_ABSOLUTE_ERROR,
    R2_SCORE,
    ROOT_MEAN_SQUARED_ERROR,
]

BINARY_SINGLE_VALUE_METRIC = [
    AUC,
    KS
]

MULTI_SINGLE_VALUE_METRIC = [
    PRECISION,
    RECALL,
    ACCURACY
]

CLUSTER_SINGLE_VALUE_METRIC = [
    JACCARD_SIMILARITY_SCORE,
    FOWLKES_MALLOWS_SCORE,
    ADJUSTED_RAND_SCORE,
    DAVIES_BOULDIN_INDEX
]
# workflow
TRAIN_DATA = "train_data"
TEST_DATA = "test_data"

# initialize method
RANDOM_NORMAL = "random_normal"
RANDOM_UNIFORM = 'random_uniform'
ONES = 'ones'
ZEROS = 'zeros'
CONST = 'const'

# decision tree
MAX_SPLIT_NODES = 2 ** 16
MAX_SPLITINFO_TO_COMPUTE = 2 ** 10
NORMAL_TREE = 'normal'
COMPLETE_SECURE_TREE = 'complete_secure'
MIX_TREE = 'mix'
LAYERED_TREE = 'layered'

TRAIN_EVALUATE = 'train_evaluate'
VALIDATE_EVALUATE = 'validate_evaluate'

# Feature engineering
G_BIN_NUM = 10
DEFAULT_COMPRESS_THRESHOLD = 10000
DEFAULT_HEAD_SIZE = 10000
DEFAULT_RELATIVE_ERROR = 0.001
ONE_HOT_LIMIT = 1024   # No more than 10 possible values
PERCENTAGE_VALUE_LIMIT = 0.1
SECURE_AGG_AMPLIFY_FACTOR = 1000

QUANTILE = 'quantile'
BUCKET = 'bucket'
OPTIMAL = 'optimal'

# Feature selection methods
UNIQUE_VALUE = 'unique_value'
IV_VALUE_THRES = 'iv_value_thres'
IV_PERCENTILE = 'iv_percentile'
IV_TOP_K = 'iv_top_k'
COEFFICIENT_OF_VARIATION_VALUE_THRES = 'coefficient_of_variation_value_thres'
# COEFFICIENT_OF_VARIATION_PERCENTILE = 'coefficient_of_variation_percentile'
OUTLIER_COLS = 'outlier_cols'
MANUALLY_FILTER = 'manually'
PERCENTAGE_VALUE = 'percentage_value'
IV_FILTER = 'iv_filter'
STATISTIC_FILTER = 'statistic_filter'
PSI_FILTER = 'psi_filter'
HETERO_SBT_FILTER = 'hetero_sbt_filter'
HOMO_SBT_FILTER = 'homo_sbt_filter'
HETERO_FAST_SBT_FILTER = 'hetero_fast_sbt_filter'
IV = 'iv'

# Selection Pre-model
STATISTIC_MODEL = 'statistic_model'
BINNING_MODEL = 'binning_model'

# imputer
MIN = 'min'
MAX = 'max'
MEAN = 'mean'
DESIGNATED = 'designated'
STR = 'str'
FLOAT = 'float'
INT = 'int'
ORIGIN = 'origin'
MEDIAN = 'median'

# min_max_scaler
NORMAL = 'normal'
CAP = 'cap'
MINMAXSCALE = 'min_max_scale'
STANDARDSCALE = 'standard_scale'
ALL = 'all'
COL = 'col'

# intersection cache
PHONE = 'phone'
IMEI = 'imei'
MD5 = 'md5'
SHA1 = 'sha1'
SHA224 = 'sha224'
SHA256 = 'sha256'
SHA384 = 'sha384'
SM3 = 'sm3'
INTERSECT_CACHE_TAG = 'Za'

SHARE_INFO_COL_NAME = "share_info"

# statistics
COUNT = 'count'
STANDARD_DEVIATION = 'stddev'
SUMMARY = 'summary'
DESCRIBE = 'describe'
SUM = 'sum'
COVARIANCE = 'cov'
CORRELATION = 'corr'
VARIANCE = 'variance'
COEFFICIENT_OF_VARIATION = 'coefficient_of_variance'
MISSING_COUNT = "missing_count"
MISSING_RATIO = "missing_ratio"
SKEWNESS = 'skewness'
KURTOSIS = 'kurtosis'


# adapters model name
HOMO_SBT = 'homo_sbt'
HETERO_SBT = 'hetero_sbt'
HETERO_FAST_SBT_MIX = 'hetero_fast_sbt_mix'
HETERO_FAST_SBT_LAYERED = 'hetero_fast_sbt_layered'

# column_expand
MANUAL = 'manual'

# scorecard
CREDIT = 'credit'

<<<<<<< HEAD
# min r base fraction
MIN_BASE_FRACTION = 0.01
MAX_BASE_FRACTION = 0.99
=======
MAX_SAMPLE_OUTPUT_LIMIT = 10 ** 6
>>>>>>> e50376ca
<|MERGE_RESOLUTION|>--- conflicted
+++ resolved
@@ -291,10 +291,8 @@
 # scorecard
 CREDIT = 'credit'
 
-<<<<<<< HEAD
 # min r base fraction
 MIN_BASE_FRACTION = 0.01
 MAX_BASE_FRACTION = 0.99
-=======
-MAX_SAMPLE_OUTPUT_LIMIT = 10 ** 6
->>>>>>> e50376ca
+
+MAX_SAMPLE_OUTPUT_LIMIT = 10 ** 6