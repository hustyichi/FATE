--- conflicted
+++ resolved
@@ -45,46 +45,6 @@
         )
         self.cur = cur
         self.con = con
-<<<<<<< HEAD
-        self._address = address
-        self._name = name
-        self._namespace = namespace
-        self._partitions = partitions
-        self._options = options if options else {}
-        self._engine = StorageEngine.HIVE
-        self._store_type = storage_type if storage_type else HiveStoreType.DEFAULT
-        self._engine = StorageEngine.HIVE
-        self._store_type = storage_type if storage_type else HiveStoreType.DEFAULT
-
-    @property
-    def name(self):
-        return self._name
-
-    @property
-    def namespace(self):
-        return self._namespace
-
-    @property
-    def address(self):
-        return self._address
-
-    @property
-    def engine(self):
-        return self._engine
-
-    @property
-    def store_type(self):
-        return self._store_type
-
-    @property
-    def partitions(self):
-        return self._partitions
-
-    @property
-    def options(self):
-        return self._options
-=======
->>>>>>> 6017d79e
 
     def execute(self, sql, select=True):
         self.cur.execute(sql)
@@ -99,22 +59,8 @@
             result = self.cur.fetchall()
             return result
 
-    @staticmethod
-    def get_meta_header(feature_name_list, feature_num):
-        create_features = ""
-        feature_list = []
-        if feature_name_list:
-            for feature_name in feature_name_list:
-                create_features += "{} LONGTEXT,".format(feature_name)
-                feature_list.append(feature_name)
-        else:
-            for i in range(0, feature_num):
-                create_features += "{} LONGTEXT,".format(f"feature_{i}")
-                feature_list.append(f"feature_{i}")
-        return create_features, feature_list
-
     def _count(self, **kwargs):
-        sql = "select count(*) from {}".format(self._address.name)
+        sql = 'select count(*) from {}'.format(self._address.name)
         try:
             self.cur.execute(sql)
             self.con.commit()
@@ -124,23 +70,14 @@
             count = 0
         return count
 
-<<<<<<< HEAD
-    def collect(self, **kwargs) -> list:
-        id_name, feature_name_list, _ = self.get_id_feature_name()
-        id_feature_name = [id_name]
-        id_feature_name.extend(feature_name_list)
-        sql = 'select {} from {}'.format(','.join(id_feature_name), self._address.name)
-=======
     def _collect(self, **kwargs) -> list:
         sql = "select * from {}".format(self._address.name)
->>>>>>> 6017d79e
         data = self.execute(sql)
-        for line in data:
-            feature_list = [str(feature) for feature in list(line[1:])]
-            yield line[0], self.meta.get_id_delimiter().join(feature_list)
+        for i in data:
+            yield i[0], self.meta.get_id_delimiter().join(list(i[1:]))
 
-<<<<<<< HEAD
-    def put_all(self, kv_list, **kwargs):
+
+    def _put_all(self, kv_list, **kwargs):
         id_name, feature_name_list, id_delimiter = self.get_id_feature_name()
         create_table = "create table if not exists {}(k varchar(128) NOT NULL, v string) row format delimited fields terminated by" \
                        " '{}'".format(self._address.name, id_delimiter)
@@ -171,11 +108,9 @@
             raise Exception("hive table need data header")
         return id, feature_list, id_delimiter
 
-    def destroy(self):
-        super().destroy()
-        sql = 'drop table {}'.format(self._address.name)
-        self.cur.execute(sql)
-        self.con.commit()
+    def _destroy(self):
+        sql = "drop table {}".format(self._name)
+        return self.execute(sql)
 
     def check_address(self):
         schema = self.meta.get_schema()
@@ -195,12 +130,4 @@
         for feature_name in feature_name_list:
             create_features += '{} {},'.format(feature_name, feature_size)
             feature_list.append(feature_name)
-        return create_features, feature_list
-=======
-    def _put_all(self, kv_list, **kwargs):
-        pass
-
-    def _destroy(self):
-        sql = "drop table {}".format(self._name)
-        return self.execute(sql)
->>>>>>> 6017d79e
+        return create_features, feature_list