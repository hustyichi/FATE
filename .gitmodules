--- conflicted
+++ resolved
@@ -1,11 +1,7 @@
 [submodule "fateboard"]
 	path = fateboard
 	url = https://github.com/FederatedAI/FATE-Board.git
-<<<<<<< HEAD
-	branch = develop-1.4.1
-=======
 	branch = develop-1.4.2
->>>>>>> e1c05c0d
 [submodule "eggroll"]
 	path = eggroll
 	url = https://github.com/WeBankFinTech/eggroll.git
