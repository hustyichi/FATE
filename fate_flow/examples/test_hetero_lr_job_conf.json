{
    "initiator": {
        "role": "guest",
        "party_id": 9999
    },
    "job_parameters": {
        "work_mode": 1,
        "processors_per_node": 1,
<<<<<<< HEAD
        "task_input_repartition": true
=======
        "align_task_input_data_partition": true
>>>>>>> e1c05c0d
    },
    "role": {
        "guest": [9999],
        "host": [10000],
        "arbiter": [10000]
    },
    "role_parameters": {
        "guest": {
            "args": {
                "data": {
                    "train_data": [{"name": "breast_b", "namespace": "fate_flow_test_breast"}]
                }
            },
            "dataio_0":{
                "with_label": [true],
                "label_name": ["y"],
                "label_type": ["int"],
                "output_format": ["dense"]
            }
        },
        "host": {
            "args": {
                "data": {
                    "train_data": [{"name": "breast_a", "namespace": "fate_flow_test_breast"}]
                }
            },
             "dataio_0":{
                "with_label": [false],
                "output_format": ["dense"]
            }
        }
    },
    "algorithm_parameters": {
        "hetero_lr_0": {
            "penalty": "L2",
            "optimizer": "rmsprop",
            "eps": 1e-5,
            "alpha": 0.01,
            "max_iter": 3,
            "converge_func": "diff",
            "batch_size": 320,
            "learning_rate": 0.15,
            "init_param": {
				"init_method": "random_uniform"
            }
        }
    }
}<|MERGE_RESOLUTION|>--- conflicted
+++ resolved
@@ -6,11 +6,7 @@
     "job_parameters": {
         "work_mode": 1,
         "processors_per_node": 1,
-<<<<<<< HEAD
-        "task_input_repartition": true
-=======
         "align_task_input_data_partition": true
->>>>>>> e1c05c0d
     },
     "role": {
         "guest": [9999],
