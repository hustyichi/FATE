--- conflicted
+++ resolved
@@ -209,15 +209,8 @@
             persistent_table_metas = {}
             persistent_table_metas.update(data_table.get_metas())
             persistent_table_metas["schema"] = data_table.schema
-<<<<<<< HEAD
             table = get_table(name=persistent_table_namespace, namespace=persistent_table_name)
             table.save_schema(persistent_table_metas)
-=======
-            session.save_data_table_meta(
-                persistent_table_metas,
-                data_table_namespace=persistent_table.get_namespace(), data_table_name=persistent_table.get_name())
-
->>>>>>> 1c9c1774
         self.save_data_view(self.role, self.party_id,
                             data_info={'f_table_name': persistent_table._name if data_table else '',
                                        'f_table_namespace': persistent_table._namespace if data_table else '',
@@ -225,19 +218,13 @@
                                        'f_table_count_actual': data_table.count() if data_table else 0},
                             mark=True)
 
-<<<<<<< HEAD
     def get_output_data_table(self, data_name: str = 'component', partition=1, init_session=False):
-=======
-    @session_utils.session_detect()
-    def get_output_data_table(self, data_name: str = 'component', partition=1):
->>>>>>> 1c9c1774
         """
         Get component output data table, will run in the task executor process
         :param data_name:
         :return:
         """
         data_view = self.query_data_view(self.role, self.party_id, mark=True)
-<<<<<<< HEAD
 
         if data_view:
             data_table = get_table(name=data_view.f_table_name,
@@ -245,14 +232,6 @@
                                    partition=data_view.f_partition,
                                    init_session=init_session)
             data_table_meta = data_table.get_schema()
-=======
-      
-        if data_view:
-            data_table = session.table(name=data_view.f_table_name,
-                                       namespace=data_view.f_table_namespace,
-                                       partition=data_view.f_partition)
-            data_table_meta = data_table.get_metas()
->>>>>>> 1c9c1774
             if data_table_meta.get('schema', None):
                 data_table.schema = data_table_meta['schema']
             return data_table
@@ -465,19 +444,6 @@
             else:
                 data_view.save()
             return data_view
-    
-    def query_data_view(self, role, party_id, mark=False):
-        with DB.connection_context():
-            data_views = DataView.select().where(DataView.f_job_id == self.job_id,
-                                                 DataView.f_component_name == self.component_name,
-                                                 DataView.f_task_id == self.task_id,
-                                                 DataView.f_role == role,
-                                                 DataView.f_party_id == party_id)
-            if mark and self.component_name == "upload_0":
-                return
-            if data_views:
-                return data_views[0]
-
 
     def query_data_view(self, role, party_id, mark=False):
         with DB.connection_context():
@@ -517,7 +483,7 @@
                                                                                                          self.role,
                                                                                                          self.party_id))
                     '''
-                    
+
         except Exception as e:
             schedule_logger(self.job_id).exception(e)
         schedule_logger(self.job_id).info('clean task {} on {} {} done'.format(self.task_id,
