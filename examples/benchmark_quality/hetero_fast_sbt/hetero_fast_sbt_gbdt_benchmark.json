{
    "data": [
        {
            "file": "examples/data/vehicle_scale_hetero_host.csv",
            "head": 1,
            "partition": 16,
            "table_name": "vehicle_scale_hetero_host",
            "namespace": "experiment",
            "role": "host_0"
        },
        {
            "file": "examples/data/vehicle_scale_hetero_guest.csv",
            "head": 1,
            "partition": 16,
            "table_name": "vehicle_scale_hetero_guest",
            "namespace": "experiment",
            "role": "guest_0"
        },
        {
            "file": "examples/data/breast_hetero_host.csv",
            "head": 1,
            "partition": 16,
            "table_name": "breast_hetero_host",
            "namespace": "experiment",
            "role": "host_0"
        },
        {
            "file": "examples/data/breast_hetero_guest.csv",
            "head": 1,
            "partition": 16,
            "table_name": "breast_hetero_guest",
            "namespace": "experiment",
            "role": "guest_0"
        },
                {
            "file": "examples/data/student_hetero_host.csv",
            "head": 1,
            "partition": 16,
            "table_name": "student_hetero_host",
            "namespace": "experiment",
            "role": "host_0"
        },
        {
            "file": "examples/data/student_hetero_guest.csv",
            "head": 1,
            "partition": 16,
            "table_name": "student_hetero_guest",
            "namespace": "experiment",
            "role": "guest_0"
        },
        {
            "file": "examples/data/epsilon_5k_hetero_guest.csv",
            "head": 1,
            "partition": 16,
            "table_name": "epsilon_5k_hetero_guest",
            "namespace": "experiment",
<<<<<<< HEAD
            "role": "host_0"
=======
            "role": "guest_0"
>>>>>>> 6b85e110
        },
        {
            "file": "examples/data/epsilon_5k_hetero_host.csv",
            "head": 1,
            "partition": 16,
            "table_name": "epsilon_5k_hetero_host",
            "namespace": "experiment",
<<<<<<< HEAD
            "role": "guest_0"
=======
            "role": "host_0"
>>>>>>> 6b85e110
        }
    ],
    "fast_sbt_mix-regression-0": {
        "local": {
            "script": "./gbdt-regression.py",
            "conf": "./gbdt_config_reg.yaml"
        },
        "FATE": {
            "script": "./fate-fast-sbt.py",
            "conf": "./fate_fast_sbt_mix_regression.yaml"
        },
        "compare_setting": {
            "relative_tol": 0.01
        }
    },
    "fast_sbt_mix-multi-0": {
        "local": {
            "script": "./gbdt-multi.py",
            "conf": "./gbdt_config_multi.yaml"
        },
        "FATE": {
            "script": "./fate-fast-sbt.py",
            "conf": "./fate_fast_sbt_mix_multi.yaml"
        },
        "compare_setting": {
            "relative_tol": 0.01
        }
    },
    "fast_sbt_layered-multi-0": {
        "local": {
            "script": "./gbdt-multi.py",
            "conf": "./gbdt_config_multi.yaml"
        },
        "FATE": {
            "script": "./fate-fast-sbt.py",
            "conf": "./fate_fast_sbt_layered_multi.yaml"
        },
        "compare_setting": {
            "relative_tol": 0.01
        }
    },
    "fast_sbt_layered-regression-0": {
        "local": {
            "script": "./gbdt-regression.py",
            "conf": "./gbdt_config_reg.yaml"
        },
        "FATE": {
            "script": "./fate-fast-sbt.py",
            "conf": "./fate_fast_sbt_layered_regression.yaml"
        },
        "compare_setting": {
            "relative_tol": 0.01
        }
    },
    "fast_sbt_mix-binary-0": {
        "local": {
            "script": "./gbdt-binary.py",
            "conf": "./gbdt_config_binary.yaml"
        },
        "FATE": {
            "script": "./fate-fast-sbt.py",
            "conf": "./fate_fast_sbt_mix_binary.yaml"
        },
        "compare_setting": {
            "relative_tol": 0.01
        }
    },
    "fast_sbt_mix-binary-1": {
        "local": {
            "script": "./gbdt-binary.py",
            "conf": "./gbdt_config_binary-epsilon-5k.yaml"
        },
        "FATE": {
            "script": "./fate-fast-sbt.py",
            "conf": "./fate_fast_sbt_mix_epsilon_5k.yaml"
        },
        "compare_setting": {
            "relative_tol": 0.01
        }
    },
    "fast_sbt_layered-binary-0": {
        "local": {
            "script": "./gbdt-binary.py",
            "conf": "./gbdt_config_binary.yaml"
        },
        "FATE": {
            "script": "./fate-fast-sbt.py",
            "conf": "./fate_fast_sbt_layered_binary.yaml"
        },
        "compare_setting": {
            "relative_tol": 0.01
        }
    },
    "fast_sbt_layered-binary-1": {
        "local": {
            "script": "./gbdt-binary.py",
            "conf": "./gbdt_config_binary-epsilon-5k.yaml"
        },
        "FATE": {
            "script": "./fate-fast-sbt.py",
            "conf": "./fate_fast_sbt_layered_epsilon_5k.yaml"
        },
        "compare_setting": {
            "relative_tol": 0.01
        }
    }
}<|MERGE_RESOLUTION|>--- conflicted
+++ resolved
@@ -54,11 +54,7 @@
             "partition": 16,
             "table_name": "epsilon_5k_hetero_guest",
             "namespace": "experiment",
-<<<<<<< HEAD
-            "role": "host_0"
-=======
             "role": "guest_0"
->>>>>>> 6b85e110
         },
         {
             "file": "examples/data/epsilon_5k_hetero_host.csv",
@@ -66,11 +62,7 @@
             "partition": 16,
             "table_name": "epsilon_5k_hetero_host",
             "namespace": "experiment",
-<<<<<<< HEAD
-            "role": "guest_0"
-=======
             "role": "host_0"
->>>>>>> 6b85e110
         }
     ],
     "fast_sbt_mix-regression-0": {
