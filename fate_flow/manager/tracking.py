#
#  Copyright 2019 The FATE Authors. All Rights Reserved.
#
#  Licensed under the Apache License, Version 2.0 (the "License");
#  you may not use this file except in compliance with the License.
#  You may obtain a copy of the License at
#
#      http://www.apache.org/licenses/LICENSE-2.0
#
#  Unless required by applicable law or agreed to in writing, software
#  distributed under the License is distributed on an "AS IS" BASIS,
#  WITHOUT WARRANTIES OR CONDITIONS OF ANY KIND, either express or implied.
#  See the License for the specific language governing permissions and
#  limitations under the License.
#
from typing import List

from arch.api import session
from arch.api.utils.core import current_timestamp, serialize_b64, deserialize_b64, get_lan_ip
from fate_flow.db.db_models import DB, Job, Task, TrackingMetric, DataView
from fate_flow.entity.metric import Metric, MetricMeta
from fate_flow.manager import model_manager
from fate_flow.settings import stat_logger, API_VERSION, MAX_CONCURRENT_JOB_RUN_HOST
from fate_flow.utils import job_utils, api_utils, model_utils
from fate_flow.entity.constant_config import JobStatus, TaskStatus
from fate_flow.entity.runtime_config import RuntimeConfig


class Tracking(object):
    METRIC_DATA_PARTITION = 48
    METRIC_LIST_PARTITION = 48
    JOB_VIEW_PARTITION = 8

    def __init__(self, job_id: str, role: str, party_id: int,
                 model_id: str = None,
                 model_version: str = None,
                 component_name: str = None,
                 module_name: str = None,
                 task_id: str = None):
        self.job_id = job_id
        self.role = role
        self.party_id = party_id
        self.component_name = component_name if component_name else 'pipeline'
        self.module_name = module_name if module_name else 'Pipeline'
        self.task_id = task_id if task_id else job_utils.generate_task_id(job_id=self.job_id,
                                                                          component_name=self.component_name)
        self.table_namespace = '_'.join(
            ['fate_flow', 'tracking', 'data', self.job_id, self.role, str(self.party_id), self.component_name])
        self.job_table_namespace = '_'.join(
            ['fate_flow', 'tracking', 'data', self.job_id, self.role, str(self.party_id)])
        self.model_id = model_id
        self.party_model_id = model_utils.gen_party_model_id(model_id=model_id, role=role, party_id=party_id)
        self.model_version = model_version

    def log_job_metric_data(self, metric_namespace: str, metric_name: str, metrics: List[Metric]):
        self.save_metric_data_remote(metric_namespace=metric_namespace, metric_name=metric_name, metrics=metrics,
                                     job_level=True)

    def log_metric_data(self, metric_namespace: str, metric_name: str, metrics: List[Metric]):
        self.save_metric_data_remote(metric_namespace=metric_namespace, metric_name=metric_name, metrics=metrics,
                                     job_level=False)

    def save_metric_data_remote(self, metric_namespace: str, metric_name: str, metrics: List[Metric], job_level=False):
        # TODO: In the next version will be moved to tracking api module on arch/api package
        stat_logger.info(
            'request save job {} component {} on {} {} {} {} metric data'.format(self.job_id, self.component_name,
                                                                                 self.role,
                                                                                 self.party_id, metric_namespace,
                                                                                 metric_name))
        request_body = dict()
        request_body['metric_namespace'] = metric_namespace
        request_body['metric_name'] = metric_name
        request_body['metrics'] = [serialize_b64(metric, to_str=True) for metric in metrics]
        request_body['job_level'] = job_level
        response = api_utils.local_api(method='POST',
                                       endpoint='/{}/tracking/{}/{}/{}/{}/{}/metric_data/save'.format(
                                           API_VERSION,
                                           self.job_id,
                                           self.component_name,
                                           self.task_id,
                                           self.role,
                                           self.party_id),
                                       json_body=request_body)
        return response['retcode'] == 0

    def save_metric_data(self, metric_namespace: str, metric_name: str, metrics: List[Metric], job_level=False):
        stat_logger.info(
            'save job {} component {} on {} {} {} {} metric data'.format(self.job_id, self.component_name, self.role,
                                                                         self.party_id, metric_namespace, metric_name))
        kv = []
        for metric in metrics:
            kv.append((metric.key, metric.value))
        self.insert_data_to_db(metric_namespace, metric_name, 1, kv, job_level)

    def get_job_metric_data(self, metric_namespace: str, metric_name: str):
        return self.read_metric_data(metric_namespace=metric_namespace, metric_name=metric_name, job_level=True)

    def get_metric_data(self, metric_namespace: str, metric_name: str):
        return self.read_metric_data(metric_namespace=metric_namespace, metric_name=metric_name, job_level=False)

    def read_metric_data(self, metric_namespace: str, metric_name: str, job_level=False):
        with DB.connection_context():
            metrics = []
            for k, v in self.read_data_from_db(metric_namespace, metric_name, 1, job_level):
                metrics.append(Metric(key=k, value=v))
            return metrics

    def set_metric_meta(self, metric_namespace: str, metric_name: str, metric_meta: MetricMeta,
                        job_level: bool = False):
        self.save_metric_meta_remote(metric_namespace=metric_namespace, metric_name=metric_name,
                                     metric_meta=metric_meta, job_level=job_level)

    def save_metric_meta_remote(self, metric_namespace: str, metric_name: str, metric_meta: MetricMeta,
                                job_level: bool = False):
        # TODO: In the next version will be moved to tracking api module on arch/api package
        stat_logger.info(
            'request save job {} component {} on {} {} {} {} metric meta'.format(self.job_id, self.component_name,
                                                                                 self.role,
                                                                                 self.party_id, metric_namespace,
                                                                                 metric_name))
        request_body = dict()
        request_body['metric_namespace'] = metric_namespace
        request_body['metric_name'] = metric_name
        request_body['metric_meta'] = serialize_b64(metric_meta, to_str=True)
        request_body['job_level'] = job_level
        response = api_utils.local_api(method='POST',
                                       endpoint='/{}/tracking/{}/{}/{}/{}/{}/metric_meta/save'.format(
                                           API_VERSION,
                                           self.job_id,
                                           self.component_name,
                                           self.task_id,
                                           self.role,
                                           self.party_id),
                                       json_body=request_body)
        return response['retcode'] == 0

    def save_metric_meta(self, metric_namespace: str, metric_name: str, metric_meta: MetricMeta,
                         job_level: bool = False):
        stat_logger.info(
            'save job {} component {} on {} {} {} {} metric meta'.format(self.job_id, self.component_name, self.role,
                                                                         self.party_id, metric_namespace, metric_name))
        self.insert_data_to_db(metric_namespace, metric_name, 0, metric_meta.to_dict().items(), job_level)

    def get_metric_meta(self, metric_namespace: str, metric_name: str, job_level: bool = False):
        with DB.connection_context():
            kv = dict()
            for k, v in self.read_data_from_db(metric_namespace, metric_name, 0, job_level):
                kv[k] = v
            return MetricMeta(name=kv.get('name'), metric_type=kv.get('metric_type'), extra_metas=kv)

    def get_metric_list(self, job_level: bool = False):
        with DB.connection_context():
            metrics = dict()
            query_sql = 'select distinct f_metric_namespace, f_metric_name from t_tracking_metric_{} where ' \
                        'f_job_id = "{}" and f_component_name = "{}" and f_role = "{}" and f_party_id = "{}" ' \
                        'and f_task_id = "{}"'.format(
                self.get_table_index(), self.job_id, self.component_name if not job_level else 'dag', self.role,
                self.party_id, self.task_id)
            stat_logger.info(query_sql)
            cursor = DB.execute_sql(query_sql)
            for row in cursor.fetchall():
                metrics[row[0]] = metrics.get(row[0], [])
                metrics[row[0]].append(row[1])
            return metrics

    def log_job_view(self, view_data: dict):
        self.insert_data_to_db('job', 'job_view', 2, view_data.items(), job_level=True)

    def get_job_view(self):
        with DB.connection_context():
            view_data = {}
            for k, v in self.read_data_from_db('job', 'job_view', 2, job_level=True):
                view_data[k] = v
            return view_data

    def save_output_data_table(self, data_table, data_name: str = 'component'):
        if data_table:
            persistent_table = data_table.save_as(namespace=data_table._namespace,
                                                  name='{}_persistent'.format(data_table._name))
            session.save_data_table_meta(
                {'schema': data_table.schema, 'header': data_table.schema.get('header', [])},
                data_table_namespace=persistent_table._namespace, data_table_name=persistent_table._name)
            data_table_info = {
                data_name: {'name': persistent_table._name, 'namespace': persistent_table._namespace}}
        else:
            data_table_info = {}
        session.save_data(
            data_table_info.items(),
            name=Tracking.output_table_name('data'),
            namespace=self.table_namespace,
            partition=48)
        self.save_data_view(self.role, self.party_id,
                            data_info={'f_table_name': persistent_table._name if data_table else '',
                                       'f_table_namespace': persistent_table._namespace if data_table else '',
                                       'f_partition': persistent_table._partitions if data_table else None,
                                       'f_table_create_count': data_table.count() if data_table else 0},
                            mark=True)

    def get_output_data_table(self, data_name: str = 'component'):
        output_data_info_table = session.table(name=Tracking.output_table_name('data'),
                                               namespace=self.table_namespace)
        data_table_info = output_data_info_table.get(data_name)
        if data_table_info:
            data_table = session.table(name=data_table_info.get('name', ''),
                                       namespace=data_table_info.get('namespace', ''))
            data_table_meta = data_table.get_metas()
            if data_table_meta.get('schema', None):
                data_table.schema = data_table_meta['schema']
            return data_table
        else:
            return None

    def save_output_model(self, model_buffers: dict, model_name: str):
        if model_buffers:
            model_manager.save_component_model(component_model_key='{}.{}'.format(self.component_name, model_name),
                                               model_buffers=model_buffers,
                                               party_model_id=self.party_model_id,
                                               model_version=self.model_version)
            self.save_data_view(self.role, self.party_id,
                                data_info={'f_party_model_id': self.party_model_id,
                                           'f_model_version': self.model_version})
            self.save_output_model_meta({'{}_module_name'.format(self.component_name): self.module_name})

    def get_output_model(self, model_name):
        model_buffers = model_manager.read_component_model(
            component_model_key='{}.{}'.format(self.component_name, model_name),
            party_model_id=self.party_model_id,
            model_version=self.model_version)

        return model_buffers

    def collect_model(self):
        model_buffers = model_manager.collect_pipeline_model(party_model_id=self.party_model_id,
                                                             model_version=self.model_version)
        return model_buffers

    def save_output_model_meta(self, kv: dict):
        model_manager.save_pipeline_model_meta(kv=kv,
                                               party_model_id=self.party_model_id,
                                               model_version=self.model_version)

    def get_output_model_meta(self):
        return model_manager.get_pipeline_model_meta(party_model_id=self.party_model_id,
                                                     model_version=self.model_version)

    def insert_data_to_db(self, metric_namespace: str, metric_name: str, data_type: int, kv, job_level=False):
        with DB.connection_context():
            try:
                tracking_metric = TrackingMetric.model(table_index=self.job_id)
                tracking_metric.f_job_id = self.job_id
                tracking_metric.f_component_name = self.component_name if not job_level else 'dag'
                tracking_metric.f_task_id = self.task_id
                tracking_metric.f_role = self.role
                tracking_metric.f_party_id = self.party_id
                tracking_metric.f_metric_namespace = metric_namespace
                tracking_metric.f_metric_name = metric_name
                tracking_metric.f_type = data_type
                default_db_source = tracking_metric.to_json()
                tracking_metric_data_source = []
                for k, v in kv:
                    db_source = default_db_source.copy()
                    db_source['f_key'] = serialize_b64(k)
                    db_source['f_value'] = serialize_b64(v)
                    db_source['f_create_time'] = current_timestamp()
                    tracking_metric_data_source.append(db_source)
                self.bulk_insert_model_data(TrackingMetric.model(table_index=self.get_table_index()),
                                            tracking_metric_data_source)
            except Exception as e:
                stat_logger.exception(e)

    def bulk_insert_model_data(self, model, data_source):
        with DB.connection_context():
            try:
                DB.create_tables([model])
                batch_size = 50 if RuntimeConfig.USE_LOCAL_DATABASE else 1000
                for i in range(0, len(data_source), batch_size):
                    with DB.atomic():
                        model.insert_many(data_source[i:i+batch_size]).execute()
                return len(data_source)
            except Exception as e:
                stat_logger.exception(e)
                return 0

    def read_data_from_db(self, metric_namespace: str, metric_name: str, data_type, job_level=False):
        with DB.connection_context():
            metrics = []
            try:
                query_sql = 'select f_key, f_value from t_tracking_metric_{} where ' \
                            'f_job_id = "{}" and f_component_name = "{}" and f_role = "{}" and f_party_id = "{}"' \
                            'and f_task_id = "{}" and f_metric_namespace = "{}" and f_metric_name= "{}" and f_type="{}" order by f_id'.format(
                    self.get_table_index(), self.job_id, self.component_name if not job_level else 'dag', self.role,
                    self.party_id, self.task_id, metric_namespace, metric_name, data_type)
                cursor = DB.execute_sql(query_sql)
                stat_logger.info(query_sql)
                for row in cursor.fetchall():
                    yield deserialize_b64(row[0]), deserialize_b64(row[1])
            except Exception as e:
                stat_logger.exception(e)
            return metrics

    def save_job_info(self, role, party_id, job_info, create=False):
        with DB.connection_context():
            stat_logger.info('save {} {} job: {}'.format(role, party_id, job_info))
            jobs = Job.select().where(Job.f_job_id == self.job_id, Job.f_role == role, Job.f_party_id == party_id)
            is_insert = True
            if jobs:
                job = jobs[0]
                is_insert = False
                if job.f_status == JobStatus.TIMEOUT:
                    return None
            elif create:
                job = Job()
                job.f_create_time = current_timestamp()
            else:
                return None
            job.f_job_id = self.job_id
            job.f_role = role
            job.f_party_id = party_id
            if 'f_status' in job_info:
                if job.f_status in [JobStatus.SUCCESS, JobStatus.FAILED]:
                    # Termination status cannot be updated
                    # TODO:
                    pass
                if job.f_status == JobStatus.FAILED and not job.f_end_time:
                    job.f_end_time = current_timestamp()
                    job.f_elapsed = job.f_end_time - job.f_start_time
                    job.f_update_time = current_timestamp()
            for k, v in job_info.items():
                try:
                    if k in ['f_job_id', 'f_role', 'f_party_id'] or v == getattr(Job, k).default:
                        continue
                    setattr(job, k, v)
                except:
                    pass

            if is_insert:
                job.save(force_insert=True)
            else:
                job.save()

    def save_task(self, role, party_id, task_info):
        with DB.connection_context():
            tasks = Task.select().where(Task.f_job_id == self.job_id,
                                        Task.f_component_name == self.component_name,
                                        Task.f_task_id == self.task_id,
                                        Task.f_role == role,
                                        Task.f_party_id == party_id)
            is_insert = True
            if tasks:
                task = tasks[0]
                is_insert = False
            else:
                task = Task()
                task.f_create_time = current_timestamp()
            task.f_job_id = self.job_id
            task.f_component_name = self.component_name
            task.f_task_id = self.task_id
            task.f_role = role
            task.f_party_id = party_id
            if 'f_status' in task_info:
                if task.f_status in [TaskStatus.SUCCESS, TaskStatus.FAILED]:
                    # Termination status cannot be updated
                    # TODO:
                    pass
            for k, v in task_info.items():
                try:
                    if k in ['f_job_id', 'f_component_name', 'f_task_id', 'f_role', 'f_party_id'] or v == getattr(Task,
                                                                                                                  k).default:
                        continue
                except:
                    pass
                setattr(task, k, v)
            if is_insert:
                task.save(force_insert=True)
            else:
                task.save()
            return task

<<<<<<< HEAD
    def save_data_view(self, role, party_id, data_info, mark=False):
        with DB.connection_context():
            data_views = DataView.select().where(DataView.f_job_id == self.job_id,
                                                 DataView.f_component_name == self.component_name,
                                                 DataView.f_task_id == self.task_id,
                                                 DataView.f_role == role,
                                                 DataView.f_party_id == party_id)
            is_insert = True
            if mark and self.component_name == "upload_0":
                return
            if data_views:
                data_view = data_views[0]
                is_insert = False
            else:
                data_view = DataView()
                data_view.f_create_time = current_timestamp()
            data_view.f_job_id = self.job_id
            data_view.f_component_name = self.component_name
            data_view.f_task_id = self.task_id
            data_view.f_role = role
            data_view.f_party_id = party_id
            data_view.f_update_time = current_timestamp()
            for k, v in data_info.items():
                if k in ['f_job_id', 'f_component_name', 'f_task_id', 'f_role', 'f_party_id'] or v == getattr(
                        DataView, k).default:
                    continue
                setattr(data_view, k, v)
            if is_insert:
                data_view.save(force_insert=True)
            else:
                data_view.save()
            return data_view

    def clean_task(self):
=======
    def clean_task(self, roles, party_ids):
>>>>>>> 4ed76f0e
        stat_logger.info('clean table by namespace {}'.format(self.task_id))
        session.clean_tables(namespace=self.task_id, regex_string='*')
        for role in roles.split(','):
            for party_id in party_ids.split(','):
                session.clean_tables(namespace=self.task_id + '_' + role + '_' + party_id, regex_string='*')


    def job_quantity_constraint(self):
        if self.role == 'host':
            running_jobs = job_utils.query_job(status='running', role=self.role)
            if len(running_jobs) >= MAX_CONCURRENT_JOB_RUN_HOST:
                raise Exception('The job running on the host side exceeds the maximum running amount')

    def get_table_namespace(self, job_level: bool = False):
        return self.table_namespace if not job_level else self.job_table_namespace

    def get_table_index(self):
        return self.job_id[:8]

    @staticmethod
    def delete_metric_data(metric_info):
        if metric_info.get('model'):
            sql = Tracking.drop_metric_data_mode(metric_info.get('model'))
        else:
            sql = Tracking.delete_metric_data_from_db(metric_info)
        return sql

    @staticmethod
    def drop_metric_data_mode(model):
        with DB.connection_context():
            try:
                drop_sql = 'drop table t_tracking_metric_{}'.format(model)
                DB.execute_sql(drop_sql)
                stat_logger.info(drop_sql)
                return drop_sql
            except Exception as e:
                stat_logger.exception(e)
                raise e

    @staticmethod
    def delete_metric_data_from_db(metric_info):
        with DB.connection_context():
            try:
                job_id = metric_info['job_id']
                metric_info.pop('job_id')
                delete_sql = 'delete from t_tracking_metric_{}  where f_job_id="{}"'.format(job_id[:8], job_id)
                for k, v in metric_info.items():

                    if hasattr(TrackingMetric, "f_" + k):
                        connect_str = " and f_"
                        delete_sql = delete_sql + connect_str + k + '="{}"'.format(v)
                DB.execute_sql(delete_sql)
                stat_logger.info(delete_sql)
                return delete_sql
            except  Exception as e:
                stat_logger.exception(e)
                raise e


    @staticmethod
    def metric_table_name(metric_namespace: str, metric_name: str):
        return '_'.join(['metric', metric_namespace, metric_name])

    @staticmethod
    def metric_list_table_name():
        return '_'.join(['metric', 'list'])

    @staticmethod
    def output_table_name(output_type: str):
        return '_'.join(['output', output_type])

    @staticmethod
    def job_view_table_name():
        return '_'.join(['job', 'view'])<|MERGE_RESOLUTION|>--- conflicted
+++ resolved
@@ -376,7 +376,6 @@
                 task.save()
             return task
 
-<<<<<<< HEAD
     def save_data_view(self, role, party_id, data_info, mark=False):
         with DB.connection_context():
             data_views = DataView.select().where(DataView.f_job_id == self.job_id,
@@ -410,10 +409,7 @@
                 data_view.save()
             return data_view
 
-    def clean_task(self):
-=======
     def clean_task(self, roles, party_ids):
->>>>>>> 4ed76f0e
         stat_logger.info('clean table by namespace {}'.format(self.task_id))
         session.clean_tables(namespace=self.task_id, regex_string='*')
         for role in roles.split(','):
