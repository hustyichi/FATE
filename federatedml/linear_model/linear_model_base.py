--- conflicted
+++ resolved
@@ -176,8 +176,6 @@
         self.schema = data_instance.schema
         self.header = self.schema.get('header')
 
-<<<<<<< HEAD
-=======
     def get_weight_intercept_dict(self, header):
         weight_dict = {}
         for idx, header_name in enumerate(header):
@@ -199,7 +197,6 @@
                    "best_iteration": best_iteration}
         return summary
 
->>>>>>> 7af0c5f1
     def check_abnormal_values(self, data_instances):
 
         if data_instances is None:
@@ -223,8 +220,4 @@
         if is_overflow:
             raise OverflowError("The input data is too large for GLM, please have "
                                 "a check for input data")
-<<<<<<< HEAD
         LOGGER.info("Check for abnormal value passed")
-=======
-        LOGGER.info("Check for abnormal value passed")
->>>>>>> 7af0c5f1
