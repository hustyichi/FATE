#!/usr/bin/env python
# -*- coding: utf-8 -*-

#
#  Copyright 2019 The FATE Authors. All Rights Reserved.
#
#  Licensed under the Apache License, Version 2.0 (the "License");
#  you may not use this file except in compliance with the License.
#  You may obtain a copy of the License at
#
#      http://www.apache.org/licenses/LICENSE-2.0
#
#  Unless required by applicable law or agreed to in writing, software
#  distributed under the License is distributed on an "AS IS" BASIS,
#  WITHOUT WARRANTIES OR CONDITIONS OF ANY KIND, either express or implied.
#  See the License for the specific language governing permissions and
#  limitations under the License.
#
from pipeline.param.base_param import BaseParam


class CallbackParam(BaseParam):
    """
    Define callback method that used in federated ml.

    Parameters
    ----------
    callbacks : list, default: []
        Indicate what kinds of callback functions is desired during the training process.
        Accepted values: {'EarlyStopping', 'ModelCheckpoint'， 'PerformanceEvaluate'}

    validation_freqs: {None, int, list, tuple, set}
        validation frequency during training.

    early_stopping_rounds: None or int
        Will stop training if one metric doesn’t improve in last early_stopping_round rounds

<<<<<<< HEAD
    metrics: None, or list
=======
    metrics: None, or list, default None
>>>>>>> 58f16f21
        Indicate when executing evaluation during train process, which metrics will be used. If set as empty,
        default metrics for specific task type will be used. As for binary classification, default metrics are
        ['auc', 'ks']

    use_first_metric_only: bool, default: False
        Indicate whether use the first metric only for early stopping judgement.

    save_freq: int, default: 1
        The callbacks save model every save_freq epoch


    """

    def __init__(self, callbacks=None, validation_freqs=None, early_stopping_rounds=None,
                 metrics=None, use_first_metric_only=False, save_freq=1):
        super(CallbackParam, self).__init__()
        self.callbacks = callbacks or []
        self.validation_freqs = validation_freqs
        self.early_stopping_rounds = early_stopping_rounds
        self.metrics = metrics or []
        self.use_first_metric_only = use_first_metric_only
        self.save_freq = save_freq

    def check(self):

        if self.early_stopping_rounds is None:
            pass
        elif isinstance(self.early_stopping_rounds, int):
            if self.early_stopping_rounds < 1:
                raise ValueError("early stopping rounds should be larger than 0 when it's integer")
            if self.validation_freqs is None:
                raise ValueError("validation freqs must be set when early stopping is enabled")

        if self.validation_freqs is not None:
            if type(self.validation_freqs).__name__ not in ["int", "list", "tuple", "set"]:
                raise ValueError(
                    "validation strategy param's validate_freqs's type not supported ,"
                    " should be int or list or tuple or set"
                )
            if type(self.validation_freqs).__name__ == "int" and \
                    self.validation_freqs <= 0:
                raise ValueError("validation strategy param's validate_freqs should greater than 0")

        if self.metrics is not None and not isinstance(self.metrics, list):
            raise ValueError("metrics should be a list")

        if not isinstance(self.use_first_metric_only, bool):
            raise ValueError("use_first_metric_only should be a boolean")

        return True<|MERGE_RESOLUTION|>--- conflicted
+++ resolved
@@ -35,11 +35,7 @@
     early_stopping_rounds: None or int
         Will stop training if one metric doesn’t improve in last early_stopping_round rounds
 
-<<<<<<< HEAD
-    metrics: None, or list
-=======
     metrics: None, or list, default None
->>>>>>> 58f16f21
         Indicate when executing evaluation during train process, which metrics will be used. If set as empty,
         default metrics for specific task type will be used. As for binary classification, default metrics are
         ['auc', 'ks']
