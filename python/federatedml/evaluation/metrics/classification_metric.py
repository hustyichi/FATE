import copy
import sys

import numpy as np
import pandas as pd
from scipy import stats
from sklearn.metrics import accuracy_score
from sklearn.metrics import precision_score
from sklearn.metrics import recall_score
from sklearn.metrics import average_precision_score

ROUND_NUM = 6


def neg_pos_count(labels: np.ndarray, pos_label: int):
    pos_num = ((labels == pos_label) + 0).sum()
    neg_num = len(labels) - pos_num
    return pos_num, neg_num


def sort_score_and_label(labels: np.ndarray, pred_scores: np.ndarray):
    labels = np.array(labels)
    pred_scores = np.array(pred_scores)

    sort_idx = np.flip(pred_scores.argsort())
    sorted_labels = labels[sort_idx]
    sorted_scores = pred_scores[sort_idx]

    return sorted_labels, sorted_scores


class ConfusionMatrix(object):

    @staticmethod
    def compute(sorted_labels: list, sorted_pred_scores: list, score_thresholds: list, ret: list, pos_label=1):

        for ret_type in ret:
            assert ret_type in ['tp', 'tn', 'fp', 'fn']

        sorted_labels = np.array(sorted_labels)
        sorted_scores = np.array(sorted_pred_scores)
        sorted_labels[sorted_labels != pos_label] = 0
        sorted_labels[sorted_labels == pos_label] = 1
        score_thresholds = np.array([score_thresholds]).transpose()
        pred_labels = (sorted_scores > score_thresholds) + 0

        ret_dict = {}
        if 'tp' in ret or 'tn' in ret:
            match_arr = (pred_labels + sorted_labels)
            if 'tp' in ret:
                tp_num = (match_arr == 2).sum(axis=-1)
                ret_dict['tp'] = tp_num
            if 'tn' in ret:
                tn_num = (match_arr == 0).sum(axis=-1)
                ret_dict['tn'] = tn_num

        if 'fp' in ret or 'fn' in ret:
            match_arr = (sorted_labels - pred_labels)
            if 'fp' in ret:
                fp_num = (match_arr == -1).sum(axis=-1)
                ret_dict['fp'] = fp_num
            if 'fn' in ret:
                fn_num = (match_arr == 1).sum(axis=-1)
                ret_dict['fn'] = fn_num

        return ret_dict


class ThresholdCutter(object):

    @staticmethod
    def cut_by_step(sorted_scores, steps=0.01):
        assert isinstance(steps, float) and (0 < steps < 1)
        thresholds = list(set(sorted_scores))
        thresholds, cuts = ThresholdCutter.__filt_threshold(thresholds, 0.01)
        score_threshold = thresholds

        return score_threshold, cuts

    @staticmethod
    def cut_by_index(sorted_scores):
        cuts = np.array([c / 100 for c in range(100)])
        data_size = len(sorted_scores)
        indexs = [int(data_size * cut) for cut in cuts]
        score_threshold = [sorted_scores[idx] for idx in indexs]
        return score_threshold, cuts

    @staticmethod
    def __filt_threshold(thresholds, step):
        cuts = list(map(float, np.arange(0, 1, step)))
        size = len(list(thresholds))
        thresholds.sort(reverse=True)
        index_list = [int(size * cut) for cut in cuts]
        new_thresholds = [thresholds[idx] for idx in index_list]

        return new_thresholds, cuts

    @staticmethod
    def cut_by_quantile(scores, quantile_list=None, interpolation='nearest', remove_duplicate=True):

        if quantile_list is None:  # default is 20 intervals
            quantile_list = [round(i * 0.05, 3) for i in range(20)] + [1.0]
        quantile_val = np.quantile(scores, quantile_list, interpolation=interpolation)
        if remove_duplicate:
            quantile_val = sorted(list(set(quantile_val)))
        else:
            quantile_val = sorted(list(quantile_val))

        if len(quantile_val) == 1:
            quantile_val = [np.min(scores), np.max(scores)]

        return quantile_val


class KS(object):

    @staticmethod
    def compute(labels, pred_scores, pos_label=1):

        sorted_labels, sorted_scores = sort_score_and_label(labels, pred_scores)

        score_threshold, cuts = ThresholdCutter.cut_by_index(sorted_scores)

        confusion_mat = ConfusionMatrix.compute(sorted_labels, sorted_scores, score_threshold, ret=['tp', 'fp'],
                                                pos_label=pos_label)

        pos_num, neg_num = neg_pos_count(sorted_labels, pos_label=pos_label)

        assert pos_num > 0 and neg_num > 0, "error when computing KS metric, pos sample number and neg sample number" \
                                            "must be larger than 0"

        tpr_arr = confusion_mat['tp'] / pos_num
        fpr_arr = confusion_mat['fp'] / neg_num

        tpr = np.append(tpr_arr, np.array([1.0]))
        fpr = np.append(fpr_arr, np.array([1.0]))
        cuts = np.append(cuts, np.array([1.0]))

        ks_curve = tpr[:-1] - fpr[:-1]
        ks_val = np.max(ks_curve)

        return ks_val, fpr, tpr, score_threshold, cuts


class BiClassMetric(object):

    def __init__(self, cut_method='step', remove_duplicate=False, pos_label=1):
        assert cut_method in ['step', 'quantile']
        self.cut_method = cut_method
        self.remove_duplicate = remove_duplicate  # available when cut_method is quantile
        self.pos_label = pos_label

    def prepare_confusion_mat(self, labels, scores, add_to_end=True, ):
        sorted_labels, sorted_scores = sort_score_and_label(labels, scores)

        score_threshold, cuts = None, None

        if self.cut_method == 'step':
            score_threshold, cuts = ThresholdCutter.cut_by_step(sorted_scores, steps=0.01)
            if add_to_end:
                score_threshold.append(min(score_threshold) - 0.001)
                cuts.append(1)

        elif self.cut_method == 'quantile':
            score_threshold = ThresholdCutter.cut_by_quantile(sorted_scores, remove_duplicate=self.remove_duplicate)
            score_threshold = list(np.flip(score_threshold))

        confusion_mat = ConfusionMatrix.compute(sorted_labels, sorted_scores, score_threshold,
                                                ret=['tp', 'fp', 'fn', 'tn'], pos_label=self.pos_label)

        return confusion_mat, score_threshold, cuts

    def compute(self, labels, scores, ):
        confusion_mat, score_threshold, cuts = self.prepare_confusion_mat(labels, scores,)
        metric_scores = self.compute_metric_from_confusion_mat(confusion_mat)
        return list(metric_scores), score_threshold, cuts

    def compute_metric_from_confusion_mat(self, *args):
        raise NotImplementedError()


class Lift(BiClassMetric):

    """
    Compute lift
    """

    @staticmethod
    def _lift_helper(val):

        tp, fp, fn, tn, labels_num = val[0], val[1], val[2], val[3], val[4]

        lift_x_type, lift_y_type = [], []

        for label_type in ['1', '0']:

            if label_type == '0':
                tp, tn = tn, tp
                fp, fn = fn, fp

            if labels_num == 0:
                lift_x = 1
                denominator = 1
            else:
                lift_x = (tp + fp) / labels_num
                denominator = (tp + fn) / labels_num

            if tp + fp == 0:
                numerator = 1
            else:
                numerator = tp / (tp + fp)

            if denominator == 0:
                lift_y = sys.float_info.max
            else:
                lift_y = numerator / denominator

            lift_x_type.insert(0, lift_x)
            lift_y_type.insert(0, lift_y)

        return lift_x_type, lift_y_type

    def compute(self, labels, pred_scores, pos_label=1):

        confusion_mat, score_threshold, cuts = self.prepare_confusion_mat(labels, pred_scores, add_to_end=False, )

        lifts_y, lifts_x = self.compute_metric_from_confusion_mat(confusion_mat, len(labels),)

        return lifts_y, lifts_x, list(score_threshold)

    def compute_metric_from_confusion_mat(self, confusion_mat, labels_len,):

        labels_nums = np.zeros(len(confusion_mat['tp'])) + labels_len

        rs = map(self._lift_helper, zip(confusion_mat['tp'], confusion_mat['fp'],
                                        confusion_mat['fn'], confusion_mat['tn'], labels_nums))

        rs = list(rs)

        lifts_x, lifts_y = [i[0] for i in rs], [i[1] for i in rs]

        return lifts_y, lifts_x


class Gain(BiClassMetric):
    """
    Compute Gain
    """

    @staticmethod
    def _gain_helper(val):

        tp, fp, fn, tn, num_label = val[0], val[1], val[2], val[3], val[4]

        gain_x_type, gain_y_type = [], []

        for pos_label in ['1', '0']:

            if pos_label == '0':
                tp, tn = tn, tp
                fp, fn = fn, fp

            if num_label == 0:
                gain_x = 1
            else:
                gain_x = float((tp + fp) / num_label)

            num_positives = tp + fn
            if num_positives == 0:
                gain_y = 1
            else:
                gain_y = float(tp / num_positives)

            gain_x_type.insert(0, gain_x)
            gain_y_type.insert(0, gain_y)

        return gain_x_type, gain_y_type

    def compute(self, labels, pred_scores, pos_label=1):

        confusion_mat, score_threshold, cuts = self.prepare_confusion_mat(labels, pred_scores, add_to_end=False, )

        gain_y, gain_x = self.compute_metric_from_confusion_mat(confusion_mat, len(labels))

        return gain_y, gain_x, list(score_threshold)

    def compute_metric_from_confusion_mat(self, confusion_mat, labels_len):

        labels_nums = np.zeros(len(confusion_mat['tp'])) + labels_len

        rs = map(self._gain_helper, zip(confusion_mat['tp'], confusion_mat['fp'],
                                        confusion_mat['fn'], confusion_mat['tn'], labels_nums))

        rs = list(rs)

        gain_x, gain_y = [i[0] for i in rs], [i[1] for i in rs]

        return gain_y, gain_x


class BiClassPrecision(BiClassMetric):
    """
    Compute binary classification precision
    """

    def compute_metric_from_confusion_mat(self, confusion_mat, formatted=True, impute_val=1.0):
        numerator = confusion_mat['tp']
        denominator = (confusion_mat['tp'] + confusion_mat['fp'])
        zero_indexes = (denominator == 0)
        denominator[zero_indexes] = 1
        precision_scores = numerator / denominator
        precision_scores[zero_indexes] = impute_val  # impute_val is for prettifying when drawing pr curves

        if formatted:
            score_formatted = [[0, i] for i in precision_scores]
            return score_formatted
        else:
            return precision_scores


class MultiClassPrecision(object):
    """
    Compute multi-classification precision
    """

    def compute(self, labels, pred_scores):
        all_labels = list(set(labels).union(set(pred_scores)))
        all_labels.sort()
        return precision_score(labels, pred_scores, average=None), all_labels


class BiClassRecall(BiClassMetric):
    """
    Compute binary classification recall
    """

    def compute_metric_from_confusion_mat(self, confusion_mat, formatted=True):
        recall_scores = confusion_mat['tp'] / (confusion_mat['tp'] + confusion_mat['fn'])

        if formatted:
            score_formatted = [[0, i] for i in recall_scores]
            return score_formatted
        else:
            return recall_scores


class MultiClassRecall(object):
    """
    Compute multi-classification recall
    """

    def compute(self, labels, pred_scores):
        all_labels = list(set(labels).union(set(pred_scores)))
        all_labels.sort()
        return recall_score(labels, pred_scores, average=None), all_labels


class BiClassAccuracy(BiClassMetric):

    """
    Compute binary classification accuracy
    """

    def compute(self, labels, scores, normalize=True):
        confusion_mat, score_threshold, cuts = self.prepare_confusion_mat(labels, scores)
        metric_scores = self.compute_metric_from_confusion_mat(confusion_mat, normalize=normalize)
        return list(metric_scores), score_threshold[: len(metric_scores)], cuts[: len(metric_scores)]

    def compute_metric_from_confusion_mat(self, confusion_mat, normalize=True):
        rs = (confusion_mat['tp'] + confusion_mat['tn']) / \
               (confusion_mat['tp'] + confusion_mat['tn'] + confusion_mat['fn'] + confusion_mat['fp']) if normalize \
                else (confusion_mat['tp'] + confusion_mat['tn'])
        return rs[:-1]


class MultiClassAccuracy(object):
    """
    Compute multi-classification accuracy
    """

    def compute(self, labels, pred_scores, normalize=True):
        return accuracy_score(labels, pred_scores, normalize)


class FScore(object):

    """
    Compute F score from bi-class confusion mat
    """
    @staticmethod
    def compute(labels, pred_scores, beta=1, pos_label=1):

        sorted_labels, sorted_scores = sort_score_and_label(labels, pred_scores)
        score_threshold, cuts = ThresholdCutter.cut_by_step(sorted_scores, steps=0.01)
        score_threshold.append(0)
        confusion_mat = ConfusionMatrix.compute(sorted_labels, sorted_scores,
                                                score_threshold,
                                                ret=['tp', 'fp', 'fn', 'tn'], pos_label=pos_label)

        precision_computer = BiClassPrecision()
        recall_computer = BiClassRecall()
        p_score = precision_computer.compute_metric_from_confusion_mat(confusion_mat, formatted=False)
        r_score = recall_computer.compute_metric_from_confusion_mat(confusion_mat, formatted=False)

        beta_2 = beta * beta
        denominator = (beta_2 * p_score + r_score)
        denominator[denominator == 0] = 1e-6  # in case denominator is 0
        numerator = (1 + beta_2) * (p_score * r_score)
        f_score = numerator / denominator

        return f_score, score_threshold, cuts


class PSI(object):

    def compute(self, train_scores: list, validate_scores: list, train_labels=None, validate_labels=None,
                debug=False, str_intervals=False, round_num=3, pos_label=1):

        """
        train/validate scores: predicted scores on train/validate set
        train/validate labels: true labels
        debug: print debug message
        if train&validate labels are not None, count positive sample percentage in every interval
        pos_label: pos label
        round_num： round number
        str_intervals: return str intervals
        """

        train_scores = np.array(train_scores)
        validate_scores = np.array(validate_scores)
        quantile_points = ThresholdCutter().cut_by_quantile(train_scores)

        train_count = self.quantile_binning_and_count(train_scores, quantile_points)
        validate_count = self.quantile_binning_and_count(validate_scores, quantile_points)

        train_pos_perc, validate_pos_perc = None, None

        if train_labels is not None and validate_labels is not None:
            assert len(train_labels) == len(train_scores) and len(validate_labels) == len(validate_scores)
            train_labels, validate_labels = np.array(train_labels), np.array(validate_labels)
            train_pos_count = self.quantile_binning_and_count(train_scores[train_labels == pos_label], quantile_points)
            validate_pos_count = self.quantile_binning_and_count(validate_scores[validate_labels == pos_label],
                                                                 quantile_points)

            train_pos_perc = np.array(train_pos_count['count']) / np.array(train_count['count'])
            validate_pos_perc = np.array(validate_pos_count['count']) / np.array(validate_count['count'])

            # handle special cases
            train_pos_perc[train_pos_perc == np.inf] = -1
            validate_pos_perc[validate_pos_perc == np.inf] = -1
            train_pos_perc[np.isnan(train_pos_perc)] = 0
            validate_pos_perc[np.isnan(validate_pos_perc)] = 0

        if debug:
            print(train_count)
            print(validate_count)

        assert (train_count['interval'] == validate_count['interval']), 'train count interval is not equal to ' \
                                                                              'validate count interval'

        expected_interval = np.array(train_count['count'])
        actual_interval = np.array(validate_count['count'])

        expected_interval = expected_interval.astype(np.float)
        actual_interval = actual_interval.astype(np.float)

        psi_scores, total_psi, expected_interval, actual_interval, expected_percentage, actual_percentage \
            = self.psi_score(expected_interval, actual_interval, len(train_scores), len(validate_scores))

        intervals = train_count['interval'] if not str_intervals else PSI.intervals_to_str(train_count['interval'],
                                                                                           round_num=round_num)

        if train_labels is None and validate_labels is None:
            return psi_scores, total_psi, expected_interval, expected_percentage, actual_interval, actual_percentage, \
                   intervals
        else:
            return psi_scores, total_psi, expected_interval, expected_percentage, actual_interval, actual_percentage, \
                   train_pos_perc, validate_pos_perc, intervals

    @staticmethod
    def quantile_binning_and_count(scores, quantile_points):

        """
        left edge and right edge of last interval are closed
        """

        assert len(quantile_points) >= 2

        left_bounds = copy.deepcopy(quantile_points[:-1])
        right_bounds = copy.deepcopy(quantile_points[1:])

        last_interval_left = left_bounds.pop()
        last_interval_right = right_bounds.pop()

        bin_result_1, bin_result_2 = None, None

        if len(left_bounds) != 0 and len(right_bounds) != 0:
            bin_result_1 = pd.cut(scores, pd.IntervalIndex.from_arrays(left_bounds, right_bounds, closed='left'))

        bin_result_2 = pd.cut(scores, pd.IntervalIndex.from_arrays([last_interval_left], [last_interval_right],
                                                                   closed='both'))

        count1 = None if bin_result_1 is None else bin_result_1.value_counts().reset_index()
        count2 = bin_result_2.value_counts().reset_index()

        # if predict scores are the same, count1 will be None, only one interval exists
        final_interval = list(count1['index']) + list(count2['index']) if count1 is not None else list(count2['index'])
        final_count = list(count1[0]) + list(count2[0]) if count1 is not None else list(count2[0])
        rs = {'interval': final_interval, 'count': final_count}

        return rs

    @staticmethod
    def interval_psi_score(val):
        expected, actual = val[0], val[1]
        return (actual - expected) * np.log(actual / expected)

    @staticmethod
    def intervals_to_str(intervals, round_num=3):
        str_intervals = []
        for interval in intervals:
            left_bound, right_bound = '[', ']'
            if interval.closed == 'left':
                right_bound = ')'
            elif interval.closed == 'right':
                left_bound = '('
            str_intervals.append("{}{}, {}{}".format(left_bound, round(interval.left, round_num),
                                                     round(interval.right, round_num), right_bound))

        return str_intervals

    @ staticmethod
    def psi_score(expected_interval: np.ndarray, actual_interval: np.ndarray, expect_total_num, actual_total_num,
                  debug=False):

        expected_interval[expected_interval == 0] = 1e-6  # in case no overlap samples

        actual_interval[actual_interval == 0] = 1e-6  # in case no overlap samples

        expected_percentage = expected_interval / expect_total_num
        actual_percentage = actual_interval / actual_total_num

        if debug:
            print(expected_interval)
            print(actual_interval)
            print(expected_percentage)
            print(actual_percentage)

        psi_scores = list(map(PSI.interval_psi_score, zip(expected_percentage, actual_percentage)))
        psi_scores = np.array(psi_scores)
        total_psi = psi_scores.sum()
        return psi_scores, total_psi, expected_interval, actual_interval, expected_percentage, actual_percentage

<<<<<<< HEAD

class AveragePrecisionScore(object):

    def compute(self, train_scores, validate_scores, train_labels, validate_labels):
        """
            train/validate scores: predicted scores on train/validate set
            train/validate labels: true labels
        """
        train_aps = self.average_precision_score(train_scores, train_labels)
        validate_aps = self.average_precision_score(validate_scores, validate_labels)
        return train_aps, validate_aps

    @staticmethod
    def average_precision_score(pred_scores, labels):
        return average_precision_score(labels, pred_scores)


class KSTest(object):

    @staticmethod
    def compute(train_scores, validate_scores):
        """
        train/validate scores: predicted scores on train/validate set
        """
        return stats.ks_2samp(train_scores, validate_scores)


class Distribution(object):

    @staticmethod
    def compute(train_scores: list, validate_scores: list):
        """
        train/validate scores: predicted scores on train/validate set
        """
        train_scores = np.array(train_scores)
        validate_scores = np.array(validate_scores)
        quantise_points = ThresholdCutter().cut_by_quantile(train_scores)
        train_count = PSI().quantile_binning_and_count(train_scores, quantise_points)
        validate_count = PSI().quantile_binning_and_count(validate_scores, quantise_points)
        return train_count, validate_count
=======
>>>>>>> 59ba53bb
<|MERGE_RESOLUTION|>--- conflicted
+++ resolved
@@ -551,7 +551,6 @@
         total_psi = psi_scores.sum()
         return psi_scores, total_psi, expected_interval, actual_interval, expected_percentage, actual_percentage
 
-<<<<<<< HEAD
 
 class AveragePrecisionScore(object):
 
@@ -591,6 +590,4 @@
         quantise_points = ThresholdCutter().cut_by_quantile(train_scores)
         train_count = PSI().quantile_binning_and_count(train_scores, quantise_points)
         validate_count = PSI().quantile_binning_and_count(validate_scores, quantise_points)
-        return train_count, validate_count
-=======
->>>>>>> 59ba53bb
+        return train_count, validate_count