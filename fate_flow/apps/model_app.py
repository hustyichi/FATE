#
#  Copyright 2019 The FATE Authors. All Rights Reserved.
#
#  Licensed under the Apache License, Version 2.0 (the "License");
#  you may not use this file except in compliance with the License.
#  You may obtain a copy of the License at
#
#      http://www.apache.org/licenses/LICENSE-2.0
#
#  Unless required by applicable law or agreed to in writing, software
#  distributed under the License is distributed on an "AS IS" BASIS,
#  WITHOUT WARRANTIES OR CONDITIONS OF ANY KIND, either express or implied.
#  See the License for the specific language governing permissions and
#  limitations under the License.
#
import os
import shutil

from flask import Flask, request, send_file

from fate_flow.settings import stat_logger, API_VERSION, MODEL_STORE_ADDRESS, TEMP_DIRECTORY
from fate_flow.driver.job_controller import JobController
from fate_flow.manager.model_manager import publish_model
from fate_flow.manager.model_manager import pipelined_model
from fate_flow.utils.api_utils import get_json_result, federated_api
from fate_flow.utils.job_utils import generate_job_id, runtime_conf_basic
from fate_flow.utils.service_utils import ServiceUtils
from fate_flow.utils.detect_utils import check_config
from fate_flow.utils.model_utils import gen_party_model_id
from fate_flow.entity.constant_config import ModelOperation

manager = Flask(__name__)


@manager.errorhandler(500)
def internal_server_error(e):
    stat_logger.exception(e)
    return get_json_result(retcode=100, retmsg=str(e))


@manager.route('/load', methods=['POST'])
def load_model():
    request_config = request.json
    _job_id = generate_job_id()
    initiator_party_id = request_config['initiator']['party_id']
    initiator_role = request_config['initiator']['role']
    publish_model.generate_publish_model_info(request_config)
    load_status = True
    load_status_info = {}
    load_status_msg = 'success'
    load_status_info['detail'] = {}
    for role_name, role_partys in request_config.get("role").items():
        if role_name == 'arbiter':
            continue
        load_status_info[role_name] = load_status_info.get(role_name, {})
        for _party_id in role_partys:
            request_config['local'] = {'role': role_name, 'party_id': _party_id}
            try:
                response = federated_api(job_id=_job_id,
                                         method='POST',
                                         endpoint='/{}/model/load/do'.format(API_VERSION),
                                         src_party_id=initiator_party_id,
                                         dest_party_id=_party_id,
                                         src_role = initiator_role,
                                         json_body=request_config,
                                         work_mode=request_config['job_parameters']['work_mode'])
                load_status_info[role_name][_party_id] = response['retcode']
                load_status_info['detail'][role_name] = {}
                detail = {_party_id: {}}
                detail[_party_id]['retcode'] = response['retcode']
                detail[_party_id]['retmsg'] = response['retmsg']
                load_status_info['detail'][role_name].update(detail)
                if response['retcode']:
                    load_status = False
                    load_status_msg = 'failed'
            except Exception as e:
                stat_logger.exception(e)
                load_status = False
                load_status_msg = 'failed'
                load_status_info[role_name][_party_id] = 100
    return get_json_result(job_id=_job_id, retcode=(0 if load_status else 101), retmsg=load_status_msg,
                           data=load_status_info)


@manager.route('/load/do', methods=['POST'])
def do_load_model():
    request_data = request.json
    request_data["servings"] = ServiceUtils.get("servings", [])
    retcode, retmsg = publish_model.load_model(config_data=request_data)
    return get_json_result(retcode=retcode, retmsg=retmsg)


@manager.route('/bind', methods=['POST'])
def bind_model_service():
    request_config = request.json
    if not request_config.get('servings'):
        # get my party all servings
        request_config['servings'] = ServiceUtils.get("servings", [])
    service_id = request_config.get('service_id')
    if not service_id:
        return get_json_result(retcode=101, retmsg='no service id')
    bind_status, retmsg = publish_model.bind_model_service(config_data=request_config)
    return get_json_result(retcode=bind_status, retmsg='service id is {}'.format(service_id) if not retmsg else retmsg)


@manager.route('/transfer', methods=['post'])
def transfer_model():
    model_data = publish_model.download_model(request.json)
    return get_json_result(retcode=0, retmsg="success", data=model_data)


# @manager.route('/<model_operation>', methods=['post', 'get'])
# def operate_model(model_operation):
#     request_config = request.json or request.form.to_dict()
#     job_id = generate_job_id()
#     required_arguments = ["model_id", "model_version"]
#     if model_operation not in [ModelOperation.STORE, ModelOperation.RESTORE, ModelOperation.EXPORT, ModelOperation.IMPORT]:
#         raise Exception('Can not support this operating now: {}'.format(model_operation))
#     check_config(request_config, required_arguments=required_arguments)
#     if model_operation in [ModelOperation.EXPORT, ModelOperation.IMPORT]:
#         if model_operation == ModelOperation.IMPORT:
#             file = request.files.get('file')
#             file_path = os.path.join(TEMP_DIRECTORY, file.filename)
#             try:
#                 os.makedirs(os.path.dirname(file_path), exist_ok=True)
#                 file.save(file_path)
#             except Exception as e:
#                 shutil.rmtree(file_path)
#                 raise e
#             request_config['file'] = file_path
#             model = pipelined_model.PipelinedModel(model_id=request_config["model_id"], model_version=request_config["model_version"])
#             model.unpack_model(file_path)
#             return get_json_result()
#         else:
#             model = pipelined_model.PipelinedModel(model_id=request_config["model_id"], model_version=request_config["model_version"])
#             archive_file_path = model.packaging_model()
#             return send_file(archive_file_path, attachment_filename=os.path.basename(archive_file_path), as_attachment=True)
#     else:
#         data = {}
#         job_dsl, job_runtime_conf = gen_model_operation_job_config(request_config, model_operation)
#         job_id, job_dsl_path, job_runtime_conf_path, logs_directory, model_info, board_url = JobController.submit_job(
#             {'job_dsl': job_dsl, 'job_runtime_conf': job_runtime_conf}, job_id=job_id)
#         data.update({'job_dsl_path': job_dsl_path, 'job_runtime_conf_path': job_runtime_conf_path,
#                      'board_url': board_url, 'logs_directory': logs_directory})
#         return get_json_result(job_id=job_id, data=data)


@manager.route('/<model_operation>', methods=['post', 'get'])
def operate_model(model_operation):
    request_config = request.json or request.form.to_dict()
    job_id = generate_job_id()
<<<<<<< HEAD
    required_arguments = ["model_id", "model_version"]
    if model_operation not in [ModelOperation.EXPORT, ModelOperation.IMPORT]:
=======
    if model_operation not in [ModelOperation.STORE, ModelOperation.RESTORE, ModelOperation.EXPORT, ModelOperation.IMPORT]:
>>>>>>> 7edc755f
        raise Exception('Can not support this operating now: {}'.format(model_operation))
    required_arguments = ["model_id", "model_version", "role", "party_id"]
    check_config(request_config, required_arguments=required_arguments)
<<<<<<< HEAD

    print('from model_app 153, type is: ', request_config.get('type'))
    print('from model_app 154, type of type is: ', type(request_config.get('type')))
    if request_config.get('type') == 0:
=======
    request_config["model_id"] = gen_party_model_id(model_id=request_config["model_id"], role=request_config["role"], party_id=request_config["party_id"])
    if model_operation in [ModelOperation.EXPORT, ModelOperation.IMPORT]:
>>>>>>> 7edc755f
        if model_operation == ModelOperation.IMPORT:
            file = request.files.get('file')
            file_path = os.path.join(TEMP_DIRECTORY, file.filename)
            try:
                os.makedirs(os.path.dirname(file_path), exist_ok=True)
                file.save(file_path)
            except Exception as e:
                shutil.rmtree(file_path)
                raise e
            request_config['file'] = file_path
            model = pipelined_model.PipelinedModel(model_id=request_config["model_id"],
                                                   model_version=request_config["model_version"])
            model.unpack_model(file_path)
            return get_json_result()
        else:
            model = pipelined_model.PipelinedModel(model_id=request_config["model_id"],
                                                   model_version=request_config["model_version"])
            archive_file_path = model.packaging_model()
            return send_file(archive_file_path, attachment_filename=os.path.basename(archive_file_path),
                             as_attachment=True)
    elif request_config.get('type') == 1:
        data = {}
        job_dsl, job_runtime_conf = gen_model_operation_job_config(request_config, model_operation)
        job_id, job_dsl_path, job_runtime_conf_path, logs_directory, model_info, board_url = JobController.submit_job(
            {'job_dsl': job_dsl, 'job_runtime_conf': job_runtime_conf}, job_id=job_id)
        data.update({'job_dsl_path': job_dsl_path, 'job_runtime_conf_path': job_runtime_conf_path,
                     'board_url': board_url, 'logs_directory': logs_directory})
        return get_json_result(job_id=job_id, data=data)


def gen_model_operation_job_config(config_data: dict, model_operation: ModelOperation):
    job_runtime_conf = runtime_conf_basic(if_local=True)
    initiator_role = "local"
    job_dsl = {
        "components": {}
    }

    if model_operation in [ModelOperation.STORE, ModelOperation.RESTORE]:
        component_name = "{}_0".format(model_operation)
        component_parameters = dict()
        component_parameters["model_id"] = [config_data["model_id"]]
        component_parameters["model_version"] = [config_data["model_version"]]
        component_parameters["store_address"] = [MODEL_STORE_ADDRESS]
        component_parameters["force_update"] = [config_data.get("force_update", False)]
        job_runtime_conf["role_parameters"][initiator_role] = {component_name: component_parameters}
        job_dsl["components"][component_name] = {
            "module": "Model{}".format(model_operation.capitalize())
        }
    else:
        raise Exception("Can not support this model operation: {}".format(model_operation))
    return job_dsl, job_runtime_conf<|MERGE_RESOLUTION|>--- conflicted
+++ resolved
@@ -149,24 +149,15 @@
 def operate_model(model_operation):
     request_config = request.json or request.form.to_dict()
     job_id = generate_job_id()
-<<<<<<< HEAD
-    required_arguments = ["model_id", "model_version"]
     if model_operation not in [ModelOperation.EXPORT, ModelOperation.IMPORT]:
-=======
-    if model_operation not in [ModelOperation.STORE, ModelOperation.RESTORE, ModelOperation.EXPORT, ModelOperation.IMPORT]:
->>>>>>> 7edc755f
         raise Exception('Can not support this operating now: {}'.format(model_operation))
-    required_arguments = ["model_id", "model_version", "role", "party_id"]
-    check_config(request_config, required_arguments=required_arguments)
-<<<<<<< HEAD
-
+    # required_arguments = ["model_id", "model_version", "role", "party_id"]
+    # TODO checkout meannings
+    # check_config(request_config, required_arguments=required_arguments)
+    # request_config["model_id"] = gen_party_model_id(model_id=request_config["model_id"], role=request_config["role"], party_id=request_config["party_id"])
     print('from model_app 153, type is: ', request_config.get('type'))
     print('from model_app 154, type of type is: ', type(request_config.get('type')))
     if request_config.get('type') == 0:
-=======
-    request_config["model_id"] = gen_party_model_id(model_id=request_config["model_id"], role=request_config["role"], party_id=request_config["party_id"])
-    if model_operation in [ModelOperation.EXPORT, ModelOperation.IMPORT]:
->>>>>>> 7edc755f
         if model_operation == ModelOperation.IMPORT:
             file = request.files.get('file')
             file_path = os.path.join(TEMP_DIRECTORY, file.filename)
