import threading
import typing
import uuid

from fate_arch.abc import CSessionABC, CTableABC, FederationABC
from fate_arch.common import Backend, WorkMode, remote_status
from fate_arch.common.log import getLogger
from fate_arch.computing import ComputingEngine
from fate_arch.federation import FederationEngine
from fate_arch.session._parties import PartiesInfo

LOGGER = getLogger()


class Session(object):
    @staticmethod
    def create(
        backend: typing.Union[Backend, int] = Backend.EGGROLL,
        work_mode: typing.Union[WorkMode, int] = WorkMode.CLUSTER,
    ):
        if isinstance(work_mode, int):
            work_mode = WorkMode(work_mode)
        if isinstance(backend, int):
            backend = Backend(backend)

        if backend == Backend.EGGROLL:
            if work_mode == WorkMode.CLUSTER:
                return Session(ComputingEngine.EGGROLL, FederationEngine.EGGROLL)
            else:
                return Session(ComputingEngine.STANDALONE, FederationEngine.STANDALONE)

        if backend == Backend.SPARK_RABBITMQ:
            return Session(ComputingEngine.SPARK, FederationEngine.RABBITMQ)

        if backend == Backend.LINKIS_SPARK_RABBITMQ:
            return Session(ComputingEngine.LINKIS_SPARK, FederationEngine.RABBITMQ)

        if backend == Backend.SPARK_PULSAR:
            return Session(ComputingEngine.SPARK, FederationEngine.PULSAR)

    def __init__(
        self, computing_type: ComputingEngine, federation_type: FederationEngine
    ):
        self._computing_type = computing_type
        self._federation_type = federation_type
        self._computing_session: typing.Optional[CSessionABC] = None
        self._federation_session: typing.Optional[FederationABC] = None
        self._parties_info: typing.Optional[PartiesInfo] = None
        self._session_id = str(uuid.uuid1())

        # add to session environment
        _RuntimeSessionEnvironment.add_session(self)

    @property
    def session_id(self) -> str:
        return self._session_id

    def as_default(self):
        _RuntimeSessionEnvironment.as_default_opened(self)
        return self

    def _open(self):
        _RuntimeSessionEnvironment.open_non_default_session(self)
        return self

    def _close(self):
        _RuntimeSessionEnvironment.close_non_default_session(self)
        return self

    def __enter__(self):
        return self._open()

    def __exit__(self, exc_type, exc_val, exc_tb):
        return self._close()

    def init_computing(self, computing_session_id: str, **kwargs):
        if self.is_computing_valid:
            raise RuntimeError(f"computing session already valid")

        if self._computing_type == ComputingEngine.EGGROLL:
            from fate_arch.computing.eggroll import CSession

            work_mode = kwargs.get("work_mode", WorkMode.CLUSTER)
            options = kwargs.get("options", {})
            self._computing_session = CSession(
                session_id=computing_session_id, work_mode=work_mode, options=options
            )
            return self

        if self._computing_type == ComputingEngine.SPARK:
            from fate_arch.computing.spark import CSession

            self._computing_session = CSession(session_id=computing_session_id)
            self._computing_type = ComputingEngine.SPARK
            return self

        if self._computing_type == ComputingEngine.LINKIS_SPARK:
            from fate_arch.computing.spark import CSession
            self._computing_session = CSession(session_id=computing_session_id)
            self._computing_type = ComputingEngine.LINKIS_SPARK
            return self

        if self._computing_type == ComputingEngine.STANDALONE:
            from fate_arch.computing.standalone import CSession

            self._computing_session = CSession(session_id=computing_session_id)
            self._computing_type = ComputingEngine.STANDALONE
            return self

        raise RuntimeError(f"{self._computing_type} not supported")

    def init_federation(
        self,
        federation_session_id: str,
        *,
        runtime_conf: typing.Optional[dict] = None,
        parties_info: typing.Optional[PartiesInfo] = None,
        service_conf: typing.Optional[dict] = None,
    ):

        if parties_info is None:
            if runtime_conf is None:
                raise RuntimeError(f"`party_info` and `runtime_conf` are both `None`")
            parties_info = PartiesInfo.from_conf(runtime_conf)
        self._parties_info = parties_info

        if self.is_federation_valid:
            raise RuntimeError("federation session already valid")

        if self._federation_type == FederationEngine.EGGROLL:
            from fate_arch.computing.eggroll import CSession
            from fate_arch.federation.eggroll import Federation

            if not self.is_computing_valid or not isinstance(
                self._computing_session, CSession
            ):
                raise RuntimeError(
                    f"require computing with type {ComputingEngine.EGGROLL} valid"
                )

            self._federation_session = Federation(
                rp_ctx=self._computing_session.get_rpc(),
                rs_session_id=federation_session_id,
                party=parties_info.local_party,
                proxy_endpoint=f"{service_conf['host']}:{service_conf['port']}",
            )
            return self

        if self._federation_type == FederationEngine.RABBITMQ:
            # from fate_arch.computing.spark import CSession
            from fate_arch.federation.rabbitmq import Federation

<<<<<<< HEAD
            # if not self.is_computing_valid or not isinstance(self._computing_session, CSession):
            #     raise RuntimeError(
            #         f"require computing with type {ComputingEngine.SPARK} valid")

            self._federation_session = Federation.from_conf(federation_session_id=federation_session_id,
                                                            party=parties_info.local_party,
                                                            runtime_conf=runtime_conf,
                                                            rabbitmq_config=service_conf)
=======
            if not self.is_computing_valid or not isinstance(
                self._computing_session, CSession
            ):
                raise RuntimeError(
                    f"require computing with type {ComputingEngine.SPARK} valid"
                )

            self._federation_session = Federation.from_conf(
                federation_session_id=federation_session_id,
                party=parties_info.local_party,
                runtime_conf=runtime_conf,
                rabbitmq_config=service_conf,
            )
>>>>>>> c47c40d4
            return self

        # Add pulsar support
        if self._federation_type == FederationEngine.PULSAR:
            from fate_arch.computing.spark import CSession
            from fate_arch.federation.pulsar import Federation

            if not self.is_computing_valid or not isinstance(
                self._computing_session, CSession
            ):
                raise RuntimeError(
                    f"require computing with type {ComputingEngine.SPARK} valid"
                )

            self._federation_session = Federation.from_conf(
                federation_session_id=federation_session_id,
                party=parties_info.local_party,
                runtime_conf=runtime_conf,
                pulsar_config=service_conf,
            )
            return self

        if self._federation_type == FederationEngine.STANDALONE:
            from fate_arch.computing.standalone import CSession
            from fate_arch.federation.standalone import Federation

            if not self.is_computing_valid or not isinstance(
                self._computing_session, CSession
            ):
                raise RuntimeError(
                    f"require computing with type {ComputingEngine.STANDALONE} valid"
                )

            self._federation_session = Federation(
                standalone_session=self._computing_session.get_standalone_session(),
                federation_session_id=federation_session_id,
                party=parties_info.local_party,
            )
            return self

        raise RuntimeError(f"{self._federation_type} not supported")

    @property
    def computing(self) -> CSessionABC:
        return self._computing_session

    @property
    def federation(self) -> FederationABC:
        return self._federation_session

    @property
    def parties(self):
        return self._parties_info

    @property
    def is_computing_valid(self):
        return self._computing_session is not None

    @property
    def is_federation_valid(self):
        return self._federation_session is not None

    def wait_remote_all_done(self, timeout=None):
        LOGGER.info(f"remote futures: {remote_status._remote_futures}, waiting...")
        remote_status.wait_all_remote_done(timeout)
        LOGGER.info(f"remote futures: {remote_status._remote_futures}, all done")


class _RuntimeSessionEnvironment(object):
    __DEFAULT = None
    __SESSIONS = threading.local()

    @classmethod
    def add_session(cls, session: "Session"):
        if not hasattr(cls.__SESSIONS, "CREATED"):
            cls.__SESSIONS.CREATED = {}
        cls.__SESSIONS.CREATED[session.session_id] = session

    @classmethod
    def has_non_default_session_opened(cls):
        if (
            getattr(cls.__SESSIONS, "OPENED_STACK", None) is not None
            and cls.__SESSIONS.OPENED_STACK
        ):
            return True
        return False

    @classmethod
    def get_non_default_session(cls):
        return cls.__SESSIONS.OPENED_STACK[-1]

    @classmethod
    def open_non_default_session(cls, session):
        if not hasattr(cls.__SESSIONS, "OPENED_STACK"):
            cls.__SESSIONS.OPENED_STACK = []
        cls.__SESSIONS.OPENED_STACK.append(session)

    @classmethod
    def close_non_default_session(cls, session: Session):
        if (
            not hasattr(cls.__SESSIONS, "OPENED_STACK")
            or len(cls.__SESSIONS.OPENED_STACK) == 0
        ):
            raise RuntimeError(f"non_default_session stack empty, nothing to close")
        least: Session = cls.__SESSIONS.OPENED_STACK.pop()
        if least.session_id != session.session_id:
            raise RuntimeError(
                f"least opened session({least.session_id}) should be close first! "
                f"while try to close {session.session_id}. all session: {cls.__SESSIONS.OPENED_STACK}"
            )

    @classmethod
    def has_default_session_opened(cls):
        return cls.__DEFAULT is not None

    @classmethod
    def get_default_session(cls):
        return cls.__DEFAULT

    @classmethod
    def as_default_opened(cls, session):
        cls.__DEFAULT = session

    @classmethod
    def get_latest_opened(cls) -> Session:
        if not cls.has_non_default_session_opened():
            if not cls.has_default_session_opened():
                raise RuntimeError(f"no session opened")
            else:
                return cls.get_default_session()
        else:
            return cls.get_non_default_session()


def get_latest_opened() -> Session:
    return _RuntimeSessionEnvironment.get_latest_opened()


# noinspection PyPep8Naming
class computing_session(object):
    @staticmethod
    def init(session_id, work_mode=0, backend=0):
        """
        initialize a computing session

        Parameters
        ----------
        session_id: str
           session id
        work_mode: int
           work mode, 0 for standalone, 1 for cluster
        backend: int
           computing backend, 0 for eggroll, 1 for spark

        Returns
        -------
        instance of concrete subclass of ``CSessionABC``
           computing session
        """
        Session.create(work_mode=work_mode, backend=backend).init_computing(
            session_id
        ).as_default()

    @staticmethod
    def parallelize(
        data: typing.Iterable, partition: int, include_key: bool, **kwargs
    ) -> CTableABC:
        """
        create table from iterable data

        Parameters
        ----------
        data: Iterable
           data to create table from
        partition: int
           number of partitions of created table
        include_key: bool
           ``True`` for create table directly from data, ``False`` for create table with generated keys start from 0

        Returns
        -------
        instance of concrete subclass fo ``CTableABC``
           a table create from data

        """
        return get_latest_opened().computing.parallelize(
            data, partition=partition, include_key=include_key, **kwargs
        )

    @staticmethod
    def stop():
        """
        stop session
        """
        get_latest_opened().computing.stop()


# noinspection PyPep8Naming
class runtime_parties(object):
    @staticmethod
    def roles_to_parties(roles: typing.Iterable, strict=True):
        return get_latest_opened().parties.roles_to_parties(roles=roles, strict=strict)<|MERGE_RESOLUTION|>--- conflicted
+++ resolved
@@ -147,19 +147,9 @@
             return self
 
         if self._federation_type == FederationEngine.RABBITMQ:
-            # from fate_arch.computing.spark import CSession
+            from fate_arch.computing.spark import CSession
             from fate_arch.federation.rabbitmq import Federation
 
-<<<<<<< HEAD
-            # if not self.is_computing_valid or not isinstance(self._computing_session, CSession):
-            #     raise RuntimeError(
-            #         f"require computing with type {ComputingEngine.SPARK} valid")
-
-            self._federation_session = Federation.from_conf(federation_session_id=federation_session_id,
-                                                            party=parties_info.local_party,
-                                                            runtime_conf=runtime_conf,
-                                                            rabbitmq_config=service_conf)
-=======
             if not self.is_computing_valid or not isinstance(
                 self._computing_session, CSession
             ):
@@ -173,7 +163,6 @@
                 runtime_conf=runtime_conf,
                 rabbitmq_config=service_conf,
             )
->>>>>>> c47c40d4
             return self
 
         # Add pulsar support
