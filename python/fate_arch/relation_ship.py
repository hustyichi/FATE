#
#  Copyright 2019 The FATE Authors. All Rights Reserved.
#
#  Licensed under the Apache License, Version 2.0 (the "License");
#  you may not use this file except in compliance with the License.
#  You may obtain a copy of the License at
#
#      http://www.apache.org/licenses/LICENSE-2.0
#
#  Unless required by applicable law or agreed to in writing, software
#  distributed under the License is distributed on an "AS IS" BASIS,
#  WITHOUT WARRANTIES OR CONDITIONS OF ANY KIND, either express or implied.
#  See the License for the specific language governing permissions and
#  limitations under the License.
#
from fate_arch.computing import ComputingEngine
from fate_arch.federation import FederationEngine
from fate_arch.storage import StorageEngine
<<<<<<< HEAD
from fate_arch.common.address import StandaloneAddress, EggRollAddress, HDFSAddress, MysqlAddress, FileAddress, \
    PathAddress, HiveAddress, LocalFSAddress
=======
from fate_arch.common.address import StandaloneAddress, EggRollAddress, HDFSAddress, \
    MysqlAddress, \
    PathAddress, LocalFSAddress, HiveAddress, LinkisHiveAddress
>>>>>>> 3abe8971
from fate_arch.common import EngineType


class Relationship(object):
    Computing = {
        ComputingEngine.STANDALONE: {
            EngineType.STORAGE: {
                "default": StorageEngine.STANDALONE,
                "support": [StorageEngine.STANDALONE]
            },
            EngineType.FEDERATION: {
                "default": FederationEngine.STANDALONE,
                "support": [FederationEngine.STANDALONE]
            },
        },
        ComputingEngine.EGGROLL: {
            EngineType.STORAGE: {
                "default": StorageEngine.EGGROLL,
                "support": [StorageEngine.EGGROLL]
            },
            EngineType.FEDERATION: {
                "default": FederationEngine.EGGROLL,
                "support": [FederationEngine.EGGROLL]
            },
        },
        ComputingEngine.SPARK: {
            EngineType.STORAGE: {
                "default": StorageEngine.HDFS,
                "support": [StorageEngine.HDFS, StorageEngine.HIVE, StorageEngine.LOCALFS]
            },
            EngineType.FEDERATION: {
                "default": FederationEngine.RABBITMQ,
                "support": [FederationEngine.PULSAR, FederationEngine.RABBITMQ]
            },
        },
        ComputingEngine.LINKIS_SPARK: {
            EngineType.STORAGE: {
                "default": StorageEngine.LINKIS_HIVE,
                "support": [StorageEngine.LINKIS_HIVE]
            },
            EngineType.FEDERATION: {
                "default": FederationEngine.RABBITMQ,
                "support": [FederationEngine.PULSAR, FederationEngine.RABBITMQ]
            },
        }
    }

    EngineToAddress = {
        StorageEngine.STANDALONE: StandaloneAddress,
        StorageEngine.EGGROLL: EggRollAddress,
        StorageEngine.HDFS: HDFSAddress,
        StorageEngine.HIVE: HiveAddress,
        StorageEngine.MYSQL: MysqlAddress,
        StorageEngine.HIVE: HiveAddress,
        StorageEngine.LINKIS_HIVE: LinkisHiveAddress,
        StorageEngine.LOCALFS: LocalFSAddress,
        StorageEngine.PATH: PathAddress
    }

    EngineConfMap = {
        "fate_on_standalone": {
            EngineType.COMPUTING: [(ComputingEngine.STANDALONE, "standalone")],
            EngineType.STORAGE: [(StorageEngine.STANDALONE, "standalone")],
            EngineType.FEDERATION: [(FederationEngine.STANDALONE, "standalone")]
        },
        "fate_on_eggroll": {
            EngineType.COMPUTING: [(ComputingEngine.EGGROLL, "clustermanager")],
            EngineType.STORAGE: [(StorageEngine.EGGROLL, "clustermanager")],
            EngineType.FEDERATION: [(FederationEngine.EGGROLL, "rollsite")],
        },
        "fate_on_spark": {
            EngineType.COMPUTING: [(ComputingEngine.SPARK, "spark"), (ComputingEngine.LINKIS_SPARK, "linkis_spark")],
            EngineType.STORAGE: [(StorageEngine.HDFS, "hdfs"), (StorageEngine.HIVE, "hive"),
                                 (StorageEngine.LINKIS_HIVE, "linkis_hive"),(StorageEngine.LOCALFS, "localfs")],
            EngineType.FEDERATION: [(FederationEngine.RABBITMQ, "rabbitmq"), (FederationEngine.PULSAR, "pulsar")]
        },
    }<|MERGE_RESOLUTION|>--- conflicted
+++ resolved
@@ -16,14 +16,9 @@
 from fate_arch.computing import ComputingEngine
 from fate_arch.federation import FederationEngine
 from fate_arch.storage import StorageEngine
-<<<<<<< HEAD
-from fate_arch.common.address import StandaloneAddress, EggRollAddress, HDFSAddress, MysqlAddress, FileAddress, \
-    PathAddress, HiveAddress, LocalFSAddress
-=======
 from fate_arch.common.address import StandaloneAddress, EggRollAddress, HDFSAddress, \
     MysqlAddress, \
     PathAddress, LocalFSAddress, HiveAddress, LinkisHiveAddress
->>>>>>> 3abe8971
 from fate_arch.common import EngineType
 
 
@@ -75,7 +70,6 @@
         StorageEngine.STANDALONE: StandaloneAddress,
         StorageEngine.EGGROLL: EggRollAddress,
         StorageEngine.HDFS: HDFSAddress,
-        StorageEngine.HIVE: HiveAddress,
         StorageEngine.MYSQL: MysqlAddress,
         StorageEngine.HIVE: HiveAddress,
         StorageEngine.LINKIS_HIVE: LinkisHiveAddress,
