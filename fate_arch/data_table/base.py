#
#  Copyright 2019 The FATE Authors. All Rights Reserved.
#
#  Licensed under the Apache License, Version 2.0 (the "License");
#  you may not use this file except in compliance with the License.
#  You may obtain a copy of the License at
#
#      http://www.apache.org/licenses/LICENSE-2.0
#
#  Unless required by applicable law or agreed to in writing, software
#  distributed under the License is distributed on an "AS IS" BASIS,
#  WITHOUT WARRANTIES OR CONDITIONS OF ANY KIND, either express or implied.
#  See the License for the specific language governing permissions and
#  limitations under the License.
#


import abc
from typing import Iterable

import six

from arch.api.utils.core_utils import current_timestamp, serialize_b64, deserialize_b64
from fate_flow.db.db_models import DB, MachineLearningDataSchema
from fate_flow.settings import stat_logger


@six.add_metaclass(abc.ABCMeta)
class Table(object):
    """
    table for distributed storage
    """

    @abc.abstractmethod
    def get_partitions(self):
        pass

    @abc.abstractmethod
    def get_storage_engine(self):
        pass

    @abc.abstractmethod
    def get_address(self):
        pass

    @abc.abstractmethod
<<<<<<< HEAD
    def put_all(self, kv_list: Iterable, use_serialize=True, chunk_size=100000):
=======
    def get_namespace(self):
        pass

    @abc.abstractmethod
    def get_name(self):
        pass

    @abc.abstractmethod
    def put_all(self, kv_list: Iterable, **kwargs):
>>>>>>> ceb31c84
        """
        Puts (key, value) 2-tuple stream from the iterable items.

        Elements must be exact 2-tuples, they may not be of any other type, or tuple subclass.
        Parameters
        ----------
        kv_list : Iterable
          Key-Value 2-tuple iterable. Will be serialized.
        Notes
        -----
        Each key must be less than 512 bytes, value must be less than 32 MB(implementation depends).
        """
        pass

    @abc.abstractmethod
    def collect(self, **kwargs) -> list:
        """
        Returns an iterator of (key, value) 2-tuple from the Table.

        Returns
        -------
        Iterator
        """
        pass

    @abc.abstractmethod
    def count(self):
        """
        Returns the number of elements in the Table.

        Returns
        -------
        int
          Number of elements in this Table.
        """
        pass

    @abc.abstractmethod
    def save_as(self, name, namespace, partition=None, **kwargs):
        """
        Transforms a temporary table to a persistent table.

        Parameters
        ----------
        name : string
          Table name of result Table.
        namespace: string
          Table namespace of result Table.
        partition : int
          Number of partition for the new persistent table.
        use_serialize

        Returns
        -------
        Table
           Result persistent Table.
        """
        pass

    @abc.abstractmethod
    def close(self):
        pass

    def get_cached_data(self):
        return self.get_schema(_type='data')

    def destroy(self):
        # destroy schema
        self.destroy_schema()
        # subclass method needs do: super().destroy()

    """
    meta utils
    """

    def get_schema(self, _type='schema'):
        with DB.connection_context():
            schema = MachineLearningDataSchema.select().where(MachineLearningDataSchema.f_table_name == self._name,
                                                              MachineLearningDataSchema.f_namespace == self._namespace)
            schema_data = {}
            if schema:
                schema = schema[0]
                try:
                    if _type == 'schema':
                        schema_data = deserialize_b64(schema.f_schema)
                    elif _type == 'data':
                        schema_data = deserialize_b64(schema.f_part_of_data)
                    elif _type == 'count':
                        schema_data = schema.f_count
                except:
                    schema_data = None
        return schema_data

    def save_schema(self, schema_data=None, party_of_data=None, count=0):
        # save metas to mysql
        if not schema_data:
            schema_data = {}
        if not party_of_data:
            party_of_data = []
        with DB.connection_context():
            schema = MachineLearningDataSchema.select().where(MachineLearningDataSchema.f_table_name == self._name,
                                                              MachineLearningDataSchema.f_namespace == self._namespace)
            if schema:
                # save schema info
                schema = schema[0]
                if schema.f_schema:
                    _schema_data = deserialize_b64(schema.f_schema)
                _schema_data.updata(schema_data)
                schema.f_schema = serialize_b64(_schema_data, to_str=True)
                # save data
                if party_of_data:
                    _f_part_of_data = deserialize_b64(schema.f_part_of_data)
                    if len(_f_part_of_data) < 100:
                        _f_part_of_data.append(party_of_data[:(100 - len(_f_part_of_data))])
                        schema.f_part_of_data = serialize_b64(party_of_data[:100], to_str=True)
                # save count
                if count:
                    schema.f_count += count
            else:
                raise Exception('please create table {} {} before useing'.format(self._namespace, self._namespace))
            schema.f_update_time = current_timestamp()
            schema.save(_insert=True)

    def destroy_schema(self):
        try:
            with DB.connection_context():
                MachineLearningDataSchema.delete().where(MachineLearningDataSchema.f_table_name == self._name,
                                                         MachineLearningDataSchema.f_namespace == self._namespace).execute()
        except Exception as e:
            stat_logger.error("delete_table_meta {}, {}, exception:{}.".format(self._namespace, self._name, e))


class AddressABC(metaclass=abc.ABCMeta):
    ...


class HDFSAddress(AddressABC):
    def __init__(self, path):
        self.path = path


class EggRollAddress(AddressABC):
    def __init__(self, name, namespace, storage_type):
        self.name = name
        self.namespace = namespace
        self.store_type = storage_type  # LMDB or IN_MEMORY


class MysqlAddress(AddressABC):
    def __init__(self, user, passwd, host, port, db, name):
        self.user = user
        self.passwd = passwd
        self.host = host
        self.port = port
        self.db = db
        self.name = name

<|MERGE_RESOLUTION|>--- conflicted
+++ resolved
@@ -44,19 +44,7 @@
         pass
 
     @abc.abstractmethod
-<<<<<<< HEAD
-    def put_all(self, kv_list: Iterable, use_serialize=True, chunk_size=100000):
-=======
-    def get_namespace(self):
-        pass
-
-    @abc.abstractmethod
-    def get_name(self):
-        pass
-
-    @abc.abstractmethod
     def put_all(self, kv_list: Iterable, **kwargs):
->>>>>>> ceb31c84
         """
         Puts (key, value) 2-tuple stream from the iterable items.
 
