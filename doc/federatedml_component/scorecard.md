--- conflicted
+++ resolved
@@ -22,9 +22,6 @@
       show_root_heading: true
       show_root_toc_entry: false
       show_root_full_path: false
-<<<<<<< HEAD
-
-=======
 -->
 
 ## How to Use
@@ -56,7 +53,7 @@
     Indicate if this module needs to be run, default True
 
 <!-- mkdocs
->>>>>>> c650cb46
+
 ## Examples
 
 {% include-examples "scorecard" %}
