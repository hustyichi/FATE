--- conflicted
+++ resolved
@@ -23,10 +23,6 @@
         "method": "paillier"
     },
     "predict_param": {
-<<<<<<< HEAD
-        "threshold": 0.5
-=======
         "threshold": 0.5 
->>>>>>> 42cfebf8
     }
 }