# Tree Models

## Hetero SecureBoost

Gradient Boosting Decision Tree(GBDT) is a widely used statistic model
for classification and regression problems. FATE provides a novel
lossless privacy-preserving tree-boosting system known as
[\[SecureBoost: A Lossless Federated Learning
Framework\].](https://arxiv.org/abs/1901.08755)

This federated learning system allows a learning process to be jointly
conducted over multiple parties with partially common user samples but
different feature sets, which corresponds to a vertically partitioned
data set. An advantage of SecureBoost is that it provides the same level
of accuracy as the non privacy-preserving approach while revealing no
information on private data.

The following figure shows the proposed Federated SecureBoost framework.

![Figure 1: Framework of Federated
SecureBoost](../images/secureboost.png)

  - Active Party

> We define the active party as the data provider who holds both a data
> matrix and the class label. Since the class label information is
> indispensable for supervised learning, there must be an active party
> with access to the label y. The active party naturally takes the
> responsibility as a dominating server in federated learning.

  - Passive Party

> We define the data provider which has only a data matrix as a passive
> party. Passive parties play the role of clients in the federated
> learning setting. They are also in need of building a model to predict
> the class label y for their prediction purposes. Thus they must
> collaborate with the active party to build their model to predict y
> for their future users using their own features.

We align the data samples under an encryption scheme by using the
privacy-preserving protocol for inter-database intersections to find the
common shared users or data samples across the parties without
compromising the non-shared parts of the user sets.

To ensure security, passive parties cannot get access to gradient and
hessian directly. We use a "XGBoost" like tree-learning algorithm. In
order to keep gradient and hessian confidential, we require that the
active party encrypt gradient and hessian before sending them to passive
parties. After encrypted the gradient and hessian, active party will
send the encrypted \[\[gradient\]\] and \[\[hessian\]\] to passive
party. Each passive party uses \[\[gradient\]\] and \[\[hessian\]\] to
calculate the encrypted feature histograms, then encodes the (feature,
split\_bin\_val) and constructs a (feature, split\_bin\_val) lookup
table; it then sends the encoded value of (feature, split\_bin\_val)
with feature histograms to the active party. After receiving the feature
histograms from passive parties, the active party decrypts them and
finds the best gains. If the best-gain feature belongs to a passive
party, the active party sends the encoded (feature, split\_bin\_val) to
back to the owner party. The following figure shows the process of
finding split in federated tree building.

![Figure 2: Process of Federated Split
Finding](../images/split_finding.png)

The parties continue the split finding process until tree construction
finishes. Each party only knows the detailed split information of the
tree nodes where the split features are provided by the party. The
following figure shows the final structure of a single decision tree.

![Figure 3: A Single Decision Tree](../images/tree_structure.png)

To use the learned model to classify a new instance, the active party
first judges where current tree node belongs to. If the current tree
belongs to the active party, then it can use its (feature,
split\_bin\_val) lookup table to decide whether going to left child node
or right; otherwise, the active party sends the node id to designated
passive party, the passive party checks its lookup table and sends back
which branch should the current node goes to. This process stops until
the current node is a leave. The following figure shows the federated
inference process.

![Figure 4: Process of Federated
Inference](../images/federated_inference.png)

By following the SecureBoost framework, multiple parties can jointly
build tree ensemble model without leaking privacy in federated learning.
If you want to learn more about the algorithm, you can read the paper
attached above.

### Optimization in Parallel Learning

SecureBoost uses data parallel learning algorithm to build the decision
trees in every party. The procedure of the data parallel algorithm in
each party is:

  - Every party use mapPartitions API interface to generate
    feature-histograms of each partition of data.
  - Use reduce API interface to merge global histograms from all local
    feature-histograms
  - Find the best splits from merged global histograms by federated
    learning, then perform splits.

### Applications

Hetero SecureBoost supports the following applications.

  - binary classification, the objective function is sigmoid
    cross-entropy
  - multi classification, the objective function is softmax
    cross-entropy
  - regression, objective function includes
    least-squared-error-loss、least-absolutely-error-loss、huber-loss、
    tweedie-loss、fair-loss、 log-cosh-loss

### Other features

  - Column sub-sample
  - Controlling the number of nodes to split parallelly at each layer by
    setting max\_split\_nodes parameter，in order to avoid memory limit
    exceeding
  - Support feature importance calculation
  - Support Multi-host and single guest to build model
  - Support different encrypt-mode to balance speed and security
  - Support missing value in train and predict process
  - Support evaluate training and validate data during training process
  - Support another homomorphic encryption method called "Iterative
    Affine" since FATE-1.1
  - Support early stopping in FATE-1.4, to use early stopping, see
    [\[Boosting Tree Param\]](../../python/federatedml/param/boosting_param.py)
  - Support sparse data optimization in FATE-1.5. You can activate it by
    setting "sparse\_optimization" as true in conf. Notice that this
    feature may increase memory consumption. See
    [here](../../python/federatedml/param/boosting_param.py).
  - Support feature subsample random seed setting in FATE-1.5
  - Support feature binning error setting
  - Support GOSS sampling in FATE-1.6
  - Support cipher compressing and g, h packing in FATE-1.7

## Homo SecureBoost

Unlike Hetero Secureboost, Homo SecureBoost is conducted under a
different setting. In homo SecureBoost, every participant(clients) holds
data that shares the same feature space, and jointly train a GBDT model
without leaking any data sample.

The figure below shows the overall framework of the homo SecureBoost
algorithm.

![Figure 1: Framework of Homo
SecureBoost](../images/homo_framework.png)

  - Client  
    Clients are the participants who hold their labeled samples. Samples
    from all client parties have the same feature space. Clients are to
    build a more powerful model together without leaking local samples,
    and they share the same trained model after learning.

  - Server  
    There are potentials of data leakage if all participants send its
    local histogram(which contains sum of gradient and hessian) to each
    other because sometimes features and labels can be inferred from
    gradient sums and hessian sums. Thus, to ensure security in the
    learning process, the Server uses secure aggregation to aggregate
    all participants' local histograms in a safe manner. The server can
    get a global histogram while not getting any local histogram and
    then find and broadcast the best splits to clients. Server
    collaborates with all clients in the learning process.

The key steps of learning a Homo SecureBoost model are described below:

1.  Clients and Server initialize local settings. Clients and Server
    apply homo feature binning to get binning points for all features
    and then to pre-process local samples.
2.  Clients and Server build a decision tree collaboratively:
    1)  Clients compute local histograms for cur leaf nodes (left nodes
        or root node)
    
    2)  The server applies secure aggregations: every local histogram
        plus a random number, and these numbers can cancel each other
        out. By this way server can get the global histogram without
        knowing any local histograms and data leakage is prevented.
        Figure below shows how histogram secure aggregations are
        conducted.
        
        ![Figure 2: Secure aggregation](../images/secure_agg.png)
    
    3)  The server commit histogram subtractions: getting the right node
        histograms by subtracting left node local histogram from parent
        node histogram. Then, the server will find the best splits
        points and broadcast them to clients.
    
    4)  After getting the best split points, clients build the next
        layer for the current decision tree and re-assign samples. If
        current decision tree reaches the max depth or stop conditions
        are fulfilled, stop build the current tree, else go back to step
        (1). Figure below shows the procedure of fitting a decision
        tree.
        
        ![Figure 3: Example of bulding a two-layer homo-decision
        tree](../images/homo_fit.png)
3.  If tree number reaches the max number, or loss is converged, Homo
    SecureBoost Fitting process stops.

By following the steps above clients are able to jointly build a GBDT
model. Every client can then conduct inference on a new instance
locally.

### Optimization in learning

Homo SecureBoost utilizes data parallelization and histogram subtraction
to accelerate the learning process.

  - Every party use mapPartitions and reduce API interface to generate
    local feature-histograms, only samples in left nodes are used in
    computing feature histograms.
  - The server aggregates all local histograms to get global histograms
    then get sibling histograms by subtracting left node histograms from
    parent histograms.
  - The server finds the best splits from merged global histograms, then
    broadcast best splits.
  - The computational cost and transmission cost are halved by using
    node subtraction.

### Applications

Homo SecureBoost supports the following applications:

  - binary classification, the objective function is sigmoid
    cross-entropy
  - multi classification, the objective function is softmax
    cross-entropy
  - regression, objective function includes
    least-squared-error-loss, least-absolutely-error-loss, huber-loss, tweedie-loss, fair-loss,
    log-cosh-loss

### Other features

  - Server uses safe aggregations to aggregate clients' histograms and
    losses, ensuring data security
  - Column sub-sample
  - Controlling the number of nodes to split parallelly at each layer by
    setting max\_split\_nodes parameter，in order to avoid memory limit
    exceeding
  - Support feature importance calculation
  - Support Multi-host and single guest to build model
  - Support missing value in train and predict process
  - Support evaluate training and validate data during training process
  - Support feature subsample random seed setting in FATE-1.5
  - Support feature binning error setting.

<!-- mkdocs
### Param

::: federatedml.param.boosting_param
    rendering:
      heading_level: 3
      show_source: true
      show_root_heading: true
      show_root_toc_entry: false
      show_root_full_path: false
 -->

<<<<<<< HEAD
## Hetero Complete Secureboost
=======

## Hetero Complete Secureboost 
>>>>>>> 8afcad51

Now Hetero SecureBoost adds a new option: complete\_secure. Once
enabled, the boosting model will only use guest features to build the
first decision tree. This can avoid label leakages, accord to
[\[SecureBoost: A Lossless Federated Learning
Framework\].](https://arxiv.org/abs/1901.08755)

> ![Figure 4: complete secure boost](../images/complete_secure.png)


<!-- mkdocs
### Examples

{% include-examples "hetero_secureboost" %}
 -->

## Hetero Fast SecureBoost

We support Hetero Fast SecureBoost, in abbreviation, fast SBT, in
FATE-1.5. The fast SBT uses guest features and host features alternately
to build trees, in order to save encryption costs and communication
costs. In fast SBT, we support **MIX** mode and **LAYERED** mode and
they use different strategies while building decision trees.

### MIX mode

In mix mode, we offer a new parameter 'tree\_num\_per\_party'. Every
participated party will build 'tree\_num\_per\_party' trees using their
local features, and this procedure will be repeated until reach the max
tree number. Figure 5 illustrates the mix mode.

While building a guest tree, the guest party side simply computes g/h
and finds the best split points, other host parties will skip this tree
and wait. While building a host tree, the related host party will
receive encrypted g/h and find the best split points with the assistant
of the guest party. The structures of host trees and split points will
be preserved on the host side while leaf weights will be preserved on
the guest side. In this way, encryption and communication costs are
reduced by half. (If there are two parties)

> ![Figure 5: mix mode introduction](../images/mix_tree.png)

While conducting inference, every party will traverse its trees locally.
All hosts will send the final leaf id to guests and the guest retrieves
leaf weights using received leaf id. The prediction only needs one
communication in mix mode.

> ![Figure 6: mix mode training ('tree\_num\_per\_party'=1) and
> predicting](../images/mix_procedure.png)

### LAYERED mode

In layered mode, only supports one guest party and one host party. The
host will be responsible for building the first "host\_depth" layers,
with the help of the guest, and the guest will be responsible for the
next "guest\_depth" layers. All trees will be built in this 'layered'
manner.

> ![Figure 7: layered mode introduction](../images/layered_tree.png)

The benefits of layered mod is obvious, like the mix mode, parts of
communication costs and encryption costs will be saved in the process of
training. When predicting, we only need one communication because all
host can conduct inferences of host layers locally.

> ![Figure 8: layered mode training and
> predicting](../images/layered_procedure.png)

According to experiments on our standard data sets, mix mode and layered
mode of Fast SBT can still give performances (sometimes even better)
equivalent to standard Hetero SecureBoost, even the training data is
unbalanced distributed in different parties or contains noise features.
(Binary, multi-class, and regression tasks are tested). **At the same
time, the time consumption of FAST SBT is reduced by 30% ~ 50% on
average.**

### Optimization in learning

\* Fast SBT uses guest features and host features alternately by
trees/layers to reduce encryption and communication costs.

  - Prediction only needs one communication round.

### Applications

Fast SBT supports the following applications.

  - binary classification, the objective function is sigmoid
    cross-entropy
  - multi classification, the objective function is softmax
    cross-entropy
  - regression, objective function includes
    least-squared-error-loss、least-absolutely-error-loss、huber-loss、tweedie-loss、fair-loss、
    log-cosh-loss

### Other features

  - In mix mode, every host parties only keep their own tree models.
    Guest will only keep guest trees and host leaves.
  - In mix mode, host side support feature importance calculation (split
    type is supported, gain type is not supported)
  - In layered mode, model exporting setting is the same as the
    normal-SBT.
  - The time consumption of FAST SBT is reduced by 30% ~ 50% on average.<|MERGE_RESOLUTION|>--- conflicted
+++ resolved
@@ -260,12 +260,7 @@
       show_root_full_path: false
  -->
 
-<<<<<<< HEAD
-## Hetero Complete Secureboost
-=======
-
 ## Hetero Complete Secureboost 
->>>>>>> 8afcad51
 
 Now Hetero SecureBoost adds a new option: complete\_secure. Once
 enabled, the boosting model will only use guest features to build the
