{
    "initiator": {
        "role": "guest",
        "party_id": 10000
    },
    "job_parameters": {
        "work_mode": 0
    },
    "role": {
        "guest": [
            10000
        ],
        "host": [
            10000,
            10001
        ],
        "arbiter": [
            10000
        ]
    },
    "role_parameters": {
        "guest": {
            "args": {
                "data": {
<<<<<<< HEAD
                    "train_data": [{"name": "default_credit_guest", "namespace": "homo"}],
                    "validate_data": [{"name": "default_credit_test", "namespace": "homo"}]
=======
                    "train_data": [
                        {
                            "name": "default_credit_guest",
                            "namespace": "experiment"
                        }
                    ],
                    "eval_data": [
                        {
                            "name": "default_credit_test",
                            "namespace": "experiment"
                        }
                    ]
>>>>>>> e1c05c0d
                }
            },
            "dataio_0": {
                "with_label": [
                    true
                ],
                "label_name": [
                    "y"
                ],
                "label_type": [
                    "int"
                ],
                "output_format": [
                    "dense"
                ]
            },
            "dataio_1": {
                "with_label": [
                    true
                ],
                "label_name": [
                    "y"
                ],
                "label_type": [
                    "int"
                ],
                "output_format": [
                    "dense"
                ]
            }
        },
        "host": {
            "args": {
                "data": {
<<<<<<< HEAD
                    "train_data": [{"name": "default_credit_host1", "namespace": "homo"}, {"name": "default_credit_host2", "namespace": "homo"}],
                    "validate_data": [{"name": "default_credit_test", "namespace": "homo"}, {"name": "default_credit_test", "namespace": "homo"}]
=======
                    "train_data": [
                        {
                            "name": "default_credit_host1",
                            "namespace": "experiment"
                        },
                        {
                            "name": "default_credit_host2",
                            "namespace": "experiment"
                        }
                    ],
                    "eval_data": [
                        {
                            "name": "default_credit_test",
                            "namespace": "experiment"
                        },
                        {
                            "name": "default_credit_test",
                            "namespace": "experiment"
                        }
                    ]
>>>>>>> e1c05c0d
                }
            },
            "dataio_0": {
                "with_label": [
                    true
                ],
                "label_name": [
                    "y"
                ],
                "label_type": [
                    "int"
                ],
                "output_format": [
                    "dense"
                ]
            },
            "dataio_1": {
                "with_label": [
                    true
                ],
                "label_name": [
                    "y"
                ],
                "label_type": [
                    "int"
                ],
                "output_format": [
                    "dense"
                ]
            }
        }
    },
    "algorithm_parameters": {
        "secureboost_0": {
            "task_type": "classification",
            "learning_rate": 0.1,
            "num_trees": 3,
            "subsample_feature_rate": 1,
            "n_iter_no_change": true,
            "tol": 0.0001,
            "bin_num": 50,
            "validation_freqs": 1,
            "tree_param": {
                "max_depth": 3
            },
            "objective_param": {
                "objective": "cross_entropy"
            },
            "predict_param": {
                "with_proba": true,
                "threshold": 0.5
            },
            "cv_param": {
                "n_splits": 5,
                "shuffle": false,
                "random_seed": 103,
                "need_cv": false
            }
        }
    },
    "evaluation_0": {
        "eval_type": "binary"
    }
}<|MERGE_RESOLUTION|>--- conflicted
+++ resolved
@@ -22,10 +22,6 @@
         "guest": {
             "args": {
                 "data": {
-<<<<<<< HEAD
-                    "train_data": [{"name": "default_credit_guest", "namespace": "homo"}],
-                    "validate_data": [{"name": "default_credit_test", "namespace": "homo"}]
-=======
                     "train_data": [
                         {
                             "name": "default_credit_guest",
@@ -38,7 +34,6 @@
                             "namespace": "experiment"
                         }
                     ]
->>>>>>> e1c05c0d
                 }
             },
             "dataio_0": {
@@ -73,10 +68,6 @@
         "host": {
             "args": {
                 "data": {
-<<<<<<< HEAD
-                    "train_data": [{"name": "default_credit_host1", "namespace": "homo"}, {"name": "default_credit_host2", "namespace": "homo"}],
-                    "validate_data": [{"name": "default_credit_test", "namespace": "homo"}, {"name": "default_credit_test", "namespace": "homo"}]
-=======
                     "train_data": [
                         {
                             "name": "default_credit_host1",
@@ -97,7 +88,6 @@
                             "namespace": "experiment"
                         }
                     ]
->>>>>>> e1c05c0d
                 }
             },
             "dataio_0": {
