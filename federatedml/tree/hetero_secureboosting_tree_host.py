#!/usr/bin/env python    
# -*- coding: utf-8 -*- 

#
#  Copyright 2019 The FATE Authors. All Rights Reserved.
#
#  Licensed under the Apache License, Version 2.0 (the "License");
#  you may not use this file except in compliance with the License.
#  You may obtain a copy of the License at
#
#      http://www.apache.org/licenses/LICENSE-2.0
#
#  Unless required by applicable law or agreed to in writing, software
#  distributed under the License is distributed on an "AS IS" BASIS,
#  WITHOUT WARRANTIES OR CONDITIONS OF ANY KIND, either express or implied.
#  See the License for the specific language governing permissions and
#  limitations under the License.
#
################################################################################
#
#
################################################################################

# =============================================================================
# HeteroSecureBoostingHost 
# =============================================================================

from federatedml.feature.binning.quantile_binning import QuantileBinning
from federatedml.feature.fate_element_type import NoneType
from federatedml.tree import HeteroDecisionTreeHost
from federatedml.param.feature_binning_param import FeatureBinningParam
from federatedml.tree import BoostingTree
from federatedml.transfer_variable.transfer_class.hetero_secure_boost_transfer_variable import HeteroSecureBoostingTreeTransferVariable
from federatedml.util import consts
from federatedml.protobuf.generated.boosting_tree_model_meta_pb2 import QuantileMeta
from federatedml.protobuf.generated.boosting_tree_model_meta_pb2 import BoostingTreeModelMeta
from federatedml.protobuf.generated.boosting_tree_model_param_pb2 import BoostingTreeModelParam
from numpy import random
from arch.api.utils import log_utils

LOGGER = log_utils.getLogger()


class HeteroSecureBoostingTreeHost(BoostingTree):
    def __init__(self):
        super(HeteroSecureBoostingTreeHost, self).__init__()

        self.transfer_inst = HeteroSecureBoostingTreeTransferVariable()
        # self.flowid = 0
        self.tree_dim = None
        self.feature_num = None
        self.trees_ = []
        self.tree_meta = None
        self.bin_split_points = None
        self.bin_sparse_points = None
        self.data_bin = None
        self.runtime_idx = 0
        self.role = consts.HOST

    def convert_feature_to_bin(self, data_instance):
        LOGGER.info("convert feature to bins")
        param_obj = FeatureBinningParam(bin_num=self.bin_num)
        if self.use_missing:
            binning_obj = QuantileBinning(param_obj, abnormal_list=[NoneType()])
        else:
            binning_obj = QuantileBinning(param_obj)

        binning_obj.fit_split_points(data_instance)
        self.data_bin, self.bin_split_points, self.bin_sparse_points = binning_obj.convert_feature_to_bin(data_instance)

    def sample_valid_features(self):
        LOGGER.info("sample valid features")
        if self.feature_num is None:
            self.feature_num = self.bin_split_points.shape[0]

        choose_feature = random.choice(range(0, self.feature_num), \
                                       max(1, int(self.subsample_feature_rate * self.feature_num)), replace=False)

        valid_features = [False for i in range(self.feature_num)]
        for fid in choose_feature:
            valid_features[fid] = True
        return valid_features

    def set_runtime_idx(self, runtime_idx):
        self.runtime_idx = runtime_idx

    def generate_flowid(self, round_num, tree_num):
        LOGGER.info("generate flowid, flowid {}".format(self.flowid))
        return ".".join(map(str, [self.flowid, round_num, tree_num]))

    def sync_tree_dim(self):
        LOGGER.info("sync tree dim from guest")
        self.tree_dim = self.transfer_inst.tree_dim.get(idx=0)
        """
        self.tree_dim = federation.get(name=self.transfer_inst.tree_dim.name,
                                       tag=self.transfer_inst.generate_transferid(self.transfer_inst.tree_dim),
                                       idx=0)
        """
        LOGGER.info("tree dim is %d" % (self.tree_dim))

    def sync_stop_flag(self, num_round):
        LOGGER.info("sync stop flag from guest, boosting round is {}".format(num_round))
        stop_flag = self.transfer_inst.stop_flag.get(idx=0,
                                                     suffix=(num_round,))
        """
        stop_flag = federation.get(name=self.transfer_inst.stop_flag.name,
                                   tag=self.transfer_inst.generate_transferid(self.transfer_inst.stop_flag, num_round),
                                   idx=0)
        """
        return stop_flag

    def fit(self, data_inst, validate_data=None):
        LOGGER.info("begin to train secureboosting guest model")
        self.gen_feature_fid_mapping(data_inst.schema)
        LOGGER.debug("schema is {}".format(data_inst.schema))
        data_inst = self.data_alignment(data_inst)
        self.convert_feature_to_bin(data_inst)
        self.sync_tree_dim()

        validation_strategy = self.init_validation_strategy(data_inst, validate_data)
        
        for i in range(self.num_trees):
            # n_tree = []
            for tidx in range(self.tree_dim):
                tree_inst = HeteroDecisionTreeHost(self.tree_param)

                tree_inst.set_inputinfo(data_bin=self.data_bin, bin_split_points=self.bin_split_points,
                                        bin_sparse_points=self.bin_sparse_points)

                valid_features = self.sample_valid_features()
                tree_inst.set_flowid(self.generate_flowid(i, tidx))
                tree_inst.set_runtime_idx(self.runtime_idx)
                tree_inst.set_valid_features(valid_features)

                tree_inst.fit()
                tree_meta, tree_param = tree_inst.get_model()
                self.trees_.append(tree_param)
                if self.tree_meta is None:
                    self.tree_meta = tree_meta
                # n_tree.append(tree_inst.get_tree_model())
<<<<<<< HEAD

            # self.trees_.append(n_tree)
=======

            # self.trees_.append(n_tree)

            if validation_strategy:
                validation_strategy.validate(self, i)
>>>>>>> 46dfdc6b

            if self.n_iter_no_change is True:
                stop_flag = self.sync_stop_flag(i)
                if stop_flag:
                    break

        LOGGER.info("end to train secureboosting guest model")

    def predict(self, data_inst, predict_param=None):
        LOGGER.info("start predict")
        data_inst = self.data_alignment(data_inst)
        rounds = len(self.trees_) // self.tree_dim
        for i in range(rounds):
            # n_tree = self.trees_[i]
            for tidx in range(self.tree_dim):
                tree_inst = HeteroDecisionTreeHost(self.tree_param)
                tree_inst.load_model(self.tree_meta, self.trees_[i * self.tree_dim + tidx])
                # tree_inst.set_tree_model(self.trees_[i * self.tree_dim + tidx])
                tree_inst.set_flowid(self.generate_flowid(i, tidx))
                tree_inst.set_runtime_idx(self.runtime_idx)

                tree_inst.predict(data_inst)

        LOGGER.info("end predict")

    def get_model_meta(self):
        model_meta = BoostingTreeModelMeta()
        model_meta.tree_meta.CopyFrom(self.tree_meta)
        model_meta.num_trees = self.num_trees
        model_meta.quantile_meta.CopyFrom(QuantileMeta(bin_num=self.bin_num))
        # model_meta.tree_dim = self.tree_dim
        # model_meta.need_run = self.need_run

        meta_name = "HeteroSecureBoostingTreeHostMeta"

        return meta_name, model_meta

    def set_model_meta(self, model_meta):
        self.tree_meta = model_meta.tree_meta
        self.num_trees = model_meta.num_trees
        self.bin_num = model_meta.quantile_meta.bin_num
        # self.tree_dim = model_meta.tree_dim

    def get_model_param(self):
        model_param = BoostingTreeModelParam()
        model_param.tree_num = len(list(self.trees_))
        model_param.tree_dim = self.tree_dim
        model_param.trees_.extend(self.trees_)
        LOGGER.debug("self.feature_name_fid_mapping is {}".format(self.feature_name_fid_mapping))
        model_param.feature_name_fid_mapping.update(self.feature_name_fid_mapping)

        param_name = "HeteroSecureBoostingTreeHostParam"

        return param_name, model_param

    def set_model_param(self, model_param):
        self.trees_ = list(model_param.trees_)
        self.tree_dim = model_param.tree_dim

    def export_model(self):
        meta_name, meta_protobuf = self.get_model_meta()
        param_name, param_protobuf = self.get_model_param()
        self.model_output = {meta_name: meta_protobuf,
                             param_name: param_protobuf
                             }

        return self.model_output

    def _load_model(self, model_dict):
        LOGGER.info("load model")
        model_param = None
        model_meta = None
        for _, value in model_dict["model"].items():
            for model in value:
                if model.endswith("Meta"):
                    model_meta = value[model]
                if model.endswith("Param"):
                    model_param = value[model]

        self.set_model_meta(model_meta)
        self.set_model_param(model_param)

    def run(self, component_parameters=None, args=None):
        local_role = component_parameters["local"]["role"]
        local_partyid = component_parameters["local"]["party_id"]
        # runtime_idx = component_parameters["role"][local_role].index(local_partyid)
        self.set_runtime_idx(local_partyid)
        
        self._init_runtime_parameters(component_parameters)
        LOGGER.debug("component_parameter: {}".format(component_parameters))

        LOGGER.debug('need_cv : {}'.format(self.need_cv))
        if self.need_cv:
            stage = 'cross_validation'
        elif "model" in args:
            self._load_model(args)
            stage = "transform"
        else:
            stage = "fit"

        if args.get("data", None) is None:
            return

        self._run_data(args["data"], stage)

<|MERGE_RESOLUTION|>--- conflicted
+++ resolved
@@ -138,16 +138,11 @@
                 if self.tree_meta is None:
                     self.tree_meta = tree_meta
                 # n_tree.append(tree_inst.get_tree_model())
-<<<<<<< HEAD
-
-            # self.trees_.append(n_tree)
-=======
 
             # self.trees_.append(n_tree)
 
             if validation_strategy:
                 validation_strategy.validate(self, i)
->>>>>>> 46dfdc6b
 
             if self.n_iter_no_change is True:
                 stop_flag = self.sync_stop_flag(i)
