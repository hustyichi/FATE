#!/usr/bin/env python
# -*- coding: utf-8 -*-

#
#  Copyright 2019 The FATE Authors. All Rights Reserved.
#
#  Licensed under the Apache License, Version 2.0 (the "License");
#  you may not use this file except in compliance with the License.
#  You may obtain a copy of the License at
#
#      http://www.apache.org/licenses/LICENSE-2.0
#
#  Unless required by applicable law or agreed to in writing, software
#  distributed under the License is distributed on an "AS IS" BASIS,
#  WITHOUT WARRANTIES OR CONDITIONS OF ANY KIND, either express or implied.
#  See the License for the specific language governing permissions and
#  limitations under the License.

import copy
import functools
from collections import Counter
<<<<<<< HEAD

=======
>>>>>>> f4081a02

from federatedml.feature.instance import Instance
from federatedml.util import LOGGER
from federatedml.util import consts


def get_features_shape(data_instances):
    one_feature = data_instances.first()
    instance = one_feature[1]
    if instance is None:
        return None

    if one_feature is not None:
        if type(one_feature[1].features).__name__ == consts.SPARSE_VECTOR:
            return one_feature[1].features.get_shape()
        else:
            return one_feature[1].features.shape[0]
    else:
        return None


def header_alignment(data_instances, pre_header):
    header = data_instances.schema["header"]
    if len((set(header) & set(pre_header))) != len(pre_header):
        raise ValueError("fit & transform data' header should be same")

    if pre_header == header:
        return data_instances

    if len(pre_header) != len(header):
        LOGGER.warning(
            "header in prediction stage is super-set training stage, predict size is {}, training header size is {}".format(
                len(header), len(pre_header)))
    else:
        LOGGER.warning("header in prediction stage will be shuffled to match the header of training stage")

    header_idx_mapping = dict(zip(pre_header, [i for i in range(len(pre_header))]))
    header_correct = {}
    for i in range(len(header)):
        col = header[i]
        if col not in header_idx_mapping:
            continue
        header_correct[i] = header_idx_mapping[col]

    def align_header(inst, header_pos=None):
        if type(inst.features).__name__ == consts.SPARSE_VECTOR:
            shape = len(header_pos)
            new_data = {}
            for k, v in inst.features.get_all_data():
                if k not in header_pos:
                    continue
                new_data[header_pos.get(k)] = v
            inst_new = copy.deepcopy(inst)
            inst_new.features.set_shape(shape)
            inst_new.features.set_sparse_vector(new_data)
        else:
            col_order = [None] * len(header_pos)
            for k, v in header_pos.items():
                col_order[v] = k
            inst_new = copy.deepcopy(inst)
            inst_new.features = inst.features[col_order]

        return inst_new

    correct_schema = data_instances.schema
    correct_schema["header"] = pre_header
    data_instances = data_instances.mapValues(lambda inst: align_header(inst, header_pos=header_correct))
    data_instances.schema = correct_schema
    return data_instances


def get_data_shape(data):
    one_feature = data.first()
    if one_feature is not None:
        return len(list(one_feature[1]))
    else:
        return None


def get_header(data_instances):
    header = data_instances.schema.get('header')  # ['x1', 'x2', 'x3' ... ]
    return header


def is_empty_feature(data_instances):
    shape_of_feature = get_features_shape(data_instances)
    if shape_of_feature is None or shape_of_feature == 0:
        return True
    return False


def is_sparse_data(data_instance):
    first_data = data_instance.first()
    if type(first_data[1]).__name__ in ['ndarray', 'list']:
        return False

    data_feature = first_data[1].features
    if type(data_feature).__name__ == "ndarray":
        return False
    else:
        return True


def count_labels(data_instance):
    def _count_labels(instances):
        labels = set()
        for idx, instance in instances:
            label = instance.label
            labels.add(label)
        return labels

    label_set = data_instance.applyPartitions(_count_labels)
    label_set = label_set.reduce(lambda x1, x2: x1.union(x2))
    return len(label_set)
    # if len(label_set) != 2:
    #     return False
    # return True


<<<<<<< HEAD
=======
def with_weight(data_instances):
    first_entry = data_instances.first()[1]
    if isinstance(first_entry, Instance) and first_entry.weight is not None:
        return True
    return False


>>>>>>> f4081a02
def get_class_dict(kv_iterator):
    class_dict = {}
    for _, inst in kv_iterator:
        count = class_dict.get(inst.label, 0)
        class_dict[inst.label] = count + 1

    if len(class_dict.keys()) > consts.MAX_CLASSNUM:
        raise ValueError("In Classify Task, max dif classes should be no more than %d" % (consts.MAX_CLASSNUM))

    return class_dict


def get_label_count(data_instances):
    class_weight = data_instances.mapPartitions(get_class_dict).reduce(
        lambda x, y: dict(Counter(x) + Counter(y)))
    return class_weight


def rubbish_clear(rubbish_list):
    """
    Temporary procession for resource recovery. This will be discarded in next version because of our new resource recovery plan
    Parameter
    ----------
    rubbish_list: list of DTable, each DTable in this will be destroy
    """
    for r in rubbish_list:
        try:
            if r is None:
                continue
            r.destroy()
        except Exception as e:
            LOGGER.warning("destroy Dtable error,:{}, but this can be ignored sometimes".format(e))


class DataStatistics(object):
    def __init__(self):
        self.multivariate_statistic_obj = None

    def static_all_values(self, data_instances, static_col_indexes, is_sparse: bool = False):
        if not is_sparse:
            f = functools.partial(self.__dense_values_set,
                                  static_col_indexes=static_col_indexes)
        else:
            f = functools.partial(self.__sparse_values_set,
                                  static_col_indexes=static_col_indexes)
        result_sets = data_instances.applyPartitions(f).reduce(self.__reduce_set_results)
        result = [sorted(list(x)) for x in result_sets]
        return result

    @staticmethod
    def __dense_values_set(instances, static_col_indexes: list):
        result = [set() for _ in static_col_indexes]
        for _, instance in instances:
            for idx, col_index in enumerate(static_col_indexes):
                value_set = result[idx]
                value_set.add(instance.features[col_index])
        return result

    @staticmethod
    def __sparse_values_set(instances, static_col_indexes: list):
        tmp_result = {idx: set() for idx in static_col_indexes}
        for _, instance in instances:
            data_generator = instance.features.get_all_data()
            for idx, value in data_generator:
                if idx not in tmp_result:
                    continue
                tmp_result[idx].add(value)
        result = [tmp_result[x] for x in static_col_indexes]
        return result

    @staticmethod
    def __reduce_set_results(result_set_a, result_set_b):
        final_result_sets = []
        for set_a, set_b in zip(result_set_a, result_set_b):
            final_result_sets.append(set_a.union(set_b))
        return final_result_sets<|MERGE_RESOLUTION|>--- conflicted
+++ resolved
@@ -19,10 +19,6 @@
 import copy
 import functools
 from collections import Counter
-<<<<<<< HEAD
-
-=======
->>>>>>> f4081a02
 
 from federatedml.feature.instance import Instance
 from federatedml.util import LOGGER
@@ -142,8 +138,6 @@
     # return True
 
 
-<<<<<<< HEAD
-=======
 def with_weight(data_instances):
     first_entry = data_instances.first()[1]
     if isinstance(first_entry, Instance) and first_entry.weight is not None:
@@ -151,7 +145,6 @@
     return False
 
 
->>>>>>> f4081a02
 def get_class_dict(kv_iterator):
     class_dict = {}
     for _, inst in kv_iterator:
