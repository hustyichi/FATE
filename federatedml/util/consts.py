--- conflicted
+++ resolved
@@ -178,14 +178,11 @@
 OUTLIER_COLS = 'outlier_cols'
 MANUALLY_FILTER = 'manually'
 PERCENTAGE_VALUE = 'percentage_value'
-<<<<<<< HEAD
 IV_FILTER = 'iv_filter'
 STATISTIC_FILTER = 'statistic_filter'
 
 # Selection Pre-model
 STATISTIC_MODEL = 'statistic_model'
-=======
->>>>>>> e1c05c0d
 
 # imputer
 MIN = 'min'
@@ -213,7 +210,6 @@
 SHA256 = 'sha256'
 INTERSECT_CACHE_TAG = 'Za'
 
-<<<<<<< HEAD
 SHARE_INFO_COL_NAME = "share_info"
 
 # statistics
@@ -226,6 +222,3 @@
 CORRELATION = 'corr'
 VARIANCE = 'variance'
 
-=======
-SHARE_INFO_COL_NAME = "share_info"
->>>>>>> e1c05c0d
