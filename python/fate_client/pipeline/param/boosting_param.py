--- conflicted
+++ resolved
@@ -33,14 +33,15 @@
 
     Parameters
     ----------
-    objective : None or str, accepted None,'cross_entropy','lse','lae','log_cosh','tweedie','fair','huber' only,
-                None in host's config, should be str in guest'config.
-                when task_type is classification, only support cross_entropy,
-                other 6 types support in regression task. default: None
-
-    params : None or list, should be non empty list when objective is 'tweedie','fair','huber',
-             first element of list should be a float-number large than 0.0 when objective is 'fair','huber',
-             first element of list should be a float-number in [1.0, 2.0) when objective is 'tweedie'
+    objective : {None, 'cross_entropy', 'lse', 'lae', 'log_cosh', 'tweedie', 'fair', 'huber'}
+        None in host's config, should be str in guest'config.
+        when task_type is classification, only support 'cross_entropy',
+        other 6 types support in regression task
+
+    params : None or list
+        should be non empty list when objective is 'tweedie','fair','huber',
+        first element of list shoulf be a float-number large than 0.0 when objective is 'fair', 'huber',
+        first element of list should be a float-number in [1.0, 2.0) when objective is 'tweedie'
     """
 
     def __init__(self, objective='cross_entropy', params=None):
@@ -94,46 +95,62 @@
 
     Parameters
     ----------
-    criterion_method : str, accepted "xgboost" only, the criterion function to use, default: 'xgboost'
-
-    criterion_params: list or dict, should be non empty and elements are float-numbers,
-                      if a list is offered, the first one is l2 regularization value, and the second one is
-                      l1 regularization value.
-                      if a dict is offered, make sure it contains key 'l1', and 'l2'.
-                      l1, l2 regularization values are non-negative floats.
-                      default: [0.1, 0] or {'l1':0, 'l2':0,1}
-
-    max_depth: int, positive integer, the max depth of a decision tree, default: 3
-
-    min_sample_split: int, least quantity of nodes to split, default: 2
-
-    min_impurity_split: float, least gain of a single split need to reach, default: 1e-3
-
-    min_child_weight: float, sum of hessian needed in child nodes. default is 0
-
-    min_leaf_node: int, when samples no more than min_leaf_node, it becomes a leave, default: 1
-
-    max_split_nodes: int, positive integer, we will use no more than max_split_nodes to
-                      parallel finding their splits in a batch, for memory consideration. default is 65536
-
-    feature_importance_type: str, support 'split', 'gain' only.
-                             if is 'split', feature_importances calculate by feature split times,
-                             if is 'gain', feature_importances calculate by feature split gain.
-                             default: 'split'
+    criterion_method : {"xgboost"}, default: "xgboost"
+        the criterion function to use
+
+    criterion_params: list or dict
+        should be non empty and elements are float-numbers,
+        if a list is offered, the first one is l2 regularization value, and the second one is
+        l1 regularization value.
+        if a dict is offered, make sure it contains key 'l1', and 'l2'.
+        l1, l2 regularization values are non-negative floats.
+        default: [0.1, 0] or {'l1':0, 'l2':0,1}
+
+    max_depth: positive integer
+        the max depth of a decision tree, default: 3
+
+    min_sample_split: int
+        least quantity of nodes to split, default: 2
+
+    min_impurity_split: float
+        least gain of a single split need to reach, default: 1e-3
+
+    min_child_weight: float
+        sum of hessian needed in child nodes. default is 0
+
+    min_leaf_node: int
+        when samples no more than min_leaf_node, it becomes a leave, default: 1
+
+    max_split_nodes: positive integer
+        we will use no more than max_split_nodes to
+        parallel finding their splits in a batch, for memory consideration. default is 65536
+
+    feature_importance_type: {'split', 'gain'}
+        if is 'split', feature_importances calculate by feature split times,
+        if is 'gain', feature_importances calculate by feature split gain.
+        default: 'split'
+
+                             Due to the safety concern, we adjust training strategy of Hetero-SBT in FATE-1.8,
+                             When running Hetero-SBT, this parameter is now abandoned.
+                             In Hetero-SBT of FATE-1.8, guest side will compute split, gain of local features,
+                             and receive anonymous feature importance results from hosts. Hosts will compute split
+                             importance of local features.
 
     use_missing: bool, accepted True, False only, use missing value in training process or not. default: False
 
-    zero_as_missing: bool, accepted True, False only, regard 0 as missing value or not,
-                     will be use only if use_missing=True, default: False
-
-    deterministic: bool, ensure stability when computing histogram. Set this to true to ensure stable result when using
-                         same data and same parameter. But it may slow down computation.
+    zero_as_missing: bool
+        regard 0 as missing value or not,
+        will be use only if use_missing=True, default: False
+
+    deterministic: bool
+        ensure stability when computing histogram. Set this to true to ensure stable result when using
+        same data and same parameter. But it may slow down computation.
 
     """
 
     def __init__(self, criterion_method="xgboost", criterion_params=[0.1, 0], max_depth=3,
                  min_sample_split=2, min_impurity_split=1e-3, min_leaf_node=1,
-                 max_split_nodes=consts.MAX_SPLIT_NODES, feature_importance_type="split",
+                 max_split_nodes=consts.MAX_SPLIT_NODES, feature_importance_type='split',
                  n_iter_no_change=True, tol=0.001, min_child_weight=0,
                  use_missing=False, zero_as_missing=False, deterministic=False):
 
@@ -211,7 +228,6 @@
         self.feature_importance_type = self.check_and_change_lower(self.feature_importance_type,
                                                                    ["split", "gain"],
                                                                    descr)
-
         self.check_nonnegative_number(self.min_child_weight, 'min_child_weight')
         self.check_boolean(self.deterministic, 'deterministic')
 
@@ -220,31 +236,38 @@
 
 class BoostingParam(BaseParam):
     """
-        Basic parameter for Boosting Algorithms
-
-        Parameters
-        ----------
-        task_type : str, accepted 'classification', 'regression' only, default: 'classification'
-
-        objective_param : ObjectiveParam Object, default: ObjectiveParam()
-
-        learning_rate : float, accepted float, int or long only, the learning rate of secure boost. default: 0.3
-
-        num_trees : int, accepted int, float only, the max number of boosting round. default: 5
-
-        subsample_feature_rate : float, a float-number in [0, 1], default: 1.0
-
-        n_iter_no_change : bool,
-            when True and residual error less than tol, tree building process will stop. default: True
-
-        bin_num: int, positive integer greater than 1, bin number use in quantile. default: 32
-
-        validation_freqs: None or positive integer or container object in python. Do validation in training process or Not.
-                          if equals None, will not do validation in train process;
-                          if equals positive integer, will validate data every validation_freqs epochs passes;
-                          if container object in python, will validate data if epochs belong to this container.
-                            e.g. validation_freqs = [10, 15], will validate data when epoch equals to 10 and 15.
-                          Default: None
+    Basic parameter for Boosting Algorithms
+
+    Parameters
+    ----------
+    task_type : {'classification', 'regression'}, default: 'classification'
+        task type
+
+    objective_param : ObjectiveParam Object, default: ObjectiveParam()
+        objective param
+
+    learning_rate : float, int or long
+        the learning rate of secure boost. default: 0.3
+
+    num_trees : int or float
+        the max number of boosting round. default: 5
+
+    subsample_feature_rate : float
+        a float-number in [0, 1], default: 1.0
+
+    n_iter_no_change : bool,
+        when True and residual error less than tol, tree building process will stop. default: True
+
+    bin_num: positive integer greater than 1
+        bin number use in quantile. default: 32
+
+    validation_freqs: None or positive integer or container object in python
+        Do validation in training process or Not.
+        if equals None, will not do validation in train process;
+        if equals positive integer, will validate data every validation_freqs epochs passes;
+        if container object in python, will validate data if epochs belong to this container.
+        e.g. validation_freqs = [10, 15], will validate data when epoch equals to 10 and 15.
+        Default: None
         """
 
     def __init__(self, task_type=consts.CLASSIFICATION,
@@ -288,8 +311,8 @@
 
         if type(self.subsample_feature_rate).__name__ not in ["float", "int", "long"] or \
                 self.subsample_feature_rate < 0 or self.subsample_feature_rate > 1:
-            raise ValueError("boosting_core tree param's subsample_feature_rate should be a numeric number between"
-                             " 0 and 1")
+            raise ValueError(
+                "boosting_core tree param's subsample_feature_rate should be a numeric number between 0 and 1")
 
         if type(self.n_iter_no_change).__name__ != "bool":
             raise ValueError("boosting_core tree param's n_iter_no_change {} not supported, should be bool type".format(
@@ -324,10 +347,14 @@
 
 class HeteroBoostingParam(BoostingParam):
     """
-    encrypt_param : EncodeParam Object, encrypt method use in secure boost, default: EncryptParam()
-
-    encrypted_mode_calculator_param: EncryptedModeCalculatorParam object, the calculation mode use in secureboost,
-                                     default: EncryptedModeCalculatorParam()
+    Parameters
+    ----------
+    encrypt_param : EncodeParam Object
+        encrypt method use in secure boost, default: EncryptParam()
+
+    encrypted_mode_calculator_param: EncryptedModeCalculatorParam object
+        the calculation mode use in secureboost,
+        default: EncryptedModeCalculatorParam()
     """
 
     def __init__(self, task_type=consts.CLASSIFICATION,
@@ -453,19 +480,14 @@
         activate Gradient-based One-Side Sampling, which selects large gradient and small
         gradient samples using top_rate and other_rate.
 
-    top_rate: float
-        the retain ratio of large gradient data, used when run_goss is True
-
-    other_rate: float
-        the retain ratio of small gradient data, used when run_goss is True
-
-    cipher_compress_error: {None}
-        This param is now abandoned
-
-    cipher_compress: bool
-        default is True, use cipher compressing to reduce computation cost and transfer cost
-
-<<<<<<< HEAD
+        top_rate: float, the retain ratio of large gradient data, used when run_goss is True
+
+        other_rate: float, the retain ratio of small gradient data, used when run_goss is True
+
+        cipher_compress_error： This param is now abandoned
+
+        cipher_compress: bool, default is True, use cipher compressing to reduce computation cost and transfer cost
+
         boosting_strategy：str
 
             std: standard sbt setting
@@ -478,16 +500,17 @@
                      and then next 'guest_depth' will only use guest features
 
         work_mode: str
-           This parameter has the same function as boosting_strategy, but is deprecated
+                   This parameter has the same function as boosting_strategy, but is deprecated
 
         tree_num_per_party: int, every party will alternate build 'tree_num_per_party' trees until reach max tree num, this
                             param is valid when boosting_strategy is mix
 
-        guest_depth: int, guest will build last guest_depth of a decision tree using guest features, is valid when
-                     boosting_strategy is layered
-
-        host_depth: int, host will build first host_depth of a decision tree using host features, is valid when boosting_strategy
-                    is layered
+        guest_depth: int, guest will build last guest_depth of a decision tree using guest features, is valid when boosting_strategy
+                     is layered
+
+        host_depth: int, host will build first host_depth of a decision tree using host features, is valid when work boosting_strategy
+                    layered
+
 
         multi_mode: str, decide which mode to use when running multi-classification task:
 
@@ -495,26 +518,24 @@
 
                     multi_output every leaf give a multi-dimension predict, using multi_mode can save time
                                  by learning a model with less trees.
-        """
-=======
-    EINI_inference: bool
-        default is False, this option changes the inference algorithm used in predict tasks.
-        a secure prediction method that hides decision path to enhance security in the inference
-        step. This method is insprired by EINI inference algorithm.
-
-    EINI_random_mask: bool
-        default is False
-        multiply predict result by a random float number to confuse original predict result. This operation further
-        enhances the security of naive EINI algorithm.
-
-    EINI_complexity_check: bool
-        default is False
-        check the complexity of tree models when running EINI algorithms. Complexity models are easy to hide their
-        decision path, while simple tree models are not, therefore if a tree model is too simple, it is not allowed
-        to run EINI predict algorithms.
-
-    """
->>>>>>> 0b99f303
+
+        EINI_inference: bool
+            default is False, this option changes the inference algorithm used in predict tasks.
+            a secure prediction method that hides decision path to enhance security in the inference
+            step. This method is insprired by EINI inference algorithm.
+
+        EINI_random_mask: bool
+            default is False
+            multiply predict result by a random float number to confuse original predict result. This operation further
+            enhances the security of naive EINI algorithm.
+
+        EINI_complexity_check: bool
+            default is False
+            check the complexity of tree models when running EINI algorithms. Complexity models are easy to hide their
+            decision path, while simple tree models are not, therefore if a tree model is too simple, it is not allowed
+            to run EINI predict algorithms.
+
+    """
 
     def __init__(self, tree_param: DecisionTreeParam = DecisionTreeParam(), task_type=consts.CLASSIFICATION,
                  objective_param=ObjectiveParam(),
@@ -527,21 +548,15 @@
                  complete_secure=False, metrics=None, use_first_metric_only=False, random_seed=100,
                  binning_error=consts.DEFAULT_RELATIVE_ERROR,
                  sparse_optimization=False, run_goss=False, top_rate=0.2, other_rate=0.1,
-<<<<<<< HEAD
                  cipher_compress_error=None, cipher_compress=True, new_ver=True, boosting_strategy=consts.STD_TREE,
                  work_mode=None, tree_num_per_party=1, guest_depth=2, host_depth=3, callback_param=CallbackParam(),
-                 multi_mode=consts.SINGLE_OUTPUT):
-=======
-                 cipher_compress_error=None, cipher_compress=True, new_ver=True,
-                 callback_param=CallbackParam(), EINI_inference=False, EINI_random_mask=False,
+                 multi_mode=consts.SINGLE_OUTPUT, EINI_inference=False, EINI_random_mask=False,
                  EINI_complexity_check=False):
->>>>>>> 0b99f303
 
         super(HeteroSecureBoostParam, self).__init__(task_type, objective_param, learning_rate, num_trees,
                                                      subsample_feature_rate, n_iter_no_change, tol, encrypt_param,
                                                      bin_num, encrypted_mode_calculator_param, predict_param, cv_param,
-                                                     validation_freqs, early_stopping_rounds,
-                                                     metrics=metrics,
+                                                     validation_freqs, early_stopping_rounds, metrics=metrics,
                                                      use_first_metric_only=use_first_metric_only,
                                                      random_seed=random_seed,
                                                      binning_error=binning_error)
@@ -557,17 +572,14 @@
         self.cipher_compress_error = cipher_compress_error
         self.cipher_compress = cipher_compress
         self.new_ver = new_ver
-<<<<<<< HEAD
+        self.EINI_inference = EINI_inference
+        self.EINI_random_mask = EINI_random_mask
+        self.EINI_complexity_check = EINI_complexity_check
+        self.boosting_strategy = boosting_strategy
         self.work_mode = work_mode
-        self.boosting_strategy = boosting_strategy
         self.tree_num_per_party = tree_num_per_party
         self.guest_depth = guest_depth
         self.host_depth = host_depth
-=======
-        self.EINI_inference = EINI_inference
-        self.EINI_random_mask = EINI_random_mask
-        self.EINI_complexity_check = EINI_complexity_check
->>>>>>> 0b99f303
         self.callback_param = copy.deepcopy(callback_param)
         self.multi_mode = multi_mode
 
@@ -591,6 +603,18 @@
         self.check_boolean(self.EINI_random_mask, 'eini random mask')
         self.check_boolean(self.EINI_complexity_check, 'eini complexity check')
 
+        if self.work_mode is not None:
+            self.boosting_strategy = self.work_mode
+
+        if self.multi_mode not in [consts.SINGLE_OUTPUT, consts.MULTI_OUTPUT]:
+            raise ValueError('unsupported multi-classification mode')
+        if self.multi_mode == consts.MULTI_OUTPUT:
+            if self.boosting_strategy != consts.STD_TREE:
+                raise ValueError('MO trees only works when boosting strategy is std tree')
+
+        if self.boosting_strategy not in [consts.STD_TREE, consts.LAYERED_TREE, consts.MIX_TREE]:
+            raise ValueError('unknown sbt boosting strategy{}'.format(self.boosting_strategy))
+
         for p in ["early_stopping_rounds", "validation_freqs", "metrics",
                   "use_first_metric_only"]:
             # if self._warn_to_deprecate_param(p, "", ""):
@@ -616,103 +640,18 @@
         if self._warn_to_deprecate_param("use_first_metric_only", descr, "callback_param's 'use_first_metric_only'"):
             self.callback_param.use_first_metric_only = self.use_first_metric_only
 
-        if self.work_mode is not None:
-            self.boosting_strategy = self.work_mode
-
         if self.top_rate + self.other_rate >= 1:
             raise ValueError('sum of top rate and other rate should be smaller than 1')
 
-<<<<<<< HEAD
-        if self.sparse_optimization and self.cipher_compress:
-            raise ValueError('cipher compress is not supported in sparse optimization mode')
-
-=======
         return True
 
 
-class HeteroFastSecureBoostParam(HeteroSecureBoostParam):
-
-    def __init__(self, tree_param: DecisionTreeParam = DecisionTreeParam(), task_type=consts.CLASSIFICATION,
-                 objective_param=ObjectiveParam(),
-                 learning_rate=0.3, num_trees=5, subsample_feature_rate=1, n_iter_no_change=True,
-                 tol=0.0001, encrypt_param=EncryptParam(),
-                 bin_num=32,
-                 encrypted_mode_calculator_param=EncryptedModeCalculatorParam(),
-                 predict_param=PredictParam(), cv_param=CrossValidationParam(),
-                 validation_freqs=None, early_stopping_rounds=None, use_missing=False, zero_as_missing=False,
-                 complete_secure=False, tree_num_per_party=1, guest_depth=1, host_depth=1, work_mode='mix', metrics=None,
-                 sparse_optimization=False, random_seed=100, binning_error=consts.DEFAULT_RELATIVE_ERROR,
-                 cipher_compress_error=None, new_ver=True, run_goss=False, top_rate=0.2, other_rate=0.1,
-                 cipher_compress=True, callback_param=CallbackParam(), EINI_inference=True, EINI_random_mask=False,
-                 EINI_complexity_check=False):
-
-        """
-        Parameters
-        ----------
-        work_mode: {"mix", "layered"}
-            mix:  alternate using guest/host features to build trees. For example, the first 'tree_num_per_party' trees
-                  use guest features, the second k trees use host features, and so on
-            layered: only support 2 party, when running layered mode, first 'host_depth' layer will use host features,
-                     and then next 'guest_depth' will only use guest features
-        tree_num_per_party: int
-            every party will alternate build 'tree_num_per_party' trees until reach max tree num, this param is valid
-             when work_mode is mix
-        guest_depth: int
-            guest will build last guest_depth of a decision tree using guest features, is valid when work mode is layered
-        host depth: int
-            host will build first host_depth of a decision tree using host features, is valid when work mode is layered
-
-        """
-
-        super(HeteroFastSecureBoostParam, self).__init__(tree_param, task_type, objective_param, learning_rate,
-                                                         num_trees, subsample_feature_rate, n_iter_no_change, tol,
-                                                         encrypt_param, bin_num, encrypted_mode_calculator_param,
-                                                         predict_param, cv_param, validation_freqs, early_stopping_rounds,
-                                                         use_missing, zero_as_missing, complete_secure, metrics=metrics,
-                                                         random_seed=random_seed,
-                                                         sparse_optimization=sparse_optimization,
-                                                         binning_error=binning_error,
-                                                         cipher_compress_error=cipher_compress_error,
-                                                         new_ver=new_ver,
-                                                         cipher_compress=cipher_compress,
-                                                         run_goss=run_goss, top_rate=top_rate, other_rate=other_rate,
-                                                         EINI_inference=EINI_inference,
-                                                         EINI_random_mask=EINI_random_mask,
-                                                         EINI_complexity_check=EINI_complexity_check
-                                                         )
-
-        self.tree_num_per_party = tree_num_per_party
-        self.guest_depth = guest_depth
-        self.host_depth = host_depth
-        self.work_mode = work_mode
-        self.callback_param = copy.deepcopy(callback_param)
-
-    def check(self):
-
-        super(HeteroFastSecureBoostParam, self).check()
->>>>>>> 0b99f303
-        if type(self.guest_depth).__name__ not in ["int", "long"] or self.guest_depth <= 0:
-            raise ValueError("guest_depth should be larger than 0")
-        if type(self.host_depth).__name__ not in ["int", "long"] or self.host_depth <= 0:
-            raise ValueError("host_depth should be larger than 0")
-        if type(self.tree_num_per_party).__name__ not in ["int", "long"] or self.tree_num_per_party <= 0:
-            raise ValueError("tree_num_per_party should be larger than 0")
-
-        work_modes = [consts.MIX_TREE, consts.LAYERED_TREE, consts.STD_TREE]
-        if self.boosting_strategy not in work_modes:
-            raise ValueError('only boosting_strategy: {} are supported, input work mode is {}'.
-                             format(work_modes, self.boosting_strategy))
-
-        if self.multi_mode not in [consts.SINGLE_OUTPUT, consts.MULTI_OUTPUT]:
-            raise ValueError('unsupported multi-classification mode')
-
-        return True
-
-
 class HomoSecureBoostParam(BoostingParam):
     """
-    backend: str, defalt is 'distributed', allowed values are: 'distributed', 'memory'
-            decides which backend to use when computing histograms for homo-sbt
+    Parameters
+    ----------
+    backend: {'distributed', 'memory'}
+        decides which backend to use when computing histograms for homo-sbt
     """
 
     def __init__(self, tree_param: DecisionTreeParam = DecisionTreeParam(), task_type=consts.CLASSIFICATION,
@@ -757,4 +696,29 @@
         if self.multi_mode not in [consts.SINGLE_OUTPUT, consts.MULTI_OUTPUT]:
             raise ValueError('unsupported multi-classification mode')
 
+        for p in ["validation_freqs", "metrics"]:
+            # if self._warn_to_deprecate_param(p, "", ""):
+            if self._deprecated_params_set.get(p):
+                if "callback_param" in self.get_user_feeded():
+                    raise ValueError(f"{p} and callback param should not be set simultaneously，"
+                                     f"{self._deprecated_params_set}, {self.get_user_feeded()}")
+                else:
+                    self.callback_param.callbacks = ["PerformanceEvaluate"]
+                break
+
+        descr = "boosting_param's"
+
+        if self._warn_to_deprecate_param("validation_freqs", descr, "callback_param's 'validation_freqs'"):
+            self.callback_param.validation_freqs = self.validation_freqs
+
+        if self._warn_to_deprecate_param("metrics", descr, "callback_param's 'metrics'"):
+            self.callback_param.metrics = self.metrics
+
+        if self.multi_mode not in [consts.SINGLE_OUTPUT, consts.MULTI_OUTPUT]:
+            raise ValueError('unsupported multi-classification mode')
+
+        if self.multi_mode == consts.MULTI_OUTPUT:
+            if self.task_type == consts.REGRESSION:
+                raise ValueError('regression tasks not support multi-output trees')
+
         return True