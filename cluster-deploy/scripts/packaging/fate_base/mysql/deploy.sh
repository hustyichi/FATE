--- conflicted
+++ resolved
@@ -4,10 +4,6 @@
 cwd=$(cd `dirname $0`; pwd)
 cd ${cwd}
 source ./configurations.sh
-<<<<<<< HEAD
-=======
-source ../default_configurations.sh
->>>>>>> 913b99fd
 
 usage() {
 	echo "usage: $0 {apt/build} {package|config|install|init} {configurations path}."
@@ -32,13 +28,9 @@
         fi
         mkdir -p ${module_name}
         cd ${module_name}
-<<<<<<< HEAD
         # fast script test
-        cp ${source_code_dir}/cluster-deploy/scripts/fate-base/packages/mysql-${mysql_version}-linux-glibc2.12-x86_64.tar.xz ./
-        #wget ${fate_cos_address}/mysql-${mysql_version}-linux-glibc2.12-x86_64.tar.xz
-=======
+        #cp ${source_code_dir}/cluster-deploy/scripts/fate-base/packages/mysql-${mysql_version}-linux-glibc2.12-x86_64.tar.xz ./
         wget ${fate_cos_address}/mysql-${mysql_version}-linux-glibc2.12-x86_64.tar.xz
->>>>>>> 913b99fd
         tar xf mysql-${mysql_version}-linux-glibc2.12-x86_64.tar.xz
         rm -rf mysql-${mysql_version}-linux-glibc2.12-x86_64.tar.xz
         mv mysql-${mysql_version}-linux-glibc2.12-x86_64 mysql-${mysql_version}
@@ -75,6 +67,7 @@
     mysql_dir=${deploy_dir}/${module_name}/mysql-${mysql_version}
     cd ${mysql_dir}
     mkdir data
+    mkdir conf
     mkdir log
     ./bin/mysqld --initialize --user=${user} --basedir=${mysql_dir}  --datadir=${mysql_dir}/data &> install_init.log
     temp_str=`cat install_init.log  | grep root@localhost`
