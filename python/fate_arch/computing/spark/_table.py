--- conflicted
+++ resolved
@@ -34,16 +34,12 @@
 
 class Table(CTableABC):
     def __init__(self, rdd):
-<<<<<<< HEAD
-        self._rdd = rdd
+        self._rdd: pyspark.RDD = rdd
         self._engine = ComputingEngine.SPARK
 
     @property
     def engine(self):
         return self._engine
-=======
-        self._rdd: pyspark.RDD = rdd
->>>>>>> 7ce83ea5
 
     def __getstate__(self):
         pass
