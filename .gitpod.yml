image:
  file: .gitpod.Dockerfile

github:
  prebuilds:
    # enable for the default branch (defaults to true)
    master: true
    # enable for all branches in this repo (defaults to false)
    branches: true
    # enable for pull requests coming from this repo (defaults to true)
    pullRequests: true
    # enable for pull requests coming from forks (defaults to false)
    pullRequestsFromForks: true
    # add a check to pull requests (defaults to true)
    addCheck: true
    # add a "Review in Gitpod" button as a comment to pull requests (defaults to false)
    addComment: false
    # add a "Review in Gitpod" button to the pull request's description (defaults to false)
    addBadge: false

vscode:
  extensions:
    - ms-python.python

tasks:
  - name: vscode settings
    init: |
      mkdir -p "$PWD/.vscode";
      cat << 'EOF' > "$PWD/.vscode/settings.json"
      { 
        "python.envFile": "${workspaceFolder}/.vscode/.env",
        "python.defaultInterpreterPath": "/venv/py36/bin/python",
        "python.pythonPath": "/venv/py36/bin/python",
        "python.autoComplete.extraPaths": ["python", "python/fate_client", "python/fate_test", "fateflow/python", "eggroll/python"],
        "git.alwaysSignOff": true
      }
      EOF
      cat << 'EOF' > "$PWD/.vscode/.env"
      PYTHONPATH=/workspace/FATE/python:/workspace/FATE/fateflow/python:${PYTHONPATH}
      EOF
    command: exit
  
  - name: fate
    init: |
      unset PIP_USER && unset PYTHONUSERBASE
      cat << 'EOF' >> "$PWD/.git/info/exclude"
      /bin/init_env.sh
      EOF
      sed -i 's#export PYTHONPATH=#export PYTHONPATH=/workspace/FATE/python:/workspace/FATE/fateflow/python:/workspace/FATE/eggroll/python#' bin/init_env.sh
      sed -i 's#venv=.*#venv=/venv/py36#' bin/init_env.sh

    command: | 
      git update-index --assume-unchanged bin/init_env.sh \
      && source /workspace/FATE/bin/init_env.sh \
      && bash /workspace/FATE/fateflow/bin/service.sh start \
      && nohup java -Dspring.config.location=/fateboard/resources/application.properties \
      -DFATE_DEPLOY_PREFIX=/workspace/FATE/fateflow/logs/ \
      -Dssh_config_file=/fateboard/resources/ \
      -Xmx2048m -Xms2048m -XX:+PrintGCDetails -XX:+PrintGCDateStamps -Xloggc:gc.log -XX:+HeapDumpOnOutOfMemoryError \
      -jar /fateboard/fateboard.jar >/dev/null 2>&1 &
<<<<<<< HEAD
=======
      echo done

>>>>>>> 270f9fda

ports:
  - port: 9380
    onOpen: ignore
  - port: 9360
    onOpen: ignore
  - port: 8080
    onOpen: open-browser<|MERGE_RESOLUTION|>--- conflicted
+++ resolved
@@ -58,11 +58,8 @@
       -Dssh_config_file=/fateboard/resources/ \
       -Xmx2048m -Xms2048m -XX:+PrintGCDetails -XX:+PrintGCDateStamps -Xloggc:gc.log -XX:+HeapDumpOnOutOfMemoryError \
       -jar /fateboard/fateboard.jar >/dev/null 2>&1 &
-<<<<<<< HEAD
-=======
       echo done
 
->>>>>>> 270f9fda
 
 ports:
   - port: 9380
