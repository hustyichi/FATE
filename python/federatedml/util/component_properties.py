#!/usr/bin/env python
# -*- coding: utf-8 -*-

#
#  Copyright 2019 The FATE Authors. All Rights Reserved.
#
#  Licensed under the Apache License, Version 2.0 (the "License");
#  you may not use this file except in compliance with the License.
#  You may obtain a copy of the License at
#
#      http://www.apache.org/licenses/LICENSE-2.0
#
#  Unless required by applicable law or agreed to in writing, software
#  distributed under the License is distributed on an "AS IS" BASIS,
#  WITHOUT WARRANTIES OR CONDITIONS OF ANY KIND, either express or implied.
#  See the License for the specific language governing permissions and
#  limitations under the License.

import copy
import functools

import numpy as np

from fate_arch.computing import is_table
from federatedml.util import LOGGER


class RunningFuncs(object):
    def __init__(self):
        self.todo_func_list = []
        self.todo_func_params = []
        self.save_result = []
        self.use_previews_result = []

    def add_func(self, func, params, save_result=False, use_previews=False):
        self.todo_func_list.append(func)
        self.todo_func_params.append(params)
        self.save_result.append(save_result)
        self.use_previews_result.append(use_previews)

    def __iter__(self):
        for func, params, save_result, use_previews in zip(
                self.todo_func_list,
                self.todo_func_params,
                self.save_result,
                self.use_previews_result,
        ):
            yield func, params, save_result, use_previews


class DSLConfigError(ValueError):
    pass


class ComponentProperties(object):
    def __init__(self):
        self.need_cv = False
        self.need_run = False
        self.need_explain = False
        self.need_stepwise = False
        self.is_warm_start = False
        self.has_model = False
        self.has_isometric_model = False
        self.has_train_data = False
        self.has_eval_data = False
        self.has_validate_data = False
        self.has_test_data = False
        self.has_normal_input_data = False
        self.role = None
        self.host_party_idlist = []
        self.local_partyid = -1
        self.guest_partyid = -1
        self.input_data_count = 0
        self.input_eval_data_count = 0
        self.caches = None
        self.is_warm_start = False
        self.has_arbiter = False

    def parse_caches(self, caches):
        self.caches = caches

    def parse_component_param(self, roles, param):

        try:
            self.need_cv = param.cv_param.need_cv
        except AttributeError:
<<<<<<< HEAD
            self.need_cv = False
        LOGGER.debug(component_parameters)
=======
            need_cv = False
        self.need_cv = need_cv
>>>>>>> dd414389

        try:
            self.need_run = param.need_run
        except AttributeError:
            self.need_run = True

        try:
            self.is_warm_start = param.is_warm_start
        except AttributeError:
            self.is_warm_start = False

        try:
            self.need_explain = param.model_interpret_param.need_explain
        except AttributeError:
            self.need_explain = False

        LOGGER.debug(f"need_run: {self.need_run}, need_cv: {self.need_cv},"
                     f" need_explain: {self.need_explain}")

        try:
            need_stepwise = param.stepwise_param.need_stepwise
        except AttributeError:
            need_stepwise = False
        self.need_stepwise = need_stepwise
        self.has_arbiter = roles["role"].get("arbiter") is not None
        self.role = roles["local"]["role"]
        self.host_party_idlist = roles["role"].get("host")
        self.local_partyid = roles["local"].get("party_id")
        self.guest_partyid = roles["role"].get("guest")
        if self.guest_partyid is not None:
            self.guest_partyid = self.guest_partyid[0]
        return self

    def parse_dsl_args(self, datasets, model):
        if "model" in model and model["model"] is not None:
            self.has_model = True
        if "isometric_model" in model and model["isometric_model"] is not None:
            self.has_isometric_model = True
        LOGGER.debug(f"parse_dsl_args data_sets: {datasets}")
        if datasets is None:
            return self
        for data_key, data_dicts in datasets.items():
            data_keys = list(data_dicts.keys())

            for data_type in ["train_data", "eval_data", "validate_data", "test_data"]:
                if data_type in data_keys:
                    setattr(self, f"has_{data_type}", True)
                    data_keys.remove(data_type)
                LOGGER.debug(
                    f"[Data Parser], has_{data_type}:"
                    f" {getattr(self, f'has_{data_type}')}"
                )

            if len(data_keys) > 0:
                self.has_normal_input_data = True

        LOGGER.debug(
            "[Data Parser], has_normal_data: {}".format(self.has_normal_input_data)
        )
        if self.has_eval_data:
            if self.has_validate_data or self.has_test_data:
                raise DSLConfigError(
                    "eval_data input should not be configured simultaneously"
                    " with validate_data or test_data"
                )
        # self._abnormal_dsl_config_detect()
        if self.has_model and self.has_train_data:
            self.is_warm_start = True
        return self

    def _abnormal_dsl_config_detect(self):
        if self.has_validate_data:
            if not self.has_train_data:
                raise DSLConfigError(
                    "validate_data should be configured simultaneously"
                    " with train_data"
                )

        if self.has_train_data:
            if self.has_normal_input_data or self.has_test_data:
                raise DSLConfigError(
                    "train_data input should not be configured simultaneously"
                    " with data or test_data"
                )

        if self.has_normal_input_data:
            if self.has_train_data or self.has_validate_data or self.has_test_data:
                raise DSLConfigError(
                    "When data input has been configured, train_data, "
                    "validate_data or test_data should not be configured."
                )

        if self.has_test_data:
            if not self.has_model:
<<<<<<< HEAD
                raise DSLConfigError("When test_data input has been configured, model "
                                     "input should be configured too.")

        # if self.has_model:
        #     if self.has_train_data:
        #         raise DSLConfigError("train_data input and model input should not be "
        #                              "configured simultaneously")
        #     if self.has_isometric_model:
        #         raise DSLConfigError("model and isometric_model should not be "
        #                              "configured simultaneously")
        #     if not self.has_test_data and not self.has_normal_input_data:
        #         raise DSLConfigError("When model has been set, either test_data or "
        #                              "data should be provided")

        if self.need_cv or self.need_stepwise:
            if not self.has_train_data:
                raise DSLConfigError("Train_data should be configured in cross-validate "
                                     "task or stepwise task")
            if self.has_validate_data or self.has_normal_input_data or \
                    self.has_test_data:
                raise DSLConfigError("Train_data should be set only if it is a cross-validate "
                                     "task or a stepwise task")

=======
                raise DSLConfigError(
                    "When test_data input has been configured, model "
                    "input should be configured too."
                )

        if self.need_cv or self.need_stepwise:
            if not self.has_train_data:
                raise DSLConfigError(
                    "Train_data should be configured in cross-validate "
                    "task or stepwise task"
                )
            if (
                    self.has_validate_data
                    or self.has_normal_input_data
                    or self.has_test_data
            ):
                raise DSLConfigError(
                    "Train_data should be set only if it is a cross-validate "
                    "task or a stepwise task"
                )
>>>>>>> dd414389
            if self.has_model or self.has_isometric_model:
                raise DSLConfigError(
                    "In cross-validate task or stepwise task, model "
                    "or isometric_model should not be configured"
                )

<<<<<<< HEAD
        if self.is_warm_start:
            if not self.has_model:
                raise DSLConfigError("Model should be provided in warm start mode")
            if self.has_test_data:
                raise DSLConfigError("Test data should not be provided for warm start mode")


    def extract_input_data(self, args, model):
        data_sets = args.get("data")
=======
    def extract_input_data(self, datasets, model):
>>>>>>> dd414389
        model_data = {}
        data = {}

        LOGGER.debug(f"Input data_sets: {datasets}")

        for cpn_name, data_dict in datasets.items():
            for data_type in ["train_data", "eval_data", "validate_data", "test_data"]:
                if data_type in data_dict:
                    d_table = data_dict.get(data_type)
                    model_data[data_type] = model.obtain_data(d_table)
                    del data_dict[data_type]

            if len(data_dict) > 0:
                LOGGER.debug(f"data_dict: {data_dict}")
                for k, v in data_dict.items():
                    data_list = model.obtain_data(v)
                    LOGGER.debug(f"data_list: {data_list}")
                    if isinstance(data_list, list):
                        for i, data_i in enumerate(data_list):
                            data[".".join([cpn_name, k, str(i)])] = data_i
                    else:
                        data[".".join([cpn_name, k])] = data_list

        train_data = model_data.get("train_data")
        validate_data = None
        if self.has_train_data:
            if self.has_eval_data:
                validate_data = model_data.get("eval_data")
            elif self.has_validate_data:
                validate_data = model_data.get("validate_data")
        test_data = None
        if self.has_test_data:
            test_data = model_data.get("test_data")
            self.has_test_data = True
        elif self.has_eval_data and not self.has_train_data:
            test_data = model_data.get("eval_data")
            self.has_test_data = True

        if validate_data or (self.has_train_data and self.has_eval_data):
            self.has_validate_data = True

        if self.has_train_data and is_table(train_data):
            self.input_data_count = train_data.count()
        elif self.has_normal_input_data:
            for data_key, data_table in data.items():
                if is_table(data_table):
                    self.input_data_count = data_table.count()

        if self.has_validate_data and is_table(validate_data):
            self.input_eval_data_count = validate_data.count()

        self._abnormal_dsl_config_detect()
        LOGGER.debug(
            f"train_data: {train_data}, validate_data: {validate_data}, "
            f"test_data: {test_data}, data: {data}"
        )
        return train_data, validate_data, test_data, data

    def warm_start_process(self, running_funcs, model, train_data, validate_data, schema=None):
        if schema is None:
            for d in [train_data, validate_data]:
                if d is not None:
                    schema = d.schema
                    break
        running_funcs = self._train_process(running_funcs, model, train_data, validate_data,
                                            test_data=None, schema=schema)
        return running_funcs
<<<<<<< HEAD

    def _train_process(self, running_funcs, model, train_data, validate_data, test_data, schema):
        if self.has_train_data and self.has_validate_data:
            # todo_func_list.extend([model.set_flowid, model.fit, model.set_flowid, model.predict])
            # todo_func_params.extend([['fit'], [train_data], ['validate'], [train_data, 'validate']])
            running_funcs.add_func(model.set_flowid, ['fit'])
            running_funcs.add_func(model.fit, [train_data, validate_data])
            running_funcs.add_func(model.set_flowid, ['validate'])
            running_funcs.add_func(model.predict, [train_data], save_result=True)
            running_funcs.add_func(model.set_flowid, ['predict'])
            running_funcs.add_func(model.predict, [validate_data], save_result=True)
            running_funcs.add_func(self.union_data, ["train", "validate"], use_previews=True, save_result=True)
            running_funcs.add_func(model.set_predict_data_schema, [schema],
                                   use_previews=True, save_result=True)

        elif self.has_train_data:
            running_funcs.add_func(model.set_flowid, ['fit'])
            running_funcs.add_func(model.fit, [train_data])
            running_funcs.add_func(model.set_flowid, ['validate'])
            running_funcs.add_func(model.predict, [train_data], save_result=True)
            running_funcs.add_func(self.union_data, ["train"], use_previews=True, save_result=True)
            running_funcs.add_func(model.set_predict_data_schema, [schema],
                                   use_previews=True, save_result=True)

        elif self.has_test_data:
            running_funcs.add_func(model.set_flowid, ['predict'])
            running_funcs.add_func(model.predict, [test_data], save_result=True)
            running_funcs.add_func(self.union_data, ["predict"], use_previews=True, save_result=True)
            running_funcs.add_func(model.set_predict_data_schema, [schema],
                                   use_previews=True, save_result=True)
        return running_funcs

    def extract_running_rules(self, args, model):

        # train_data, eval_data, data = self.extract_input_data(args)
        train_data, validate_data, test_data, data = self.extract_input_data(args, model)

        running_funcs = RunningFuncs()
        schema = None
        for d in [train_data, validate_data, test_data]:
            if d is not None:
                schema = d.schema
                break

        if not self.need_run:
            running_funcs.add_func(model.pass_data, [data], save_result=True)
            return running_funcs

        if self.need_cv:
            running_funcs.add_func(model.cross_validation, [train_data], save_result=True)
            return running_funcs

        if self.need_stepwise:
            running_funcs.add_func(model.stepwise, [train_data], save_result=True)
            running_funcs.add_func(self.union_data, ["train"], use_previews=True, save_result=True)
            running_funcs.add_func(model.set_predict_data_schema, [schema],
                                   use_previews=True, save_result=True)
            return running_funcs

        if self.has_model or self.has_isometric_model:
            running_funcs.add_func(model.load_model, [args])

        if self.is_warm_start:
            return self.warm_start_process(running_funcs, model, train_data, validate_data, schema)
=======

    def _train_process(self, running_funcs, model, train_data, validate_data, test_data, schema):
        if self.has_train_data and self.has_validate_data:

            running_funcs.add_func(model.set_flowid, ['fit'])
            running_funcs.add_func(model.fit, [train_data, validate_data])
            running_funcs.add_func(model.set_flowid, ['validate'])
            running_funcs.add_func(model.predict, [train_data], save_result=True)
            running_funcs.add_func(model.set_flowid, ['predict'])
            running_funcs.add_func(model.predict, [validate_data], save_result=True)
            running_funcs.add_func(self.union_data, ["train", "validate"], use_previews=True, save_result=True)
            running_funcs.add_func(model.set_predict_data_schema, [schema],
                                   use_previews=True, save_result=True)
>>>>>>> dd414389

        if self.need_explain:
            running_funcs.add_func(model.explain, [train_data, validate_data], save_result=True)
            return running_funcs

<<<<<<< HEAD
        running_funcs = self._train_process(running_funcs, model, train_data, validate_data, test_data, schema)
=======
        elif self.has_test_data:
            running_funcs.add_func(model.set_flowid, ['predict'])
            running_funcs.add_func(model.predict, [test_data], save_result=True)
            running_funcs.add_func(self.union_data, ["predict"], use_previews=True, save_result=True)
            running_funcs.add_func(model.set_predict_data_schema, [schema],
                                   use_previews=True, save_result=True)
        return running_funcs

    def extract_running_rules(self, datasets, models, cpn):

        # train_data, eval_data, data = self.extract_input_data(args)
        train_data, validate_data, test_data, data = self.extract_input_data(
            datasets, cpn
        )

        running_funcs = RunningFuncs()
        schema = None
        for d in [train_data, validate_data, test_data]:
            if d is not None:
                schema = d.schema
                break

        if not self.need_run:
            running_funcs.add_func(cpn.pass_data, [data], save_result=True)
            return running_funcs

        if self.need_cv:
            running_funcs.add_func(cpn.cross_validation, [train_data], save_result=True)
            return running_funcs

        if self.need_stepwise:
            running_funcs.add_func(cpn.stepwise, [train_data], save_result=True)
            running_funcs.add_func(self.union_data, ["train"], use_previews=True, save_result=True)
            running_funcs.add_func(cpn.set_predict_data_schema, [schema],
                                   use_previews=True, save_result=True)
            return running_funcs

        if self.has_model or self.has_isometric_model:
            running_funcs.add_func(cpn.load_model, [models])

        if self.is_warm_start:
            return self.warm_start_process(running_funcs, cpn, train_data, validate_data, schema)

        running_funcs = self._train_process(running_funcs, cpn, train_data, validate_data, test_data, schema)
>>>>>>> dd414389

        if self.has_normal_input_data and not self.has_model:
            running_funcs.add_func(cpn.extract_data, [data], save_result=True)
            running_funcs.add_func(cpn.set_flowid, ['fit'])
            running_funcs.add_func(cpn.fit, [], use_previews=True, save_result=True)

        if self.has_normal_input_data and self.has_model:
            running_funcs.add_func(cpn.extract_data, [data], save_result=True)
            running_funcs.add_func(cpn.set_flowid, ['transform'])
            running_funcs.add_func(cpn.transform, [], use_previews=True, save_result=True)

        return running_funcs

    @staticmethod
    def union_data(previews_data, name_list):
        if len(previews_data) == 0:
            return None

        if any([x is None for x in previews_data]):
            return None

        assert len(previews_data) == len(name_list)

        def _append_name(value, name):
            inst = copy.deepcopy(value)
            if isinstance(inst.features, list):
                inst.features.append(name)
            else:
                inst.features = np.append(inst.features, name)
            return inst

        result_data = None
        for data, name in zip(previews_data, name_list):
            # LOGGER.debug("before mapValues, one data: {}".format(data.first()))
            f = functools.partial(_append_name, name=name)
            data = data.mapValues(f)
            # LOGGER.debug("after mapValues, one data: {}".format(data.first()))

            if result_data is None:
                result_data = data
            else:
                LOGGER.debug(
                    f"Before union, t1 count: {result_data.count()}, t2 count: {data.count()}"
                )
                result_data = result_data.union(data)
                LOGGER.debug(f"After union, result count: {result_data.count()}")
            # LOGGER.debug("before out loop, one data: {}".format(result_data.first()))

        return result_data

    def set_union_func(self, func):
        self.union_data = func<|MERGE_RESOLUTION|>--- conflicted
+++ resolved
@@ -56,9 +56,7 @@
     def __init__(self):
         self.need_cv = False
         self.need_run = False
-        self.need_explain = False
         self.need_stepwise = False
-        self.is_warm_start = False
         self.has_model = False
         self.has_isometric_model = False
         self.has_train_data = False
@@ -82,33 +80,17 @@
     def parse_component_param(self, roles, param):
 
         try:
-            self.need_cv = param.cv_param.need_cv
+            need_cv = param.cv_param.need_cv
         except AttributeError:
-<<<<<<< HEAD
-            self.need_cv = False
-        LOGGER.debug(component_parameters)
-=======
             need_cv = False
         self.need_cv = need_cv
->>>>>>> dd414389
 
         try:
-            self.need_run = param.need_run
+            need_run = param.need_run
         except AttributeError:
-            self.need_run = True
-
-        try:
-            self.is_warm_start = param.is_warm_start
-        except AttributeError:
-            self.is_warm_start = False
-
-        try:
-            self.need_explain = param.model_interpret_param.need_explain
-        except AttributeError:
-            self.need_explain = False
-
-        LOGGER.debug(f"need_run: {self.need_run}, need_cv: {self.need_cv},"
-                     f" need_explain: {self.need_explain}")
+            need_run = True
+        self.need_run = need_run
+        LOGGER.debug("need_run: {}, need_cv: {}".format(self.need_run, self.need_cv))
 
         try:
             need_stepwise = param.stepwise_param.need_stepwise
@@ -185,31 +167,6 @@
 
         if self.has_test_data:
             if not self.has_model:
-<<<<<<< HEAD
-                raise DSLConfigError("When test_data input has been configured, model "
-                                     "input should be configured too.")
-
-        # if self.has_model:
-        #     if self.has_train_data:
-        #         raise DSLConfigError("train_data input and model input should not be "
-        #                              "configured simultaneously")
-        #     if self.has_isometric_model:
-        #         raise DSLConfigError("model and isometric_model should not be "
-        #                              "configured simultaneously")
-        #     if not self.has_test_data and not self.has_normal_input_data:
-        #         raise DSLConfigError("When model has been set, either test_data or "
-        #                              "data should be provided")
-
-        if self.need_cv or self.need_stepwise:
-            if not self.has_train_data:
-                raise DSLConfigError("Train_data should be configured in cross-validate "
-                                     "task or stepwise task")
-            if self.has_validate_data or self.has_normal_input_data or \
-                    self.has_test_data:
-                raise DSLConfigError("Train_data should be set only if it is a cross-validate "
-                                     "task or a stepwise task")
-
-=======
                 raise DSLConfigError(
                     "When test_data input has been configured, model "
                     "input should be configured too."
@@ -230,26 +187,13 @@
                     "Train_data should be set only if it is a cross-validate "
                     "task or a stepwise task"
                 )
->>>>>>> dd414389
             if self.has_model or self.has_isometric_model:
                 raise DSLConfigError(
                     "In cross-validate task or stepwise task, model "
                     "or isometric_model should not be configured"
                 )
 
-<<<<<<< HEAD
-        if self.is_warm_start:
-            if not self.has_model:
-                raise DSLConfigError("Model should be provided in warm start mode")
-            if self.has_test_data:
-                raise DSLConfigError("Test data should not be provided for warm start mode")
-
-
-    def extract_input_data(self, args, model):
-        data_sets = args.get("data")
-=======
     def extract_input_data(self, datasets, model):
->>>>>>> dd414389
         model_data = {}
         data = {}
 
@@ -317,12 +261,10 @@
         running_funcs = self._train_process(running_funcs, model, train_data, validate_data,
                                             test_data=None, schema=schema)
         return running_funcs
-<<<<<<< HEAD
 
     def _train_process(self, running_funcs, model, train_data, validate_data, test_data, schema):
         if self.has_train_data and self.has_validate_data:
-            # todo_func_list.extend([model.set_flowid, model.fit, model.set_flowid, model.predict])
-            # todo_func_params.extend([['fit'], [train_data], ['validate'], [train_data, 'validate']])
+
             running_funcs.add_func(model.set_flowid, ['fit'])
             running_funcs.add_func(model.fit, [train_data, validate_data])
             running_funcs.add_func(model.set_flowid, ['validate'])
@@ -350,10 +292,12 @@
                                    use_previews=True, save_result=True)
         return running_funcs
 
-    def extract_running_rules(self, args, model):
+    def extract_running_rules(self, datasets, models, cpn):
 
         # train_data, eval_data, data = self.extract_input_data(args)
-        train_data, validate_data, test_data, data = self.extract_input_data(args, model)
+        train_data, validate_data, test_data, data = self.extract_input_data(
+            datasets, cpn
+        )
 
         running_funcs = RunningFuncs()
         schema = None
@@ -363,71 +307,6 @@
                 break
 
         if not self.need_run:
-            running_funcs.add_func(model.pass_data, [data], save_result=True)
-            return running_funcs
-
-        if self.need_cv:
-            running_funcs.add_func(model.cross_validation, [train_data], save_result=True)
-            return running_funcs
-
-        if self.need_stepwise:
-            running_funcs.add_func(model.stepwise, [train_data], save_result=True)
-            running_funcs.add_func(self.union_data, ["train"], use_previews=True, save_result=True)
-            running_funcs.add_func(model.set_predict_data_schema, [schema],
-                                   use_previews=True, save_result=True)
-            return running_funcs
-
-        if self.has_model or self.has_isometric_model:
-            running_funcs.add_func(model.load_model, [args])
-
-        if self.is_warm_start:
-            return self.warm_start_process(running_funcs, model, train_data, validate_data, schema)
-=======
-
-    def _train_process(self, running_funcs, model, train_data, validate_data, test_data, schema):
-        if self.has_train_data and self.has_validate_data:
-
-            running_funcs.add_func(model.set_flowid, ['fit'])
-            running_funcs.add_func(model.fit, [train_data, validate_data])
-            running_funcs.add_func(model.set_flowid, ['validate'])
-            running_funcs.add_func(model.predict, [train_data], save_result=True)
-            running_funcs.add_func(model.set_flowid, ['predict'])
-            running_funcs.add_func(model.predict, [validate_data], save_result=True)
-            running_funcs.add_func(self.union_data, ["train", "validate"], use_previews=True, save_result=True)
-            running_funcs.add_func(model.set_predict_data_schema, [schema],
-                                   use_previews=True, save_result=True)
->>>>>>> dd414389
-
-        if self.need_explain:
-            running_funcs.add_func(model.explain, [train_data, validate_data], save_result=True)
-            return running_funcs
-
-<<<<<<< HEAD
-        running_funcs = self._train_process(running_funcs, model, train_data, validate_data, test_data, schema)
-=======
-        elif self.has_test_data:
-            running_funcs.add_func(model.set_flowid, ['predict'])
-            running_funcs.add_func(model.predict, [test_data], save_result=True)
-            running_funcs.add_func(self.union_data, ["predict"], use_previews=True, save_result=True)
-            running_funcs.add_func(model.set_predict_data_schema, [schema],
-                                   use_previews=True, save_result=True)
-        return running_funcs
-
-    def extract_running_rules(self, datasets, models, cpn):
-
-        # train_data, eval_data, data = self.extract_input_data(args)
-        train_data, validate_data, test_data, data = self.extract_input_data(
-            datasets, cpn
-        )
-
-        running_funcs = RunningFuncs()
-        schema = None
-        for d in [train_data, validate_data, test_data]:
-            if d is not None:
-                schema = d.schema
-                break
-
-        if not self.need_run:
             running_funcs.add_func(cpn.pass_data, [data], save_result=True)
             return running_funcs
 
@@ -449,7 +328,6 @@
             return self.warm_start_process(running_funcs, cpn, train_data, validate_data, schema)
 
         running_funcs = self._train_process(running_funcs, cpn, train_data, validate_data, test_data, schema)
->>>>>>> dd414389
 
         if self.has_normal_input_data and not self.has_model:
             running_funcs.add_func(cpn.extract_data, [data], save_result=True)
