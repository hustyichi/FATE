--- conflicted
+++ resolved
@@ -18,33 +18,24 @@
 import uuid
 import operator
 
-<<<<<<< HEAD
 from fate_arch.common import engine_utils, EngineType
 from fate_arch.relation_ship import Relationship
 from fate_arch.abc import CSessionABC, FederationABC, CTableABC, StorageSessionABC
 from fate_arch.common import Backend, WorkMode, log, base_utils
-=======
 from fate_arch.abc import CSessionABC, CTableABC, FederationABC
 from fate_arch.common import Backend, WorkMode, remote_status
 from fate_arch.common.log import getLogger
->>>>>>> 7ce83ea5
 from fate_arch.computing import ComputingEngine
 from fate_arch.federation import FederationEngine
 from fate_arch.storage import StorageEngine, StorageSessionBase
 from fate_arch.storage.metastore.db_models import DB, SessionRecord, init_database_tables
 from fate_arch.session._parties import PartiesInfo
 
-<<<<<<< HEAD
 LOGGER = log.getLogger()
-
-=======
-LOGGER = getLogger()
->>>>>>> 7ce83ea5
 
 
 class Session(object):
     @staticmethod
-<<<<<<< HEAD
     def create(backend: typing.Union[Backend, int] = None,
                work_mode: typing.Union[WorkMode, int] = None, **kwargs):
         engines = engine_utils.engines_compatibility(**locals())
@@ -54,37 +45,6 @@
         self._computing_type = computing
         self._federation_type = federation
         self._storage_engine = storage
-=======
-    def create(
-        backend: typing.Union[Backend, int] = Backend.EGGROLL,
-        work_mode: typing.Union[WorkMode, int] = WorkMode.CLUSTER,
-    ):
-        if isinstance(work_mode, int):
-            work_mode = WorkMode(work_mode)
-        if isinstance(backend, int):
-            backend = Backend(backend)
-
-        if backend == Backend.EGGROLL:
-            if work_mode == WorkMode.CLUSTER:
-                return Session(ComputingEngine.EGGROLL, FederationEngine.EGGROLL)
-            else:
-                return Session(ComputingEngine.STANDALONE, FederationEngine.STANDALONE)
-
-        if backend == Backend.SPARK_RABBITMQ:
-            return Session(ComputingEngine.SPARK, FederationEngine.RABBITMQ)
-
-        if backend == Backend.LINKIS_SPARK_RABBITMQ:
-            return Session(ComputingEngine.LINKIS_SPARK, FederationEngine.RABBITMQ)
-
-        if backend == Backend.SPARK_PULSAR:
-            return Session(ComputingEngine.SPARK, FederationEngine.PULSAR)
-
-    def __init__(
-        self, computing_type: ComputingEngine, federation_type: FederationEngine
-    ):
-        self._computing_type = computing_type
-        self._federation_type = federation_type
->>>>>>> 7ce83ea5
         self._computing_session: typing.Optional[CSessionABC] = None
         self._federation_session: typing.Optional[FederationABC] = None
         self._storage_session: typing.Dict[StorageSessionABC] = {}
@@ -126,15 +86,11 @@
             self._logger.exception("", exc_info=(exc_type, exc_val, exc_tb))
         return self._close()
 
-<<<<<<< HEAD
     def init_computing(self,
                        computing_session_id: str = None,
                        record: bool = True,
                        **kwargs):
         computing_session_id = f"{self._session_id}_computing_{uuid.uuid1()}" if not computing_session_id else computing_session_id
-=======
-    def init_computing(self, computing_session_id: str, **kwargs):
->>>>>>> 7ce83ea5
         if self.is_computing_valid:
             raise RuntimeError(f"computing session already valid")
 
@@ -348,7 +304,6 @@
     def is_federation_valid(self):
         return self._federation_session is not None
 
-<<<<<<< HEAD
     @DB.connection_context()
     def save_record(self, engine_type, engine_name, engine_session_id):
         self._logger.info(f"try to save session record for manager {self._session_id}, {engine_type} {engine_name} {engine_session_id}")
@@ -470,12 +425,11 @@
                 self.delete_session_record(engine_session_id=session_id)
             except Exception as e:
                 self._logger.exception(f"destroy storage session {session_id} failed", e)
-=======
+
     def wait_remote_all_done(self, timeout=None):
         LOGGER.info(f"remote futures: {remote_status._remote_futures}, waiting...")
         remote_status.wait_all_remote_done(timeout)
         LOGGER.info(f"remote futures: {remote_status._remote_futures}, all done")
->>>>>>> 7ce83ea5
 
 
 class _RuntimeSessionEnvironment(object):
@@ -483,15 +437,11 @@
     __SESSIONS = threading.local()
 
     @classmethod
-<<<<<<< HEAD
     def get_all(cls):
         return cls.__SESSIONS.CREATED
 
     @classmethod
-    def add_session(cls, session: 'Session'):
-=======
     def add_session(cls, session: "Session"):
->>>>>>> 7ce83ea5
         if not hasattr(cls.__SESSIONS, "CREATED"):
             cls.__SESSIONS.CREATED = {}
         cls.__SESSIONS.CREATED[session.session_id] = session
