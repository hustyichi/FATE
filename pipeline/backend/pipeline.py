#
#  Copyright 2019 The FATE Authors. All Rights Reserved.
#
#  Licensed under the Apache License, Version 2.0 (the "License");
#  you may not use this file except in compliance with the License.
#  You may obtain a copy of the License at
#
#      http://www.apache.org/licenses/LICENSE-2.0
#
#  Unless required by applicable law or agreed to in writing, software
#  distributed under the License is distributed on an "AS IS" BASIS,
#  WITHOUT WARRANTIES OR CONDITIONS OF ANY KIND, either express or implied.
#  See the License for the specific language governing permissions and
#  limitations under the License.
#
import copy
import pickle
import pprint
from collections import ChainMap
from types import SimpleNamespace

from pipeline.backend.config import Backend, WorkMode
from pipeline.backend.config import VERSION
from pipeline.backend.config import StatusCode
from pipeline.backend.task_iinfo import TaskInfo
from pipeline.component.component_base import Component
from pipeline.component.input import Input
from pipeline.interface.data import Data
from pipeline.interface.model import Model
# from pipeline.parser.dsl_parser import DSLParser
from pipeline.utils.invoker.job_submitter import JobInvoker
from pipeline.utils import tools


class PipeLine(object):
    def __init__(self):
        self._initiator = None
        self._roles = {}
        self._components = {}
        self._components_input = {}
        self._train_dsl = {}
        self._predict_dsl = {}
        self._train_conf = {}
        self._upload_conf = []
        self._cur_state = None
        print("init train_conf {}".format(self._train_conf))
        self._job_invoker = JobInvoker()
        self._train_job_id = None
        self._predict_job_id = None
        self._fit_status = None
        self._train_board_url = None
        self._model_info = None
        # self._dsl_parser = DSLParser()

    def set_initiator(self, role, party_id):
        self._initiator = SimpleNamespace(role=role, party_id=party_id)

        return self

    def _get_initiator_conf(self):
        if self._initiator is None:
            raise ValueError("Please set initiator of PipeLine")

        initiator_conf = {"role": self._initiator.role,
                          "party_id": self._initiator.party_id}

        return initiator_conf

    def get_train_job_id(self):
        return self._train_job_id

    def set_roles(self, guest=None, host=None, arbiter=None):
        local_parameters = copy.deepcopy(locals())
        for role in local_parameters:
            print("locals:", local_parameters)
            if role == 'self':
                continue
 
            party_id = local_parameters.get(role)
            if party_id is None:
                continue
<<<<<<< HEAD

=======
>>>>>>> d503b8fa
            self._roles[role] = []
            if isinstance(party_id, int):
                self._roles[role].append(party_id)
            elif isinstance(party_id, list):
                self._roles[role].extend(party_id)
            else:
                raise ValueError("role: {}'s party_id should be an integer of a list of integer".format(role))

        return self

    def _get_role_conf(self):
        return self._roles

    def _get_party_index(self, role, party_id):
        if role not in self._roles:
            raise ValueError("role {} does not setting".format(role))

        if party_id not in self._roles[role]:
            raise ValueError("role {} does not init setting with the party_id {}".format(role, party_id))

        return self._roles[role].index(party_id)

    def set_deploy_end_component(self, components):
        if not isinstance(components, list):
            components = [components]

        for idx in range(len(components)):
            if isinstance(components[idx], str):
                if components[idx] not in self._components:
                    raise ValueError("component name {} does not exist".format(components[idx]))
            elif isinstance(components[idx], Component):
                component_name = components[idx].name
                if component_name not in self._components:
                    raise ValueError("component name {} does not exist".format(component_name))

                components[idx] = component_name
            else:
                raise ValueError("input parameter should be component name or component object")

        return self

    def add_component(self, component, data=None, model=None):
        if not isinstance(component, Component):
            raise ValueError(
                "To add a component to pipeline, component {} should be a Component object".format(component))

        if component.name in self._components:
            raise Warning("component {} is added before".format(component.name))

        self._components[component.name] = component

        if data is not None:
            if not isinstance(data, Data):
                raise ValueError("data input of component {} should be passed by data object".format(component.name))

            attrs_dict = vars(data)
            self._components_input[component.name] = {"data": {}}
            for attr, val in attrs_dict.items():
                if not attr.endswith("data"):
                    continue

                if val is None:
                    continue

                print("data dep ", attr, val)
                print("add dep ", component.name, attr)
                if isinstance(val, list):
                    self._components_input[component.name]["data"][attr] = val
                else:
                    self._components_input[component.name]["data"][attr] = [val]

        if model is not None:
            if not isinstance(model, Model):
                raise ValueError("model input of component {} should be passed by model object".format(component.name))

            attrs_dict = vars(data)
            for attr, val in attrs_dict.items():
                if not attr.endswith("model"):
                    continue

                if val is None:
                    continue

                if isinstance(val, list):
                    self._components_input[component.name][attr] = val
                else:
                    self._components_input[component.name][attr] = [val]

    def add_upload_data(self, file, table_name, namespace, head=1, partition=16):
        data_conf = {"file": file,
                     "table_name": table_name,
                     "namespace": namespace,
                     "head": head,
                     "partition": partition}
        self._upload_conf.append(data_conf)

    def _get_task_inst(self, job_id, name, init_role, party_id):
        return TaskInfo(jobid=job_id,
                        component=self._components[name],
                        job_client=self._job_invoker,
                        role=init_role,
                        party_id=party_id)

    def get_component(self, component_names=None):
        job_id = self._train_job_id
        if self._cur_state != "fit":
            job_id = self._predict_job_id

        init_role = self._initiator.role
        party_id = self._initiator.party_id
        if not component_names:
            component_tasks = {}
            for name in self._components:
                component_tasks[name] = self._get_task_inst(job_id, name, init_role, party_id)
            return component_tasks
        elif isinstance(component_names, str):
            return self._get_task_inst(job_id, component_names, init_role, party_id)
        elif isinstance(component_names, list):
            component_tasks = []
            for name in component_names:
                component_tasks.append(self._get_task_inst(job_id, name, init_role, party_id))

            return component_tasks

    def _construct_train_dsl(self):
        self._train_dsl["components"] = {}
        for name, component in self._components.items():
            component_dsl = {"module": component.module}
            if name in self._components_input:
                component_dsl["input"] = self._components_input[name]

            if hasattr(component, "output"):
                component_dsl["output"] = {}
                if hasattr(component.output, "data_output"):
                    component_dsl["output"]["data"] = component.output.data_output

                if hasattr(component.output, "model"):
                    component_dsl["output"]["model"] = component.output.model_output

            self._train_dsl["components"][name] = component_dsl

        if not self._train_dsl:
            raise ValueError("there are no components to train")

        print("train_dsl : ", self._train_dsl)

    def get_train_job_id(self):
        return self._train_job_id

    def get_predict_job_id(self):
        return self._predict_job_id

    def _construct_train_conf(self):
        self._train_conf["initiator"] = self._get_initiator_conf()
        self._train_conf["role"] = self._roles
        self._train_conf["job_parameters"] = self._get_job_parameters(job_type="train", version=2)
        self._train_conf["role_parameters"] = {}
        for name, component in self._components.items():
            param_conf = component.get_config(version=VERSION, roles=self._roles)

            if "algorithm_parameters" in param_conf:
                algorithm_param_conf = param_conf["algorithm_parameters"]
                if "algorithm_parameters" not in self._train_conf:
                    self._train_conf["algorithm_parameters"] = {}
                self._train_conf["algorithm_parameters"].update(algorithm_param_conf)

            if "role_parameters" in param_conf:
                role_param_conf = param_conf["role_parameters"]
                self._train_conf["role_parameters"] = tools.merge_dict(role_param_conf, self._train_conf["role_parameters"])

        import pprint
        pprint.pprint(self._train_conf)
        return self._train_conf

    def _construct_upload_conf(self, data_conf, work_mode):
        upload_conf = copy.deepcopy(data_conf)
        upload_conf["work_mode"] = work_mode
        return upload_conf

    def _get_job_parameters(self, job_type="train", backend=Backend.EGGROLL, work_mode=WorkMode.STANDALONE, version=2):
        job_parameters = {
            "job_type": job_type,
            "backend": backend,
            "work_mode": work_mode,
            "version": version
        }

        return job_parameters

    def _set_state(self, state):
        self._cur_state = state

    def compile(self):
        self._construct_train_dsl()
        self._train_conf = self._construct_train_conf()

    def _feed_data_and_job_parameters(self, conf, feed_dict, backend, work_mode, job_type=None, model_info=None):
        submit_conf = copy.deepcopy(conf)
        print("submit conf' type {}".format(submit_conf))
        submit_conf["job_parameters"] = {
            "work_mode": work_mode,
            "backend": backend,
            "version": VERSION
        }

        if job_type is not None:
            submit_conf["job_parameters"]["job_type"] = job_type

        if model_info is not None:
            submit_conf["job_parameters"]["model_id"] = model_info.model_id
            submit_conf["job_parameters"]["model_version"] = model_info.model_version

        if not isinstance(feed_dict, dict):
            return submit_conf

        data_source = {}
        for _input, _input_dict in feed_dict.items():
            print("\n\n\n", _input, _input_dict)
            if not isinstance(_input, Input):
                raise ValueError("key of feed_dict should an input object of the name of an input object")

            for role in _input_dict:
                if role not in data_source:
                    data_source[role] = {}

                if VERSION == 1:
                    if "args" not in data_source[role]:
                        data_source[role]["args"] = {"data": {}}

                    all_party = self._get_role_conf()[role]
                    data = [{}] * len(all_party)
                    for idx in range(len(all_party)):
                        _party_id = all_party[idx]
                        if _party_id not in _input_dict[role]:
                            raise ValueError(
                                "In Pipeline, to use dsl version-1, all party's data in role should be list, but role: {}, party: {} not found".format(
                                    role, _party_id))
                        data[idx] = _input_dict[role][_party_id]

                    if job_type != "predict":
                        data_source[role]["args"]["data"][_input.name] = data
                    else:
                        data_source[role]["args"]["data"]["eval_data"] = data

                    continue

                for _party_id in _input_dict[role]:
                    _party_index = self._get_party_index(role, _party_id)
                    if _party_index not in data_source[role]:
                        data_source[role][_party_index] = {}
                        data_source[role][_party_index]["source"] = {}

                    data_source[role][_party_index]["source"][_input.name] = _input_dict[role][_party_id]

        if "role_parameters" not in submit_conf:
            submit_conf["role_parameters"] = data_source
        else:
            all_roles = set(submit_conf["role_parameters"].keys()) | set(data_source.keys())
            for role in all_roles:
                if role not in submit_conf["role_parameters"]:
                    submit_conf[role] = data_source[role]
                elif role not in data_source:
                    pass
                else:
                    submit_conf["role_parameters"][role].update(data_source[role])

        import pprint
        pprint.pprint(submit_conf)
        return submit_conf

    def fit(self, backend=Backend.EGGROLL, work_mode=WorkMode.STANDALONE, feed_dict=None):
        print("_train_conf {}".format(self._train_conf))
        self._set_state("fit")
        training_conf = self._feed_data_and_job_parameters(self._train_conf, feed_dict, backend, work_mode)
        pprint.pprint(training_conf)
        self._train_job_id, detail_info = self._job_invoker.submit_job(self._train_dsl, training_conf)
        self._train_board_url = detail_info["board_url"]
        self._model_info = SimpleNamespace(model_id=detail_info["model_info"]["model_id"],
                                           model_version=detail_info["model_info"]["model_version"])

        self._fit_status = self._job_invoker.monitor_job_status(self._train_job_id,
                                                                self._initiator.role,
                                                                self._initiator.party_id)

    def predict(self, backend=Backend.EGGROLL, work_mode=WorkMode.CLUSTER, feed_dict=None):
        if self._fit_status != StatusCode.SUCCESS:
            print ("Pipeline should be fit successfully before predict!!!")
            return

        predict_conf = self._feed_data_and_job_parameters(self._train_conf,
                                                          feed_dict,
                                                          backend,
                                                          work_mode,
                                                          job_type="predict",
                                                          model_info=self._model_info)

        self._predict_job_id, _ = self._job_invoker.submit_job(submit_conf=predict_conf)
        self._job_invoker.monitor_job_status(self._predict_job_id,
                                             self._initiator.role,
                                             self._initiator.party_id)

    def upload(self, work_mode=WorkMode.STANDALONE, drop=0):
        for data_conf in self._upload_conf:
            upload_conf = self._construct_upload_conf(data_conf, work_mode)
            self._train_job_id, detail_info = self._job_invoker.upload_data(upload_conf, int(drop))
            self._train_board_url = detail_info["board_url"]
            self._job_invoker.monitor_job_status(self._train_job_id,
                                                 "local",
                                                 0)

    def dump(self):
        return pickle.dumps(self)

    @classmethod
    def load(cls, pipeline_bytes):
        return pickle.loads(pipeline_bytes)

    def deploy_component(self, components):

        if not isinstance(components, list):
            components = [components]

        self._predict_dsl = DSLParser.deploy_component(components, self._train_dsl)

        return self

    def deploy_end_component(self, components):
        if not isinstance(components, list):
            components = [components]

        self._predict_dsl = DSLParser.deploy_end_component(components, self._train_dsl)

        return self
<|MERGE_RESOLUTION|>--- conflicted
+++ resolved
@@ -75,14 +75,11 @@
             print("locals:", local_parameters)
             if role == 'self':
                 continue
- 
+
             party_id = local_parameters.get(role)
             if party_id is None:
                 continue
-<<<<<<< HEAD
-
-=======
->>>>>>> d503b8fa
+
             self._roles[role] = []
             if isinstance(party_id, int):
                 self._roles[role].append(party_id)
