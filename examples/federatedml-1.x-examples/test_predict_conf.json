{
    "initiator": {
        "role": "guest",
        "party_id": 10000
    },
    "job_parameters": {
        "work_mode": 0,
        "job_type": "predict",
        "model_id": "arbiter-10000#guest-10000#host-10000#model",
        "model_version": "20190810154805024303_1"
    },
    "role": {
        "guest": [
            10000
        ],
        "host": [
            10000
        ],
        "arbiter": [
            10000
        ]
    },
    "role_parameters": {
        "guest": {
            "args": {
                "data": {
<<<<<<< HEAD
                    "validate_data": [{"name": "breast_b", "namespace": "fate_flow_test_breast"}]
=======
                    "eval_data": [
                        {
                            "name": "breast_hetero_guest",
                            "namespace": "experiment"
                        }
                    ]
>>>>>>> e1c05c0d
                }
            }
        },
        "host": {
            "args": {
                "data": {
<<<<<<< HEAD
                    "validate_data": [{"name": "breast_a", "namespace": "fate_flow_test_breast"}]
=======
                    "eval_data": [
                        {
                            "name": "breast_hetero_host",
                            "namespace": "experiment"
                        }
                    ]
>>>>>>> e1c05c0d
                }
            }
        }
    }
}<|MERGE_RESOLUTION|>--- conflicted
+++ resolved
@@ -24,32 +24,24 @@
         "guest": {
             "args": {
                 "data": {
-<<<<<<< HEAD
-                    "validate_data": [{"name": "breast_b", "namespace": "fate_flow_test_breast"}]
-=======
                     "eval_data": [
                         {
                             "name": "breast_hetero_guest",
                             "namespace": "experiment"
                         }
                     ]
->>>>>>> e1c05c0d
                 }
             }
         },
         "host": {
             "args": {
                 "data": {
-<<<<<<< HEAD
-                    "validate_data": [{"name": "breast_a", "namespace": "fate_flow_test_breast"}]
-=======
                     "eval_data": [
                         {
                             "name": "breast_hetero_host",
                             "namespace": "experiment"
                         }
                     ]
->>>>>>> e1c05c0d
                 }
             }
         }
