--- conflicted
+++ resolved
@@ -31,12 +31,8 @@
 
 class SequentialModel(object):
     def __init__(self):
-<<<<<<< HEAD
-        self._model = nn.Sequential()
-=======
         if _TORCH_VALID:
             self._model = nn.Sequential()
         else:
             self._model = None
 
->>>>>>> 0b99f303
