--- conflicted
+++ resolved
@@ -308,14 +308,7 @@
             if len(self.cur_layer_nodes) == 0:
                 break
 
-<<<<<<< HEAD
             self.update_instances_node_positions()
-=======
-            if self.run_fast_hist:
-                self.data_bin_dense_with_position = self.data_bin_dense.join(self.inst2node_idx, lambda v1, v2: (v1, v2))
-            self.data_with_node_assignments = self.data_bin.join(self.inst2node_idx, lambda v1, v2: (v1, v2))
->>>>>>> 46b321a5
-
             batch = 0
             split_info = []
             for i in range(0, len(self.cur_layer_nodes), self.max_split_nodes):
