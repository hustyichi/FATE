--- conflicted
+++ resolved
@@ -34,11 +34,6 @@
 
         self.transfer_inst = HeteroDecisionTreeTransferVariable()
 
-<<<<<<< HEAD
-    def activate_sparse_hist_opt(self, ):
-        self.run_sparse_opt = True
-
-=======
     """
     Setting
     """
@@ -46,7 +41,6 @@
     def activate_sparse_hist_opt(self):
         self.run_sparse_opt = True
 
->>>>>>> 739f32c3
     def set_dense_data_for_sparse_opt(self, data_bin_dense, bin_num):
         # a dense dtable and bin_num for fast hist computation
         self.data_bin_dense = data_bin_dense
@@ -347,28 +341,9 @@
         else:
             LOGGER.debug('skip splits computation')
 
-<<<<<<< HEAD
-    def set_input_data(self, data_bin=None, grad_and_hess=None, bin_split_points=None,
-                       bin_sparse_points=None, data_bin_dense=None):
-        LOGGER.info("set input info")
-        self.data_bin = data_bin
-        self.grad_and_hess = grad_and_hess
-        self.bin_split_points = bin_split_points
-        self.bin_sparse_points = bin_sparse_points
-        self.data_bin_dense = data_bin_dense  # For fast histogram
-
-    def update_instances_node_positions(self):
-
-        # join data and inst2node_idx to update current node positions of samples
-        if self.run_sparse_opt:
-            self.data_bin_dense_with_position = self.data_bin_dense.join(self.inst2node_idx, lambda v1, v2: (v1, v2))
-        else:
-            self.data_with_node_assignments = self.data_bin.join(self.inst2node_idx, lambda v1, v2: (v1, v2))
-=======
     """
     Fit & Predict
     """
->>>>>>> 739f32c3
 
     def fit(self):
         
