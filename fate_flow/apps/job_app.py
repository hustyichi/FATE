#
#  Copyright 2019 The FATE Authors. All Rights Reserved.
#
#  Licensed under the Apache License, Version 2.0 (the "License");
#  you may not use this file except in compliance with the License.
#  You may obtain a copy of the License at
#
#      http://www.apache.org/licenses/LICENSE-2.0
#
#  Unless required by applicable law or agreed to in writing, software
#  distributed under the License is distributed on an "AS IS" BASIS,
#  WITHOUT WARRANTIES OR CONDITIONS OF ANY KIND, either express or implied.
#  See the License for the specific language governing permissions and
#  limitations under the License.
#
import io
import os
import json
import tarfile
from datetime import datetime

from flask import Flask, request, send_file

from arch.api.utils.core_utils import json_loads
from fate_flow.driver.job_controller import JobController
from fate_flow.driver.task_scheduler import TaskScheduler
from fate_flow.driver.dsl_parser import DSLParser
from fate_flow.manager import data_manager
from fate_flow.settings import stat_logger, CLUSTER_STANDALONE_JOB_SERVER_PORT
from fate_flow.utils import job_utils, detect_utils
from fate_flow.utils.job_utils import get_dsl_parser_by_version
from fate_flow.utils.api_utils import get_json_result, request_execute_server
from fate_flow.entity.constant_config import WorkMode, JobStatus
from fate_flow.entity.runtime_config import RuntimeConfig

manager = Flask(__name__)


@manager.errorhandler(500)
def internal_server_error(e):
    stat_logger.exception(e)
    return get_json_result(retcode=100, retmsg=str(e))


@manager.route('/submit', methods=['POST'])
def submit_job():
    work_mode = request.json.get('job_runtime_conf', {}).get('job_parameters', {}).get('work_mode', None)
    detect_utils.check_config({'work_mode': work_mode}, required_arguments=[('work_mode', (WorkMode.CLUSTER, WorkMode.STANDALONE))])
    if work_mode == RuntimeConfig.WORK_MODE:
        job_id, job_dsl_path, job_runtime_conf_path, logs_directory, model_info, board_url = JobController.submit_job(request.json)
        return get_json_result(retcode=0, retmsg='success',
                               job_id=job_id,
                               data={'job_dsl_path': job_dsl_path,
                                     'job_runtime_conf_path': job_runtime_conf_path,
                                     'model_info': model_info,
                                     'board_url': board_url,
                                     'logs_directory': logs_directory
                                     })
    else:
        if RuntimeConfig.WORK_MODE == WorkMode.CLUSTER and work_mode == WorkMode.STANDALONE:
            # use cluster standalone job server to execute standalone job
            return request_execute_server(request=request, execute_host='{}:{}'.format(request.remote_addr, CLUSTER_STANDALONE_JOB_SERVER_PORT))
        else:
            raise Exception('server run on standalone can not support cluster mode job')


@manager.route('/stop', methods=['POST'])
def start_stop_job():
    response = TaskScheduler.start_stop(request.json.get('job_id'), request.json.get('operate'))
    return get_json_result(retcode=response.get('retcode'), retmsg=response.get('retmsg'))


@manager.route('/stop/do', methods=['POST'])
@job_utils.job_server_routing()
def stop_job():
    job_id = request.json.get('job_id')
    operate = request.json.get('operate')
    if operate == 'kill':
        TaskScheduler.stop(job_id=job_id, end_status=JobStatus.FAILED)
    else:
        response = TaskScheduler.stop(job_id=job_id, end_status=JobStatus.CANCELED)
        operate = 'cancel'
        if not response:
            TaskScheduler.stop(job_id=job_id, end_status=JobStatus.FAILED)
            operate = 'kill'
    return get_json_result(retcode=0, retmsg='{} job success'.format(operate))


@manager.route('/query', methods=['POST'])
def query_job():
    jobs = job_utils.query_job(**request.json)
    if not jobs:
        return get_json_result(retcode=101, retmsg='find job failed')
    return get_json_result(retcode=0, retmsg='success', data=[job.to_json() for job in jobs])


@manager.route('/list/job', methods=['POST'])
def list_job():
    jobs = job_utils.list_job(request.json.get('limit'))
    if not jobs:
        return get_json_result(retcode=101, retmsg='No job found')
    return get_json_result(retcode=0, retmsg='success', data=[job.to_json() for job in jobs])


@manager.route('/update', methods=['POST'])
def update_job():
    job_info = request.json
    jobs = job_utils.query_job(job_id=job_info['job_id'], party_id=job_info['party_id'], role=job_info['role'])
    if not jobs:
        return get_json_result(retcode=101, retmsg='find job failed')
    else:
        job = jobs[0]
        TaskScheduler.sync_job_status(job_id=job.f_job_id, roles={job.f_role: [job.f_party_id]},
                                      work_mode=job.f_work_mode, initiator_party_id=job.f_party_id,
                                      initiator_role=job.f_role, job_info={'f_description': job_info.get('notes', '')})
        return get_json_result(retcode=0, retmsg='success')


@manager.route('/config', methods=['POST'])
def job_config():
    jobs = job_utils.query_job(**request.json)
    if not jobs:
        return get_json_result(retcode=101, retmsg='find job failed')
    else:
        job = jobs[0]
        response_data = dict()
        response_data['job_id'] = job.f_job_id
        response_data['dsl'] = json_loads(job.f_dsl)
        response_data['runtime_conf'] = json_loads(job.f_runtime_conf)
        response_data['train_runtime_conf'] = json_loads(job.f_train_runtime_conf)
        response_data['model_info'] = {'model_id': response_data['runtime_conf']['job_parameters']['model_id'],
                                       'model_version': response_data['runtime_conf']['job_parameters'][
                                           'model_version']}
        return get_json_result(retcode=0, retmsg='success', data=response_data)


@manager.route('/log', methods=['get'])
@job_utils.job_server_routing(307)
def job_log():
    job_id = request.json.get('job_id', '')
    memory_file = io.BytesIO()
    tar = tarfile.open(fileobj=memory_file, mode='w:gz')
    job_log_dir = job_utils.get_job_log_directory(job_id=job_id)
    for root, dir, files in os.walk(job_log_dir):
        for file in files:
            full_path = os.path.join(root, file)
            rel_path = os.path.relpath(full_path, job_log_dir)
            tar.add(full_path, rel_path)
    tar.close()
    memory_file.seek(0)
    return send_file(memory_file, attachment_filename='job_{}_log.tar.gz'.format(job_id), as_attachment=True)


@manager.route('/task/query', methods=['POST'])
def query_task():
    tasks = job_utils.query_task(**request.json)
    if not tasks:
        return get_json_result(retcode=101, retmsg='find task failed')
    return get_json_result(retcode=0, retmsg='success', data=[task.to_json() for task in tasks])


@manager.route('/list/task', methods=['POST'])
def list_task():
    tasks = job_utils.list_task(request.json.get('limit'))
    if not tasks:
        return get_json_result(retcode=101, retmsg='No task found')
    return get_json_result(retcode=0, retmsg='success', data=[task.to_json() for task in tasks])


@manager.route('/data/view/query', methods=['POST'])
def query_data_view():
    data_views = data_manager.query_data_view(**request.json)
    if not data_views:
        return get_json_result(retcode=101, retmsg='find data view failed')
    return get_json_result(retcode=0, retmsg='success', data=[data_view.to_json() for data_view in data_views])


@manager.route('/clean', methods=['POST'])
@job_utils.job_server_routing()
def clean_job():
    job_utils.start_clean_job(**request.json)
    return get_json_result(retcode=0, retmsg='success')


@manager.route('/clean/queue', methods=['POST'])
@job_utils.job_server_routing()
def clean_queue():
    TaskScheduler.clean_queue()
    return get_json_result(retcode=0, retmsg='success')


@manager.route('/dsl/generate', methods=['POST'])
def dsl_generator():
    try:
        data = request.json
        cpn_str = data.get("cpn_str", "")
        if not cpn_str:
            raise Exception("Component list should not be empty.")
        if isinstance(cpn_str, list):
            cpn_list = cpn_str
        else:
            if (cpn_str.find("/") and cpn_str.find("\\")) != -1:
                raise Exception("Component list string should not contain '/' or '\\'.")
            cpn_str = cpn_str.replace(" ", "").replace("\n", "").strip(",[]")
            cpn_list = cpn_str.split(",")
        train_dsl = json_loads(data.get("train_dsl"))
<<<<<<< HEAD
        parser = get_dsl_parser_by_version("v1")
        predict_dsl = parser.deploy_component(cpn_list, train_dsl)
        with open(data.get("output_path"), "w") as fout:
            fout.write(json.dumps(predict_dsl, indent=4))
    except Exception as e:
        return get_json_result(retcode=100, retmsg=str(e))
    else:
        return get_json_result(retmsg="New predict dsl file has been generated successfully. "
                                      "File path is: {}.".format(data.get("output_path")))
=======
        parser = get_dsl_parser_by_version(data.get("version", "1"))
        predict_dsl = parser.deploy_component(cpn_list, train_dsl)
        if data.get("output_path"):
            abspath = os.path.abspath(data.get("output_path"))
            if os.path.isdir(abspath):
                fp = os.path.join(abspath, "predict_dsl_{}.json".format(datetime.now().strftime('%Y%m%d%H%M%S')))
                with open(fp, "w") as fout:
                    fout.write(json.dumps(predict_dsl, indent=4))
                return get_json_result(retmsg="New predict dsl file has been generated successfully. "
                                              "File path is: {}.".format(fp))
            elif os.path.isfile(abspath):
                with open(data.get("output_path"), "w") as fout:
                    fout.write(json.dumps(predict_dsl, indent=4))
                return get_json_result(retmsg="New predict dsl file has been generated successfully. "
                                              "File path is: {}.".format(data.get("output_path")))
            else:
                return get_json_result(retcode=100,
                                       retmsg='Generating new predict dsl file failed. Output path is invalid.')
        return get_json_result(data=predict_dsl)
    except Exception as e:
        return get_json_result(retcode=100, retmsg=str(e))
>>>>>>> 7af0c5f1
<|MERGE_RESOLUTION|>--- conflicted
+++ resolved
@@ -24,7 +24,6 @@
 from arch.api.utils.core_utils import json_loads
 from fate_flow.driver.job_controller import JobController
 from fate_flow.driver.task_scheduler import TaskScheduler
-from fate_flow.driver.dsl_parser import DSLParser
 from fate_flow.manager import data_manager
 from fate_flow.settings import stat_logger, CLUSTER_STANDALONE_JOB_SERVER_PORT
 from fate_flow.utils import job_utils, detect_utils
@@ -204,17 +203,6 @@
             cpn_str = cpn_str.replace(" ", "").replace("\n", "").strip(",[]")
             cpn_list = cpn_str.split(",")
         train_dsl = json_loads(data.get("train_dsl"))
-<<<<<<< HEAD
-        parser = get_dsl_parser_by_version("v1")
-        predict_dsl = parser.deploy_component(cpn_list, train_dsl)
-        with open(data.get("output_path"), "w") as fout:
-            fout.write(json.dumps(predict_dsl, indent=4))
-    except Exception as e:
-        return get_json_result(retcode=100, retmsg=str(e))
-    else:
-        return get_json_result(retmsg="New predict dsl file has been generated successfully. "
-                                      "File path is: {}.".format(data.get("output_path")))
-=======
         parser = get_dsl_parser_by_version(data.get("version", "1"))
         predict_dsl = parser.deploy_component(cpn_list, train_dsl)
         if data.get("output_path"):
@@ -236,4 +224,3 @@
         return get_json_result(data=predict_dsl)
     except Exception as e:
         return get_json_result(retcode=100, retmsg=str(e))
->>>>>>> 7af0c5f1
