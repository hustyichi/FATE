--- conflicted
+++ resolved
@@ -1,11 +1,7 @@
 [submodule "fateboard"]
 	path = fateboard
 	url = https://github.com/FederatedAI/FATE-Board.git
-<<<<<<< HEAD
-	branch = v1.7.2
-=======
 	branch = develop-1.7.2
->>>>>>> 7c0dcd67
 [submodule "eggroll"]
 	path = eggroll
 	url = https://github.com/WeBankFinTech/eggroll.git
