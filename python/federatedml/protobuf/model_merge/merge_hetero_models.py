import base64
import copy
import tempfile
import pickle
import json

from federatedml.protobuf.model_merge.merge_sbt import merge_sbt
from federatedml.protobuf.model_merge.merge_hetero_lr import merge_lr
from nyoka import lgb_to_pmml
from sklearn2pmml import sklearn2pmml


def get_pmml_str(pmml_pipeline, target_name):
    tmp_f = tempfile.NamedTemporaryFile()
    path = tmp_f.name
    lgb_to_pmml(pmml_pipeline, pmml_pipeline['lgb'].feature_name_, target_name, path)
    with open(path, 'r') as read_f:
        str_ = read_f.read()
    tmp_f.close()
    return str_


def output_sklearn_pmml_str(pmml_pipeline, ):
    tmp_f = tempfile.NamedTemporaryFile()
    path = tmp_f.name
    sklearn2pmml(pmml_pipeline, path, with_repr=True)
    with open(path, 'r') as read_f:
        str_ = read_f.read()
    tmp_f.close()
    return str_


def hetero_model_merge(guest_param: dict, guest_meta: dict, host_params: list, host_metas: list, model_type: str,
<<<<<<< HEAD
                       output_format: str, target_name: str = 'y', host_rename=True):
=======
                       output_format: str, target_name: str = 'y', include_guest_coef=False):
>>>>>>> f10c75e3
    """
    Merge a hetero model
    :param guest_param: a json dict contains guest model param
    :param guest_meta: a json dict contains guest model meta
    :param host_params: a list contains json dicts of host params
    :param host_metas: a list contains json dicts of host metas
    :param model_type: specify the model type:
                       secureboost, alias tree, sbt
                       logistic_regression, alias LR
    :param output_format: output format of merged model, support:
                          lightgbm, for tree models only
                          sklearn, for linear models only
                          pmml, for all types
    :param target_name: if output format is pmml, need to specify the targe(label) name
<<<<<<< HEAD
    :param host_rename: add suffix to secureboost host features
=======
    :param include_guest_coef: default False
>>>>>>> f10c75e3

    :return: Merged Model Class
    """
    guest_param = copy.deepcopy(guest_param)
    guest_meta = copy.deepcopy(guest_meta)
    host_params = copy.deepcopy(host_params)
    host_metas = copy.deepcopy(host_metas)

    if not isinstance(model_type, str):
        raise ValueError('model type should be a str, but got {}'.format(model_type))

    if output_format.lower() not in {'lightgbm', 'lgb', 'sklearn', 'pmml'}:
        raise ValueError('unknown output format: {}'.format(output_format))

<<<<<<< HEAD
    if model_type.lower() in ['secureboost', 'tree', 'sbt']:
        model = merge_sbt(guest_param, guest_meta, host_params, host_metas, output_format, target_name,
                          host_rename=host_rename)
=======
    if model_type.lower() in {'secureboost', 'tree', 'sbt'}:
        model = merge_sbt(guest_param, guest_meta, host_params, host_metas, output_format)
>>>>>>> f10c75e3
        if output_format == 'pmml':
            return get_pmml_str(model, target_name)
        else:
            return model

    elif model_type.lower() in {'logistic_regression', 'lr'}:
        model = merge_lr(guest_param, guest_meta, host_params, host_metas, output_format, include_guest_coef)
        if output_format == 'pmml':
            return output_sklearn_pmml_str(model)
        else:
            return json.dumps(str(base64.b64encode(pickle.dumps(model)), "utf-8"))
    else:
        raise ValueError('model type should be one in ["sbt", "lr"], '
                         'but got unknown model type: {}'.format(model_type))<|MERGE_RESOLUTION|>--- conflicted
+++ resolved
@@ -1,8 +1,5 @@
-import base64
 import copy
 import tempfile
-import pickle
-import json
 
 from federatedml.protobuf.model_merge.merge_sbt import merge_sbt
 from federatedml.protobuf.model_merge.merge_hetero_lr import merge_lr
@@ -31,11 +28,7 @@
 
 
 def hetero_model_merge(guest_param: dict, guest_meta: dict, host_params: list, host_metas: list, model_type: str,
-<<<<<<< HEAD
-                       output_format: str, target_name: str = 'y', host_rename=True):
-=======
-                       output_format: str, target_name: str = 'y', include_guest_coef=False):
->>>>>>> f10c75e3
+                       output_format: str, target_name: str = 'y', host_rename=True, include_guest_coef=False):
     """
     Merge a hetero model
     :param guest_param: a json dict contains guest model param
@@ -50,11 +43,8 @@
                           sklearn, for linear models only
                           pmml, for all types
     :param target_name: if output format is pmml, need to specify the targe(label) name
-<<<<<<< HEAD
     :param host_rename: add suffix to secureboost host features
-=======
     :param include_guest_coef: default False
->>>>>>> f10c75e3
 
     :return: Merged Model Class
     """
@@ -69,14 +59,11 @@
     if output_format.lower() not in {'lightgbm', 'lgb', 'sklearn', 'pmml'}:
         raise ValueError('unknown output format: {}'.format(output_format))
 
-<<<<<<< HEAD
+    if model_type.lower() in {'secureboost', 'tree', 'sbt'}:
+        model = merge_sbt(guest_param, guest_meta, host_params, host_metas, output_format)
     if model_type.lower() in ['secureboost', 'tree', 'sbt']:
         model = merge_sbt(guest_param, guest_meta, host_params, host_metas, output_format, target_name,
                           host_rename=host_rename)
-=======
-    if model_type.lower() in {'secureboost', 'tree', 'sbt'}:
-        model = merge_sbt(guest_param, guest_meta, host_params, host_metas, output_format)
->>>>>>> f10c75e3
         if output_format == 'pmml':
             return get_pmml_str(model, target_name)
         else:
