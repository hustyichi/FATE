--- conflicted
+++ resolved
@@ -216,11 +216,8 @@
         if overlap_samples.count() == 0:
             raise ValueError('no intersect samples')
 
-<<<<<<< HEAD
-=======
         LOGGER.debug('has {} overlap samples'.format(overlap_samples.count()))
 
->>>>>>> 9460a067
         batch_size = self.batch_size
         if self.batch_size == -1:
             batch_size = data_inst.count() + 1  # make sure larger than sample number
