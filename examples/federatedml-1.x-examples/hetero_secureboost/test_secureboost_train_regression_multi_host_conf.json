{
    "initiator": {
        "role": "guest",
        "party_id": 10000
    },
    "job_parameters": {
        "work_mode": 0
    },
    "role": {
        "guest": [
            10000
        ],
        "host": [
            10000,
            9999
        ]
    },
    "role_parameters": {
        "guest": {
            "args": {
                "data": {
<<<<<<< HEAD
                    "train_data": [{"name": "motor_mini_b", "namespace": "hetero"}],
                    "validate_data": [{"name": "motor_mini_b", "namespace": "hetero"}]
=======
                    "train_data": [
                        {
                            "name": "motor_hetero_guest",
                            "namespace": "experiment"
                        }
                    ],
                    "eval_data": [
                        {
                            "name": "motor_hetero_guest",
                            "namespace": "experiment"
                        }
                    ]
>>>>>>> 7edc755f
                }
            },
            "dataio_0": {
                "with_label": [
                    true
                ],
                "label_name": [
                    "motor_speed"
                ],
                "label_type": [
                    "float"
                ],
                "output_format": [
                    "dense"
                ]
            }
        },
        "host": {
            "args": {
                "data": {
<<<<<<< HEAD
                    "train_data": [{"name": "motor_mini_a_1", "namespace": "hetero"},
                                   {"name": "motor_mini_a_2", "namespace": "hetero"}],
                    "validate_data": [{"name": "motor_mini_a_1", "namespace": "hetero"},
                                  {"name": "motor_mini_a_2", "namespace": "hetero"}]
=======
                    "train_data": [
                        {
                            "name": "motor_hetero_host_1",
                            "namespace": "experiment"
                        },
                        {
                            "name": "motor_hetero_host_2",
                            "namespace": "experiment"
                        }
                    ],
                    "eval_data": [
                        {
                            "name": "motor_hetero_host_1",
                            "namespace": "experiment"
                        },
                        {
                            "name": "motor_hetero_host_2",
                            "namespace": "experiment"
                        }
                    ]
>>>>>>> 7edc755f
                }
            },
            "dataio_0": {
                "with_label": [
                    false,
                    false
                ],
                "output_format": [
                    "dense",
                    "dense"
                ]
            }
        }
    },
    "algorithm_parameters": {
        "secureboost_0": {
            "task_type": "regression",
            "learning_rate": 0.1,
            "num_trees": 50,
            "subsample_feature_rate": 1,
            "n_iter_no_change": false,
            "tol": 0.0001,
            "bin_num": 50,
            "objective_param": {
                "objective": "lse"
            },
            "encrypt_param": {
                "method": "paillier"
            },
            "predict_param": {
                "with_proba": true,
                "threshold": 0.5
            },
            "validation_freqs": 5
        },
        "evaluation_0": {
            "eval_type": "regression"
        }
    }
}<|MERGE_RESOLUTION|>--- conflicted
+++ resolved
@@ -19,10 +19,6 @@
         "guest": {
             "args": {
                 "data": {
-<<<<<<< HEAD
-                    "train_data": [{"name": "motor_mini_b", "namespace": "hetero"}],
-                    "validate_data": [{"name": "motor_mini_b", "namespace": "hetero"}]
-=======
                     "train_data": [
                         {
                             "name": "motor_hetero_guest",
@@ -35,7 +31,6 @@
                             "namespace": "experiment"
                         }
                     ]
->>>>>>> 7edc755f
                 }
             },
             "dataio_0": {
@@ -56,12 +51,6 @@
         "host": {
             "args": {
                 "data": {
-<<<<<<< HEAD
-                    "train_data": [{"name": "motor_mini_a_1", "namespace": "hetero"},
-                                   {"name": "motor_mini_a_2", "namespace": "hetero"}],
-                    "validate_data": [{"name": "motor_mini_a_1", "namespace": "hetero"},
-                                  {"name": "motor_mini_a_2", "namespace": "hetero"}]
-=======
                     "train_data": [
                         {
                             "name": "motor_hetero_host_1",
@@ -82,7 +71,6 @@
                             "namespace": "experiment"
                         }
                     ]
->>>>>>> 7edc755f
                 }
             },
             "dataio_0": {
