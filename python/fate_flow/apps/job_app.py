#
#  Copyright 2019 The FATE Authors. All Rights Reserved.
#
#  Licensed under the Apache License, Version 2.0 (the "License");
#  you may not use this file except in compliance with the License.
#  You may obtain a copy of the License at
#
#      http://www.apache.org/licenses/LICENSE-2.0
#
#  Unless required by applicable law or agreed to in writing, software
#  distributed under the License is distributed on an "AS IS" BASIS,
#  WITHOUT WARRANTIES OR CONDITIONS OF ANY KIND, either express or implied.
#  See the License for the specific language governing permissions and
#  limitations under the License.
#
import io
import os
import json
import tarfile

from flask import Flask, request, send_file

from fate_arch.common import WorkMode
from fate_arch.common.base_utils import json_loads, json_dumps
from fate_flow.scheduler import DAGScheduler
from fate_flow.scheduler import FederatedScheduler
from fate_flow.settings import stat_logger, TEMP_DIRECTORY
from fate_flow.utils import job_utils, detect_utils, schedule_utils
from fate_flow.utils.api_utils import get_json_result, error_response, server_error_response
from fate_flow.entity.types import FederatedSchedulingStatusCode, RetCode, JobStatus
from fate_flow.operation import Tracker
from fate_flow.operation import JobSaver
from fate_flow.operation import JobClean
from fate_flow.utils.config_adapter import JobRuntimeConfigAdapter

manager = Flask(__name__)


@manager.errorhandler(500)
def internal_server_error(e):
    return server_error_response(e)


@manager.route('/submit', methods=['POST'])
def submit_job():
    work_mode = JobRuntimeConfigAdapter(request.json.get('job_runtime_conf', {})).get_job_work_mode()
    detect_utils.check_config({'work_mode': work_mode}, required_arguments=[('work_mode', (WorkMode.CLUSTER, WorkMode.STANDALONE))])
    submit_result = DAGScheduler.submit(request.json)
    return get_json_result(retcode=0, retmsg='success',
                           job_id=submit_result.get("job_id"),
                           data=submit_result)


@manager.route('/stop', methods=['POST'])
def stop_job():
    job_id = request.json.get('job_id')
    stop_status = request.json.get("stop_status", "canceled")
    jobs = JobSaver.query_job(job_id=job_id)
    if jobs:
        stat_logger.info(f"request stop job {jobs[0]} to {stop_status}")
        status_code, response = FederatedScheduler.request_stop_job(job=jobs[0], stop_status=stop_status, command_body=jobs[0].to_json())
        if status_code == FederatedSchedulingStatusCode.SUCCESS:
            return get_json_result(retcode=RetCode.SUCCESS, retmsg="stop job success")
        else:
            return get_json_result(retcode=RetCode.OPERATING_ERROR, retmsg="stop job failed:\n{}".format(json_dumps(response, indent=4)))
    else:
        stat_logger.info(f"can not found job {jobs[0]} to stop")
        return get_json_result(retcode=RetCode.DATA_ERROR, retmsg="can not found job")


@manager.route('/rerun', methods=['POST'])
def rerun_job():
    job_id = request.json.get("job_id")
    jobs = JobSaver.query_job(job_id=job_id)
    if jobs:
        status_code, response = FederatedScheduler.request_rerun_job(job=jobs[0], command_body=request.json)
        if status_code == FederatedSchedulingStatusCode.SUCCESS:
            return get_json_result(retcode=RetCode.SUCCESS, retmsg="rerun job success")
        else:
            return get_json_result(retcode=RetCode.OPERATING_ERROR, retmsg="rerun job failed:\n{}".format(json_dumps(response)))
    else:
        return get_json_result(retcode=RetCode.DATA_ERROR, retmsg="can not found job")


@manager.route('/query', methods=['POST'])
def query_job():
    jobs = JobSaver.query_job(**request.json)
    if not jobs:
        return get_json_result(retcode=0, retmsg='no job could be found', data=[])
    return get_json_result(retcode=0, retmsg='success', data=[job.to_json() for job in jobs])


@manager.route('/list/job', methods=['POST'])
def list_job():
    jobs = job_utils.list_job(request.json.get('limit'))
    if not jobs:
        return get_json_result(retcode=101, retmsg='No job found')
    return get_json_result(retcode=0, retmsg='success', data=[job.to_json() for job in jobs])


@manager.route('/update', methods=['POST'])
def update_job():
    job_info = request.json
    jobs = JobSaver.query_job(job_id=job_info['job_id'], party_id=job_info['party_id'], role=job_info['role'])
    if not jobs:
        return get_json_result(retcode=101, retmsg='find job failed')
    else:
        JobSaver.update_job(job_info={'description': job_info.get('notes', ''), 'job_id': job_info['job_id'], 'role': job_info['role'],
                                      'party_id': job_info['party_id']})
        return get_json_result(retcode=0, retmsg='success')


@manager.route('/config', methods=['POST'])
def job_config():
    jobs = JobSaver.query_job(**request.json)
    if not jobs:
        return get_json_result(retcode=101, retmsg='find job failed')
    else:
        job = jobs[0]
        response_data = dict()
        response_data['job_id'] = job.f_job_id
        response_data['dsl'] = job.f_dsl
        response_data['runtime_conf'] = job.f_runtime_conf
        response_data['train_runtime_conf'] = job.f_train_runtime_conf

        adapter = JobRuntimeConfigAdapter(job.f_runtime_conf)
        job_parameters = adapter.get_common_parameters().to_dict()
        response_data['model_info'] = {'model_id': job_parameters.get('model_id'),
                                       'model_version': job_parameters.get('model_version')}
        return get_json_result(retcode=0, retmsg='success', data=response_data)


@manager.route('/log', methods=['get'])
def job_log():
    job_id = request.json.get('job_id', '')
    job_log_dir = job_utils.get_job_log_directory(job_id=job_id)
    if os.path.exists(job_log_dir):
        memory_file = io.BytesIO()
        tar = tarfile.open(fileobj=memory_file, mode='w:gz')
        for root, dir, files in os.walk(job_log_dir):
            for file in files:
                full_path = os.path.join(root, file)
                rel_path = os.path.relpath(full_path, job_log_dir)
                tar.add(full_path, rel_path)
        tar.close()
        memory_file.seek(0)
        return send_file(memory_file, attachment_filename='job_{}_log.tar.gz'.format(job_id), as_attachment=True)
    else:
        return error_response(210, "Log file path: {} not found. Please check if the job id is valid.".format(job_log_dir))


@manager.route('/task/query', methods=['POST'])
def query_task():
    tasks = JobSaver.query_task(**request.json)
    if not tasks:
        return get_json_result(retcode=101, retmsg='find task failed')
    return get_json_result(retcode=0, retmsg='success', data=[task.to_json() for task in tasks])


@manager.route('/list/task', methods=['POST'])
def list_task():
    tasks = job_utils.list_task(request.json.get('limit'))
    if not tasks:
        return get_json_result(retcode=100, retmsg='No task found')
    return get_json_result(retcode=0, retmsg='success', data=[task.to_json() for task in tasks])


@manager.route('/data/view/query', methods=['POST'])
def query_component_output_data_info():
    output_data_infos = Tracker.query_output_data_infos(**request.json)
    if not output_data_infos:
        return get_json_result(retcode=101, retmsg='find data view failed')
    return get_json_result(retcode=0, retmsg='success', data=[output_data_info.to_json() for output_data_info in output_data_infos])


@manager.route('/clean', methods=['POST'])
def clean_job():
    JobClean.start_clean_job(**request.json)
    return get_json_result(retcode=0, retmsg='success')


@manager.route('/clean/queue', methods=['POST'])
def clean_queue():
    jobs = JobSaver.query_job(is_initiator=True, status=JobStatus.WAITING)
    clean_status = {}
    for job in jobs:
        status_code, response = FederatedScheduler.request_stop_job(job=job, stop_status=JobStatus.CANCELED)
        clean_status[job.f_job_id] = status_code
    return get_json_result(retcode=0, retmsg='success', data=clean_status)


@manager.route('/dsl/generate', methods=['POST'])
def dsl_generator():
    data = request.json
    cpn_str = data.get("cpn_str", "")
    try:
        if not cpn_str:
            raise Exception("Component list should not be empty.")
        if isinstance(cpn_str, list):
            cpn_list = cpn_str
        else:
            if (cpn_str.find("/") and cpn_str.find("\\")) != -1:
                raise Exception("Component list string should not contain '/' or '\\'.")
            cpn_str = cpn_str.replace(" ", "").replace("\n", "").strip(",[]")
            cpn_list = cpn_str.split(",")
        train_dsl = json_loads(data.get("train_dsl"))
        parser = schedule_utils.get_dsl_parser_by_version(data.get("version", "1"))
        predict_dsl = parser.deploy_component(cpn_list, train_dsl)

        if data.get("filename"):
            os.makedirs(TEMP_DIRECTORY, exist_ok=True)
            temp_filepath = os.path.join(TEMP_DIRECTORY, data.get("filename"))
            with open(temp_filepath, "w") as fout:
                fout.write(json.dumps(predict_dsl, indent=4))
            return send_file(open(temp_filepath, 'rb'), as_attachment=True, attachment_filename=data.get("filename"))
        return get_json_result(data=predict_dsl)
    except Exception as e:
        stat_logger.exception(e)
        return error_response(210, "DSL generating failed. For more details, "
                                   "please check logs/fate_flow/fate_flow_stat.log.")


@manager.route('/url/get', methods=['POST'])
def get_url():
<<<<<<< HEAD
    request_data = request.json
    board_url = job_utils.get_board_url(request_data.get('job_id'), request_data.get('role'), request_data.get('party_id'))
    return get_json_result(data={'board_url': board_url})
=======
    jobs = JobSaver.query_job(**request.json)
    if jobs:
        board_urls = []
        for job in jobs:
            board_url = job_utils.get_board_url(job.f_job_id, job.f_role, job.f_party_id)
            board_urls.append(board_url)
        return get_json_result(data={'board_url': board_urls})
    else:
        return get_json_result(retcode=101, retmsg='no found job')
>>>>>>> a580ab6c
<|MERGE_RESOLUTION|>--- conflicted
+++ resolved
@@ -222,11 +222,6 @@
 
 @manager.route('/url/get', methods=['POST'])
 def get_url():
-<<<<<<< HEAD
-    request_data = request.json
-    board_url = job_utils.get_board_url(request_data.get('job_id'), request_data.get('role'), request_data.get('party_id'))
-    return get_json_result(data={'board_url': board_url})
-=======
     jobs = JobSaver.query_job(**request.json)
     if jobs:
         board_urls = []
@@ -235,5 +230,4 @@
             board_urls.append(board_url)
         return get_json_result(data={'board_url': board_urls})
     else:
-        return get_json_result(retcode=101, retmsg='no found job')
->>>>>>> a580ab6c
+        return get_json_result(retcode=101, retmsg='no found job')