--- conflicted
+++ resolved
@@ -32,16 +32,11 @@
 def init(job_id=None,
          mode: typing.Union[int, WorkMode] = WorkMode.STANDALONE,
          backend: typing.Union[int, Backend] = Backend.EGGROLL,
-<<<<<<< HEAD
-         persistent_engine: StoreType = StoreType.LMDB,
-         set_log_dir=True):
-=======
          persistent_engine: str = StoreTypes.ROLLPAIR_LMDB,
          eggroll_version=None):
     if RuntimeInstance.SESSION:
         return
 
->>>>>>> 7a9a821b
     if isinstance(mode, int):
         mode = WorkMode(mode)
     if isinstance(backend, int):
@@ -51,14 +46,9 @@
         if set_log_dir:
             LoggerFactory.set_directory()
     else:
-<<<<<<< HEAD
-        if set_log_dir:
-            LoggerFactory.set_directory(os.path.join(file_utils.get_project_base_directory(), 'logs', job_id))
-=======
         LoggerFactory.set_directory(os.path.join(file_utils.get_project_base_directory(), 'logs', job_id))
     if eggroll_version is None:
         eggroll_version = _EGGROLL_VERSION
->>>>>>> 7a9a821b
 
     if backend.is_eggroll():
         if eggroll_version < 2:
