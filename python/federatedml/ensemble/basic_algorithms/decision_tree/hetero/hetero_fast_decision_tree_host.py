import numpy as np
import functools
import copy
from federatedml.ensemble.basic_algorithms import HeteroDecisionTreeHost
from federatedml.ensemble.basic_algorithms.decision_tree.tree_core import tree_plan as plan
from federatedml.util import consts
from federatedml.ensemble.basic_algorithms.decision_tree.tree_core.splitter import SplitInfo
from federatedml.ensemble.basic_algorithms.decision_tree.tree_core.node import Node
from federatedml.feature.fate_element_type import NoneType
from federatedml.util import LOGGER


class HeteroFastDecisionTreeHost(HeteroDecisionTreeHost):

    def __init__(self, tree_param):
        super(HeteroFastDecisionTreeHost, self).__init__(tree_param)
        self.node_plan = []
        self.node_plan_idx = 0
        self.tree_type = None
        self.target_host_id = -1
        self.guest_depth = 0
        self.host_depth = 0
        self.cur_dep = 0
        self.self_host_id = -1
        self.use_guest_feat_when_predict = False

        self.tree_node = []  # keep tree structure for faster node dispatch
        self.sample_leaf_pos = None  # record leaf position of samples

    """
    Setting
    """

    def use_guest_feat_only_predict_mode(self):
        self.use_guest_feat_when_predict = True

    def set_tree_work_mode(self, tree_type, target_host_id):
        self.tree_type, self.target_host_id = tree_type, target_host_id

    def set_layered_depth(self, guest_depth, host_depth):
        self.guest_depth, self.host_depth = guest_depth, host_depth

    def set_self_host_id(self, self_host_id):
        self.self_host_id = self_host_id

    """
    Node Plan
    """

    def initialize_node_plan(self):

        if self.tree_type == plan.tree_type_dict['layered_tree']:
            self.node_plan = plan.create_layered_tree_node_plan(guest_depth=self.guest_depth,
                                                                host_depth=self.host_depth,
                                                                host_list=self.host_party_idlist)
            self.max_depth = len(self.node_plan)
            LOGGER.debug('max depth reset to {}, cur node plan is {}'.format(self.max_depth, self.node_plan))
        else:
            self.node_plan = plan.create_node_plan(self.tree_type, self.target_host_id, self.max_depth)

    def get_node_plan(self, idx):
        return self.node_plan[idx]

    """
    Host local split computation
    """

    def get_host_split_info(self, splitinfo_host, federated_best_splitinfo_host):

        final_splitinfos = []
        for i in range(len(splitinfo_host)):
            best_idx, best_gain = federated_best_splitinfo_host[i]
            if best_idx != -1:
                LOGGER.debug('sitename is {}, self.sitename is {}'
                             .format(splitinfo_host[i][best_idx].sitename, self.sitename))
                assert splitinfo_host[i][best_idx].sitename == self.sitename
                splitinfo = splitinfo_host[i][best_idx]
                splitinfo.best_fid = splitinfo.best_fid
                assert splitinfo.best_fid is not None
                splitinfo.best_bid = splitinfo.best_bid
                splitinfo.missing_dir = splitinfo.missing_dir
                splitinfo.gain = best_gain
            else:
                splitinfo = SplitInfo(sitename=self.sitename, best_fid=-1, best_bid=-1, gain=best_gain)

            final_splitinfos.append(splitinfo)

        return final_splitinfos

    def compute_best_splits_with_node_plan(self, tree_action, target_host_id, cur_to_split_nodes,
                                           node_map: dict, dep: int, batch: int,
                                           mode=consts.LAYERED_TREE):

<<<<<<< HEAD
=======
        LOGGER.debug('node plan at dep {} is {}'.format(dep, (tree_action, target_host_id)))

        if tree_action == plan.tree_actions['host_only'] and target_host_id == self.self_host_id:

            data = self.data_with_node_assignments
            acc_histograms = self.get_local_histograms(dep, data, self.grad_and_hess,
                                                       None, cur_to_split_nodes, node_map, ret='tb',
                                                       hist_sub=False)
            splitinfo_host, encrypted_splitinfo_host = self.splitter.find_split_host(histograms=acc_histograms,
                                                                                     node_map=node_map,
                                                                                     use_missing=self.use_missing,
                                                                                     zero_as_missing=self.zero_as_missing,
                                                                                     valid_features=self.valid_features,
                                                                                     sitename=self.sitename
                                                                                     )

            self.sync_encrypted_splitinfo_host(encrypted_splitinfo_host, dep, batch_idx)
            federated_best_splitinfo_host = self.sync_federated_best_splitinfo_host(dep, batch_idx)

            if mode == consts.LAYERED_TREE:
                LOGGER.debug('sending split info to guest')
                self.sync_final_splitinfo_host(splitinfo_host, federated_best_splitinfo_host, dep, batch_idx)
                LOGGER.debug('computing host splits done')

            else:
                host_split_info = self.get_host_split_info(splitinfo_host, federated_best_splitinfo_host)
                return host_split_info
        else:
            LOGGER.debug('skip best split computation')
            return None

    def compute_best_splits_with_node_plan2(self, tree_action, target_host_id, cur_to_split_nodes,
                                            node_map: dict, dep: int, batch: int,
                                            mode=consts.LAYERED_TREE):

>>>>>>> 9976698c
        if tree_action == plan.tree_actions['host_only'] and target_host_id == self.self_host_id:
            data = self.data_with_node_assignments
            inst2node_idx = self.get_computing_inst2node_idx()
            node_sample_count = self.count_node_sample_num(inst2node_idx, node_map)
            LOGGER.debug('sample count is {}'.format(node_sample_count))
            acc_histograms = self.get_local_histograms(dep, data, self.grad_and_hess, node_sample_count,
                                                       cur_to_split_nodes, node_map, ret='tb',
                                                       hist_sub=True)

            split_info_table = self.splitter.host_prepare_split_points(
                histograms=acc_histograms,
                use_missing=self.use_missing,
                valid_features=self.valid_features,
                sitename=self.sitename,
                left_missing_dir=self.missing_dir_mask_left[dep],
                right_missing_dir=self.missing_dir_mask_right[dep],
                mask_id_mapping=self.fid_bid_random_mapping,
                batch_size=self.bin_num,
                cipher_compressor=self.cipher_compressor,
                shuffle_random_seed=np.abs(hash((dep, batch))))

            # test split info encryption
            self.transfer_inst.encrypted_splitinfo_host.remote(split_info_table,
                                                               role=consts.GUEST,
                                                               idx=-1,
                                                               suffix=(dep, batch))

            best_split_info = self.transfer_inst.federated_best_splitinfo_host.get(suffix=(dep, batch), idx=0)
            unmasked_split_info = self.unmask_split_info(best_split_info, self.inverse_fid_bid_random_mapping,
                                                         self.missing_dir_mask_left[dep],
                                                         self.missing_dir_mask_right[dep])

            if mode == consts.LAYERED_TREE:
                self.record_split_info(unmasked_split_info)
            elif mode == consts.MIX_TREE:
                return unmasked_split_info
        else:
            LOGGER.debug('skip host computation')
            return None

    """
    Host Local Tree update
    """

    def update_host_side_tree(self, split_info, reach_max_depth):

        LOGGER.info("update tree node, splitlist length is {}, tree node queue size is {}".format(
            len(split_info), len(self.cur_layer_nodes)))

        new_tree_node_queue = []
        for i in range(len(self.cur_layer_nodes)):

            sum_grad = self.cur_layer_nodes[i].sum_grad
            sum_hess = self.cur_layer_nodes[i].sum_hess

            # when host node can not be further split, fid/bid is set to -1
            if reach_max_depth or split_info[i].best_fid == -1:
                self.cur_layer_nodes[i].is_leaf = True
            else:
                self.cur_layer_nodes[i].left_nodeid = self.tree_node_num + 1
                self.cur_layer_nodes[i].right_nodeid = self.tree_node_num + 2
                self.tree_node_num += 2

                left_node = Node(id=self.cur_layer_nodes[i].left_nodeid,
                                 sitename=self.sitename,
                                 sum_grad=split_info[i].sum_grad,
                                 sum_hess=split_info[i].sum_hess,
                                 parent_nodeid=self.cur_to_split_nodes[i].id
                                 )
                right_node = Node(id=self.cur_layer_nodes[i].right_nodeid,
                                  sitename=self.sitename,
                                  sum_grad=sum_grad - split_info[i].sum_grad,
                                  sum_hess=sum_hess - split_info[i].sum_hess,
                                  parent_nodeid=self.cur_layer_nodes[i].id
                                  )

                new_tree_node_queue.append(left_node)
                new_tree_node_queue.append(right_node)

                self.cur_layer_nodes[i].sitename = split_info[i].sitename
                self.cur_layer_nodes[i].fid = split_info[i].best_fid
                self.cur_layer_nodes[i].bid = split_info[i].best_bid
                self.cur_layer_nodes[i].missing_dir = split_info[i].missing_dir

                split_info[i].gain = 0
                self.update_feature_importance(split_info[i], record_site_name=False)

            self.tree_node.append(self.cur_layer_nodes[i])

        self.cur_layer_nodes = new_tree_node_queue

    @staticmethod
    def host_assign_an_instance(value, tree_, bin_sparse_points, use_missing, zero_as_missing, dense_format=False):

        unleaf_state, nodeid = value[1]

        if tree_[nodeid].is_leaf is True:
            return nodeid

        fid = tree_[nodeid].fid
        bid = tree_[nodeid].bid

        if not dense_format:

            next_layer_nid = HeteroFastDecisionTreeHost.go_next_layer(tree_[nodeid], value[0], use_missing,
                                                                      zero_as_missing, bin_sparse_points)

            return 1, next_layer_nid

        else:
            # this branch is for fast histogram
            # will get scipy sparse matrix if using fast histogram
            if not use_missing:
                sample_feat = value[0].features[0, fid]  # value.features is a scipy sparse matrix
                return (1, tree_[nodeid].left_nodeid) if sample_feat <= bid else (1, tree_[nodeid].right_nodeid)
            else:
                missing_dir = tree_[nodeid].missing_dir
                sample_feat = value[0].features[0, fid]
                if zero_as_missing:  # zero_as_missing and use_missing, 0 and missing value are marked as -1
                    sample_feat -= 1  # remove offset
                if sample_feat == -1:
                    return (1, tree_[nodeid].right_nodeid) if missing_dir == 1 else (1, tree_[nodeid].left_nodeid)
                else:
                    return (1, tree_[nodeid].left_nodeid) if sample_feat <= bid else (1, tree_[nodeid].right_nodeid)

    def host_local_assign_instances_to_new_node(self):

        assign_node_method = functools.partial(self.host_assign_an_instance,
                                               tree_=self.tree_node,
                                               bin_sparse_points=self.bin_sparse_points,
                                               use_missing=self.use_missing,
                                               zero_as_missing=self.zero_as_missing
                                               )

        assign_result = self.data_with_node_assignments.mapValues(assign_node_method)
        leaf = assign_result.filter(lambda key, value: isinstance(value, tuple) is False)

        if self.sample_leaf_pos is None:
            self.sample_leaf_pos = leaf
        else:
            self.sample_leaf_pos = self.sample_leaf_pos.union(leaf)

        assign_result = assign_result.subtractByKey(leaf)

        return assign_result

    """
    Federation Functions
    """

    def sync_sample_leaf_pos(self, sample_leaf_pos):
        LOGGER.debug('final sample pos sent')
        self.transfer_inst.dispatch_node_host_result.remote(sample_leaf_pos, idx=0,
                                                            suffix=('final sample pos',), role=consts.GUEST)

    def sync_leaf_nodes(self):
        leaves = []
        for node in self.tree_node:
            if node.is_leaf:
                leaves.append(node)
        to_send_leaves = copy.deepcopy(leaves)
        self.transfer_inst.host_leafs.remote(to_send_leaves)

    def sync_cur_layer_nodes(self, nodes, dep):
        # self.mask_node_id(copy.deepcopy(nodes))
        self.transfer_inst.host_cur_to_split_node_num. \
            remote(nodes, idx=0, role=consts.GUEST, suffix=(dep,))

    """
    Pre/Post Process
    """

    def process_leaves_info(self):

        # remove g/h info and rename leaves

        for node in self.tree_node:
            node.sum_grad = None
            node.sum_hess = None
            if node.is_leaf:
                node.sitename = consts.GUEST

    def mask_node_id(self, nodes):
        for n in nodes:
            n.id = -1
        return nodes

    def convert_bin_to_real2(self):
        """
        convert current bid in tree nodes to real value
        """
        for node in self.tree_node:
            if not node.is_leaf:
                node.bid = self.bin_split_points[node.fid][node.bid]

    """
    Mix Mode
    """

    def sync_en_g_sum_h_sum(self):

        gh_list = self.transfer_inst.encrypted_grad_and_hess.get(idx=0, suffix='ghsum')
        g_sum, h_sum = gh_list
        return g_sum, h_sum

    def mix_mode_fit(self):

        LOGGER.info('running mix mode')

        if self.tree_type == plan.tree_type_dict['guest_feat_only']:
            LOGGER.debug('this tree uses guest feature only, skip')
            return
        if self.self_host_id != self.target_host_id:
            LOGGER.debug('not selected host, skip')
            return

        LOGGER.debug('use local host feature to build tree')

        self.init_compressor_and_sync_gh()
        root_sum_grad, root_sum_hess = self.sync_en_g_sum_h_sum()
        self.inst2node_idx = self.assign_instance_to_root_node(self.data_bin,
                                                               root_node_id=0)  # root node id is 0

        self.cur_layer_nodes = [Node(id=0, sitename=self.sitename, sum_grad=root_sum_grad, sum_hess=root_sum_hess, )]

        for dep in range(self.max_depth):

            tree_action, layer_target_host_id = self.get_node_plan(dep)
            # for split point masking
            self.generate_split_point_masking_variable(dep)

            self.sync_cur_layer_nodes(self.cur_layer_nodes, dep)
            if len(self.cur_layer_nodes) == 0:
                break

            self.update_instances_node_positions()
            batch = 0
            split_info = []
            for i in range(0, len(self.cur_layer_nodes), self.max_split_nodes):
                self.cur_to_split_nodes = self.cur_layer_nodes[i: i + self.max_split_nodes]
                batch_split_info = self.compute_best_splits_with_node_plan(
                    tree_action, layer_target_host_id, cur_to_split_nodes=self.cur_to_split_nodes,
                    node_map=self.get_node_map(
                        self.cur_to_split_nodes), dep=dep, batch=batch, mode=consts.MIX_TREE)
                batch += 1
                split_info.extend(batch_split_info)

            self.update_host_side_tree(split_info, reach_max_depth=False)
            self.inst2node_idx = self.host_local_assign_instances_to_new_node()

        if self.cur_layer_nodes:
            self.update_host_side_tree([], reach_max_depth=True)  # mark final layer nodes as leaves
            self.update_instances_node_positions()  # update instances position
            self.host_local_assign_instances_to_new_node()  # assign instances to final leaves

        self.convert_bin_to_real2()  # convert bin num to val
        self.sync_leaf_nodes()  # send leaf nodes to guest
        self.process_leaves_info()  # remove encrypted g/h
        self.sync_sample_leaf_pos(self.sample_leaf_pos)  # sync sample final leaf positions

    @staticmethod
    def host_local_traverse_tree(data_inst, tree_node, use_missing=True, zero_as_missing=True):

        nid = 0  # root node id
        while True:

            if tree_node[nid].is_leaf:
                return nid

            cur_node = tree_node[nid]
            fid, bid = cur_node.fid, cur_node.bid
            missing_dir = cur_node.missing_dir

            if use_missing and zero_as_missing:

                if data_inst.features.get_data(fid) == NoneType() or data_inst.features.get_data(fid, None) is None:

                    nid = tree_node[nid].right_nodeid if missing_dir == 1 else tree_node[nid].left_nodeid

                elif data_inst.features.get_data(fid) <= bid:
                    nid = tree_node[nid].left_nodeid
                else:
                    nid = tree_node[nid].right_nodeid

            elif data_inst.features.get_data(fid) == NoneType():

                nid = tree_node[nid].right_nodeid if missing_dir == 1 else tree_node[nid].left_nodeid

            elif data_inst.features.get_data(fid, 0) <= bid:
                nid = tree_node[nid].left_nodeid
            else:
                nid = tree_node[nid].right_nodeid

    def mix_mode_predict(self, data_inst):

        LOGGER.debug('running mix mode predict')

        if not self.use_guest_feat_when_predict and self.target_host_id == self.self_host_id:
            LOGGER.info('predicting using local nodes')
            traverse_tree = functools.partial(self.host_local_traverse_tree,
                                              tree_node=self.tree_node,
                                              use_missing=self.use_missing,
                                              zero_as_missing=self.zero_as_missing, )
            leaf_nodes = data_inst.mapValues(traverse_tree)
            LOGGER.debug('leaf nodes count is {}'.format(leaf_nodes.count()))
            self.sync_sample_leaf_pos(leaf_nodes)
        else:
            LOGGER.info('this tree belongs to other parties, skip prediction')

        # sync status
        _ = self.transfer_inst.sync_flag.get(idx=0)

    """
    Layered Mode
    """

    def layered_mode_fit(self):

        LOGGER.info('running layered mode')

        self.initialize_node_plan()
        self.init_compressor_and_sync_gh()

        for dep in range(self.max_depth):

            tree_action, layer_target_host_id = self.get_node_plan(dep)
            # for split point masking
            self.generate_split_point_masking_variable(dep)

            self.sync_tree_node_queue(dep)
            if len(self.cur_layer_nodes) == 0:
                break

            if self.self_host_id == layer_target_host_id:
                self.inst2node_idx = self.sync_node_positions(dep)
                self.update_instances_node_positions()

            batch = 0
            for i in range(0, len(self.cur_layer_nodes), self.max_split_nodes):
                self.cur_to_split_nodes = self.cur_layer_nodes[i: i + self.max_split_nodes]
                self.compute_best_splits_with_node_plan(tree_action, layer_target_host_id,
                                                        cur_to_split_nodes=self.cur_to_split_nodes,
                                                        node_map=self.get_node_map(self.cur_to_split_nodes),
                                                        dep=dep, batch=batch,
                                                        mode=consts.LAYERED_TREE)
                batch += 1
            if layer_target_host_id == self.self_host_id:
                dispatch_node_host = self.sync_dispatch_node_host(dep)
                self.assign_instances_to_new_node(dispatch_node_host, dep)

        self.sync_tree()
        self.convert_bin_to_real(self.split_maskdict)
        self.collect_host_split_feat_importance()

    """
    Fit & Predict
    """

    def fit(self):

        LOGGER.info("begin to fit fast host decision tree")

        self.initialize_node_plan()

        if self.tree_type == plan.tree_type_dict['guest_feat_only'] or \
                self.tree_type == plan.tree_type_dict['host_feat_only']:
            self.mix_mode_fit()
        else:
            self.layered_mode_fit()

        LOGGER.info("end to fit host decision tree")

    def predict(self, data_inst):

        LOGGER.info("start to predict!")

        if self.tree_type == plan.tree_type_dict['guest_feat_only'] or \
                self.tree_type == plan.tree_type_dict['host_feat_only']:

            self.mix_mode_predict(data_inst)

        else:
            LOGGER.debug('running layered mode predict')
            super(HeteroFastDecisionTreeHost, self).predict(data_inst)

        LOGGER.info('predict done')

    def get_model_meta(self):
        return super(HeteroFastDecisionTreeHost, self).get_model_meta()

    def get_model_param(self):
        return super(HeteroFastDecisionTreeHost, self).get_model_param()<|MERGE_RESOLUTION|>--- conflicted
+++ resolved
@@ -91,44 +91,6 @@
                                            node_map: dict, dep: int, batch: int,
                                            mode=consts.LAYERED_TREE):
 
-<<<<<<< HEAD
-=======
-        LOGGER.debug('node plan at dep {} is {}'.format(dep, (tree_action, target_host_id)))
-
-        if tree_action == plan.tree_actions['host_only'] and target_host_id == self.self_host_id:
-
-            data = self.data_with_node_assignments
-            acc_histograms = self.get_local_histograms(dep, data, self.grad_and_hess,
-                                                       None, cur_to_split_nodes, node_map, ret='tb',
-                                                       hist_sub=False)
-            splitinfo_host, encrypted_splitinfo_host = self.splitter.find_split_host(histograms=acc_histograms,
-                                                                                     node_map=node_map,
-                                                                                     use_missing=self.use_missing,
-                                                                                     zero_as_missing=self.zero_as_missing,
-                                                                                     valid_features=self.valid_features,
-                                                                                     sitename=self.sitename
-                                                                                     )
-
-            self.sync_encrypted_splitinfo_host(encrypted_splitinfo_host, dep, batch_idx)
-            federated_best_splitinfo_host = self.sync_federated_best_splitinfo_host(dep, batch_idx)
-
-            if mode == consts.LAYERED_TREE:
-                LOGGER.debug('sending split info to guest')
-                self.sync_final_splitinfo_host(splitinfo_host, federated_best_splitinfo_host, dep, batch_idx)
-                LOGGER.debug('computing host splits done')
-
-            else:
-                host_split_info = self.get_host_split_info(splitinfo_host, federated_best_splitinfo_host)
-                return host_split_info
-        else:
-            LOGGER.debug('skip best split computation')
-            return None
-
-    def compute_best_splits_with_node_plan2(self, tree_action, target_host_id, cur_to_split_nodes,
-                                            node_map: dict, dep: int, batch: int,
-                                            mode=consts.LAYERED_TREE):
-
->>>>>>> 9976698c
         if tree_action == plan.tree_actions['host_only'] and target_host_id == self.self_host_id:
             data = self.data_with_node_assignments
             inst2node_idx = self.get_computing_inst2node_idx()
