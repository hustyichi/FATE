--- conflicted
+++ resolved
@@ -90,13 +90,6 @@
                     1
                 ]
             }
-<<<<<<< HEAD
-          ],
-          "validate_data": [
-            {
-              "name": "hetero_vehicle_b",
-              "namespace": "hetero_guest_vehicle"
-=======
         },
         "host": {
             "args": {
@@ -140,7 +133,6 @@
                 "need_run": [
                     false
                 ]
->>>>>>> 7edc755f
             }
         }
     },
@@ -171,54 +163,6 @@
                 "sync_intersect_ids": true,
                 "only_output_key": false
             }
-<<<<<<< HEAD
-          ],
-          "validate_data": [
-            {
-              "name": "hetero_vehicle_a",
-              "namespace": "hetero_host_vehicle"
-            }
-          ]
-        }
-      },
-      "dataio_0": {
-        "with_label": [false],
-        "output_format": ["dense"],
-        "outlier_replace": [true]
-      },
-      "local_baseline_0": {
-        "need_run": [false]
-      },
-      "evaluation_0": {
-        "need_run": [false]
-      },
-      "evaluation_1": {
-          "need_run": [false]
-      }
-    }
-  },
-  "algorithm_parameters": {
-    "hetero_lr_0": {
-      "penalty": "L2",
-      "optimizer": "nesterov_momentum_sgd",
-      "tol": 1e-4,
-      "alpha": 0.0001,
-      "max_iter": 30,
-      "early_stop": "diff",
-      "batch_size": -1,
-      "learning_rate": 0.15,
-      "init_param": {
-        "init_method": "zeros"
-      },
-      "cv_param": {
-        "n_splits": 5,
-        "shuffle": false,
-        "random_seed": 103,
-        "need_cv": false,
-        "evaluate_param": {
-          "eval_type": "multi"
-=======
->>>>>>> 7edc755f
         }
     }
 }