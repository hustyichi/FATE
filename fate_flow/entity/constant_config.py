--- conflicted
+++ resolved
@@ -28,16 +28,12 @@
     FAILED = 'failed'
     PARTIAL = 'partial'
     DELETED = 'deleted'
-<<<<<<< HEAD
+    TIMEOUT = 'timeout'
     CANCELED = 'canceled'
-=======
-    TIMEOUT = 'timeout'
->>>>>>> ebbde265
 
 
 class TaskStatus(object):
     START = 'start'
     RUNNING = 'running'
     SUCCESS = 'success'
-    FAILED = 'failed'
-    TIMEOUT = 'timeout'
+    FAILED = 'failed'