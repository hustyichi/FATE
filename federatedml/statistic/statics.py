#
#  Copyright 2019 The FATE Authors. All Rights Reserved.
#
#  Licensed under the Apache License, Version 2.0 (the "License");
#  you may not use this file except in compliance with the License.
#  You may obtain a copy of the License at
#
#      http://www.apache.org/licenses/LICENSE-2.0
#
#  Unless required by applicable law or agreed to in writing, software
#  distributed under the License is distributed on an "AS IS" BASIS,
#  WITHOUT WARRANTIES OR CONDITIONS OF ANY KIND, either express or implied.
#  See the License for the specific language governing permissions and
#  limitations under the License.
#

import copy
import functools
import math

import numpy as np

from arch.api.utils import log_utils
from federatedml.feature.binning.quantile_binning import QuantileBinning
from federatedml.feature.binning.quantile_summaries import QuantileSummaries
from federatedml.feature.instance import Instance
from federatedml.param.feature_binning_param import FeatureBinningParam
from federatedml.statistic import data_overview
from federatedml.statistic.feature_statistic import feature_statistic
from federatedml.util import consts

LOGGER = log_utils.getLogger()


class SummaryStatistics(object):
    def __init__(self, length, abnormal_list=None, stat_order=2, bias=True):
        self.abnormal_list = abnormal_list
        self.sum = np.zeros(length)
        self.sum_square = np.zeros(length)
        self.max_value = -np.inf * np.ones(length)
        self.min_value = np.inf * np.ones(length)
        self.count = np.zeros(length)
        self.length = length
        self.stat_order = stat_order
        self.bias = bias
        m = 3
        while m <= stat_order:
            exp_sum_m = np.zeros(length)
            setattr(self, f"exp_sum_{m}", exp_sum_m)
            m += 1

    def add_rows(self, rows):
        """
        When getting E(x^n), the formula are:
        .. math::

            (i-1)/i * S_{i-1} + 1/i * x_i

        where i is the current count, and S_i is the current expectation of x
        """
        if self.abnormal_list is None:
            self.count += 1
            self.sum += rows
            self.sum_square += rows ** 2
            self.max_value = np.max([self.max_value, rows], axis=0)
            self.min_value = np.min([self.min_value, rows], axis=0)
            for m in range(3, self.stat_order + 1):
                exp_sum_m = getattr(self, f"exp_sum_{m}")
                exp_sum_m = (self.count - 1) / self.count * exp_sum_m + rows ** m / self.count
                setattr(self, f"exp_sum_{m}", exp_sum_m)
        else:
            for idx, value in enumerate(rows):
                if value in self.abnormal_list:
                    continue
                self.count[idx] += 1
                self.sum[idx] += value
                self.sum_square[idx] += value ** 2
                self.max_value[idx] = np.max([self.max_value[idx], value])
                self.min_value[idx] = np.min([self.min_value[idx], value])
                for m in range(3, self.stat_order + 1):
                    exp_sum_m = getattr(self, f"exp_sum_{m}")
                    exp_sum_m[idx] = (self.count[idx] - 1) / self.count[idx] * \
                                      exp_sum_m[idx] + rows[idx] ** m / self.count[idx]
                    setattr(self, f"exp_sum_{m}", exp_sum_m)

    def merge(self, other):
        if self.stat_order != other.stat_order:
            raise AssertionError("Two merging summary should have same order.")
        self.sum += other.sum
        self.sum_square += other.sum_square
        self.max_value = np.max([self.max_value, other.max_value], axis=0)
        self.min_value = np.min([self.min_value, other.min_value], axis=0)
        for m in range(3, self.stat_order + 1):
            sum_m_1 = getattr(self, f"exp_sum_{m}")
            sum_m_2 = getattr(other, f"exp_sum_{m}")
            exp_sum = (sum_m_1 * self.count + sum_m_2 * other.count) / (self.count + other.count)
            setattr(self, f"exp_sum_{m}", exp_sum)
        self.count += other.count
        return self

    @property
    def mean(self):
        return self.sum / self.count

    @property
    def max(self):
        return self.max_value

    @property
    def min(self):
        return self.min_value

    @property
    def variance(self):
        mean = self.mean
        variance = self.sum_square / self.count - mean ** 2
        variance = np.array([x if math.fabs(x) >= consts.FLOAT_ZERO else 0.0 for x in variance])
        return variance

    @property
    def coefficient_of_variance(self):
        mean = np.array([consts.FLOAT_ZERO if math.fabs(x) < consts.FLOAT_ZERO else x \
                         for x in self.mean])
        return np.fabs(self.stddev / mean)

    @property
    def stddev(self):
        return np.sqrt(self.variance)

    @property
    def moment_3(self):
        """
        In mathematics, a moment is a specific quantitative measure of the shape of a function.
        where the k-th central moment of a data sample is:
        .. math::

            m_k = \frac{1}{n} \sum_{i = 1}^n (x_i - \bar{x})^k

        the 3rd central moment is often used to calculate the coefficient of skewness
        """
        if self.stat_order < 3:
            raise ValueError("The third order of expectation sum has not been statistic.")
        exp_sum_2 = self.sum_square / self.count
        exp_sum_3 = getattr(self, "exp_sum_3")
        mu = self.mean
        return exp_sum_3 - 3 * mu * exp_sum_2 + 2 * mu ** 3

    @property
    def moment_4(self):
        """
        In mathematics, a moment is a specific quantitative measure of the shape of a function.
        where the k-th central moment of a data sample is:
        .. math::

            m_k = \frac{1}{n} \ sum_{i = 1}^n (x_i - \bar{x})^k

        the 4th central moment is often used to calculate the coefficient of kurtosis
        """
        if self.stat_order < 3:
            raise ValueError("The third order of expectation sum has not been statistic.")
        exp_sum_2 = self.sum_square / self.count
        exp_sum_3 = getattr(self, "exp_sum_3")
        exp_sum_4 = getattr(self, "exp_sum_4")
        mu = self.mean
        return exp_sum_4 - 4 * mu * exp_sum_3 + 6 * mu ** 2 * exp_sum_2 - 3 * mu ** 4

    @property
    def skewness(self):
        """
            The sample skewness is computed as the Fisher-Pearson coefficient
        of skewness, i.e.
        .. math::
            g_1=\frac{m_3}{m_2^{3/2}}

        where
        .. math::
            m_i=\frac{1}{N}\sum_{n=1}^N(x[n]-\bar{x})^i

        If the bias is False, return the adjusted Fisher-Pearson standardized moment coefficient
        i.e.

        .. math::

        G_1=\frac{k_3}{k_2^{3/2}}=
            \frac{\sqrt{N(N-1)}}{N-2}\frac{m_3}{m_2^{3/2}}.

        """
        m2 = self.variance
        m3 = self.moment_3
        n = self.count

        zero = (m2 == 0)
        np.seterr(divide='ignore', invalid='ignore')
        vals = np.where(zero, 0, m3 / m2 ** 1.5)

        if not self.bias:
            can_correct = (n > 2) & (m2 > 0)
            if can_correct.any():
                m2 = np.extract(can_correct, m2)
                m3 = np.extract(can_correct, m3)
                nval = np.sqrt((n - 1.0) * n) / (n - 2.0) * m3 / m2 ** 1.5
                np.place(vals, can_correct, nval)
        return vals

    @property
    def kurtosis(self):
        """
        Return the sample excess kurtosis which
        .. math::
            g = \frac{m_4}{m_2^2} - 3

        If bias is False, the calculations are corrected for statistical bias.
        """
        m2 = self.variance
        m4 = self.moment_4
        n = self.count
        zero = (m2 == 0)
        np.seterr(divide='ignore', invalid='ignore')
        result = np.where(zero, 0, m4 / m2 ** 2.0)
        if not self.bias:
            can_correct = (n > 3) & (m2 > 0)
            if can_correct.any():
                m2 = np.extract(can_correct, m2)
                m4 = np.extract(can_correct, m4)
                nval = 1.0 / (n - 2) / (n - 3) * ((n ** 2 - 1.0) * m4 / m2 ** 2.0 - 3 * (n - 1) ** 2.0)
                np.place(result, can_correct, nval + 3.0)
        return result - 3


class MultivariateStatisticalSummary(object):
    """

    """

    def __init__(self, data_instances, cols_index=-1, abnormal_list=None,
                 error=consts.DEFAULT_RELATIVE_ERROR, stat_order=2, bias=True):
        self.finish_fit_statics = False  # Use for static data
        # self.finish_fit_summaries = False   # Use for quantile data
        self.binning_obj: QuantileBinning = None
        self.summary_statistics = None
        self.header = None
        # self.quantile_summary_dict = {}
        self.cols_dict = {}
        # self.medians = None
        self.data_instances = data_instances
        self.cols_index = None
        self.abnormal_list = abnormal_list
        self.__init_cols(data_instances, cols_index, stat_order, bias)
        self.label_summary = None
        self.error = error

    def __init_cols(self, data_instances, cols_index, stat_order, bias):
        header = data_overview.get_header(data_instances)
        self.header = header
        if cols_index == -1:
            self.cols_index = [i for i in range(len(header))]
        else:
            self.cols_index = cols_index
        LOGGER.debug(f"col_index: {cols_index}, self.col_index: {self.cols_index}")
        self.cols_dict = {header[indices]: indices for indices in self.cols_index}
        self.summary_statistics = SummaryStatistics(length=len(self.cols_index),
                                                    abnormal_list=self.abnormal_list,
                                                    stat_order=stat_order,
                                                    bias=bias)

    def _static_sums(self):
        """
        Statics sum, sum_square, max_value, min_value,
        so that variance is available.
        """
        is_sparse = data_overview.is_sparse_data(self.data_instances)
        partition_cal = functools.partial(self.static_in_partition,
                                          cols_index=self.cols_index,
                                          summary_statistics=copy.deepcopy(self.summary_statistics),
                                          is_sparse=is_sparse)
        self.summary_statistics = self.data_instances.mapPartitions(partition_cal). \
            reduce(lambda x, y: x.merge(y))
        # self.summary_statistics = summary_statistic_dict.reduce(self.aggregate_statics)
        self.finish_fit_statics = True

    def _static_quantile_summaries(self):
        """
        Static summaries so that can query a specific quantile point
        """
        if self.binning_obj is not None:
            return self.binning_obj
        bin_param = FeatureBinningParam(bin_num=2, bin_indexes=self.cols_index,
                                        error=self.error)
        self.binning_obj = QuantileBinning(bin_param, abnormal_list=self.abnormal_list)
        self.binning_obj.fit_split_points(self.data_instances)

        return self.binning_obj

    @staticmethod
    def static_in_partition(data_instances, cols_index, summary_statistics, is_sparse):
        """
        Statics sums, sum_square, max and min value through one traversal

        Parameters
        ----------
        data_instances : DTable
            The input data

        cols_index : indices
            Specify which column(s) need to apply statistic.

        summary_statistics: SummaryStatistics

        Returns
        -------
        Dict of SummaryStatistics object

        """

        for k, instances in data_instances:
            if not is_sparse:
                if isinstance(instances, Instance):
                    features = instances.features
                else:
                    features = instances
                row_values = features[cols_index]
            else:
                sparse_data = instances.features.get_sparse_vector()
                row_values = np.array([sparse_data.get(x, 0) for x in cols_index])
            summary_statistics.add_rows(row_values)
        return summary_statistics

    @staticmethod
    def static_summaries_in_partition(data_instances, cols_dict, abnormal_list, error):
        """
        Statics sums, sum_square, max and min value through one traversal

        Parameters
        ----------
        data_instances : DTable
            The input data

        cols_dict : dict
            Specify which column(s) need to apply statistic.

        abnormal_list: list
            Specify which values are not permitted.

        Returns
        -------
        Dict of SummaryStatistics object

        """
        summary_dict = {}
        for col_name in cols_dict:
            summary_dict[col_name] = QuantileSummaries(abnormal_list=abnormal_list, error=error)

        for k, instances in data_instances:
            if isinstance(instances, Instance):
                features = instances.features
            else:
                features = instances

            for col_name, col_index in cols_dict.items():
                value = features[col_index]
                summary_obj = summary_dict[col_name]
                summary_obj.insert(value)

        return summary_dict

    @staticmethod
    def aggregate_statics(s_dict1, s_dict2):
        if s_dict1 is None and s_dict2 is None:
            return None
        if s_dict1 is None:
            return s_dict2
        if s_dict2 is None:
            return s_dict1

        new_dict = {}
        for col_name, static_1 in s_dict1.items():
            static_1.merge(s_dict2[col_name])
            new_dict[col_name] = static_1
        return new_dict

    def get_median(self):
        if self.binning_obj is None:
            self._static_quantile_summaries()

        medians = self.binning_obj.query_quantile_point(query_points=0.5)
        return medians

    @property
    def median(self):
        median_dict = self.get_median()
        return np.array([median_dict[self.header[idx]] for idx in self.cols_index])

    def get_quantile_point(self, quantile):
        """
        Return the specific quantile point value

        Parameters
        ----------
        quantile : float, 0 <= quantile <= 1
            Specify which column(s) need to apply statistic.

        Returns
        -------
        return a dict of result quantile points.
        eg.
        quantile_point = {"x1": 3, "x2": 5... }
        """

        if self.binning_obj is None:
            self._static_quantile_summaries()
        quantile_points = self.binning_obj.query_quantile_point(quantile)
        return quantile_points

    def get_mean(self):
        """
        Return the mean value(s) of the given column
<<<<<<< HEAD

        Returns
        -------
        return a dict of result mean.

        """
        return self.get_statics("mean")

=======

        Returns
        -------
        return a dict of result mean.

        """
        return self.get_statics("mean")

>>>>>>> 88efff77
    def get_variance(self):
        return self.get_statics("variance")

    def get_std_variance(self):
        return self.get_statics("stddev")

    def get_max(self):
        return self.get_statics("max_value")

    def get_min(self):
        return self.get_statics("min_value")

    def get_statics(self, data_type):
        """
        Return the specific static value(s) of the given column

        Parameters
        ----------
        data_type : str, "mean", "variance", "std_variance", "max_value" or "mim_value"
            Specify which type to show.

        Returns
        -------
        return a list of result result. The order is the same as cols.
        """
        if not self.finish_fit_statics:
            self._static_sums()

        if hasattr(self.summary_statistics, data_type):
            result_row = getattr(self.summary_statistics, data_type)

        elif hasattr(self, data_type):
            result_row = getattr(self, data_type)
        else:
            raise ValueError(f"Statistic data type: {data_type} cannot be recognized")
        LOGGER.debug(f"col_index: {self.cols_index}, result_row: {result_row},"
                     f"header: {self.header}, data_type: {data_type}")
        # result = {self.header[header_idx]: result_row[col_idx]
        #           for col_idx, header_idx in enumerate(self.cols_index)}
        result = {}
        for col_idx, header_idx in enumerate(self.cols_index):
            result[self.header[header_idx]] = result_row[col_idx]
        return result

    def get_missing_ratio(self):
        return self.get_statics("missing_ratio")

    @property
    def missing_ratio(self):
        missing_static_obj = feature_statistic.FeatureStatistic()
        all_missing_ratio = missing_static_obj.fit(self.data_instances)
        return np.array([all_missing_ratio[self.header[idx]] for idx in self.cols_index])

    @property
    def missing_count(self):
        missing_ratio = self.missing_ratio
        missing_count = missing_ratio * self.data_instances.count()
        return missing_count.astype(int)

<<<<<<< HEAD
    @property
    def skewness(self):
        if hasattr(self, '_skewness'):
            return getattr(self, "_skewness")
        mean = self.summary_statistics.mean

=======
>>>>>>> 88efff77
    @staticmethod
    def get_label_static_dict(data_instances):
        result_dict = {}
        for instance in data_instances:
            label_key = instance[1].label
            if label_key not in result_dict:
                result_dict[label_key] = 1
            else:
                result_dict[label_key] += 1
        return result_dict

    @staticmethod
    def merge_result_dict(dict_a, dict_b):
        for k, v in dict_b.items():
            if k in dict_a:
                dict_a[k] += v
            else:
                dict_a[k] = v
        return dict_a

    def get_label_histogram(self):
        label_histogram = self.data_instances.mapPartitions(self.get_label_static_dict).reduce(self.merge_result_dict)
        return label_histogram
<|MERGE_RESOLUTION|>--- conflicted
+++ resolved
@@ -1,526 +1,506 @@
-#
-#  Copyright 2019 The FATE Authors. All Rights Reserved.
-#
-#  Licensed under the Apache License, Version 2.0 (the "License");
-#  you may not use this file except in compliance with the License.
-#  You may obtain a copy of the License at
-#
-#      http://www.apache.org/licenses/LICENSE-2.0
-#
-#  Unless required by applicable law or agreed to in writing, software
-#  distributed under the License is distributed on an "AS IS" BASIS,
-#  WITHOUT WARRANTIES OR CONDITIONS OF ANY KIND, either express or implied.
-#  See the License for the specific language governing permissions and
-#  limitations under the License.
-#
-
-import copy
-import functools
-import math
-
-import numpy as np
-
-from arch.api.utils import log_utils
-from federatedml.feature.binning.quantile_binning import QuantileBinning
-from federatedml.feature.binning.quantile_summaries import QuantileSummaries
-from federatedml.feature.instance import Instance
-from federatedml.param.feature_binning_param import FeatureBinningParam
-from federatedml.statistic import data_overview
-from federatedml.statistic.feature_statistic import feature_statistic
-from federatedml.util import consts
-
-LOGGER = log_utils.getLogger()
-
-
-class SummaryStatistics(object):
-    def __init__(self, length, abnormal_list=None, stat_order=2, bias=True):
-        self.abnormal_list = abnormal_list
-        self.sum = np.zeros(length)
-        self.sum_square = np.zeros(length)
-        self.max_value = -np.inf * np.ones(length)
-        self.min_value = np.inf * np.ones(length)
-        self.count = np.zeros(length)
-        self.length = length
-        self.stat_order = stat_order
-        self.bias = bias
-        m = 3
-        while m <= stat_order:
-            exp_sum_m = np.zeros(length)
-            setattr(self, f"exp_sum_{m}", exp_sum_m)
-            m += 1
-
-    def add_rows(self, rows):
-        """
-        When getting E(x^n), the formula are:
-        .. math::
-
-            (i-1)/i * S_{i-1} + 1/i * x_i
-
-        where i is the current count, and S_i is the current expectation of x
-        """
-        if self.abnormal_list is None:
-            self.count += 1
-            self.sum += rows
-            self.sum_square += rows ** 2
-            self.max_value = np.max([self.max_value, rows], axis=0)
-            self.min_value = np.min([self.min_value, rows], axis=0)
-            for m in range(3, self.stat_order + 1):
-                exp_sum_m = getattr(self, f"exp_sum_{m}")
-                exp_sum_m = (self.count - 1) / self.count * exp_sum_m + rows ** m / self.count
-                setattr(self, f"exp_sum_{m}", exp_sum_m)
-        else:
-            for idx, value in enumerate(rows):
-                if value in self.abnormal_list:
-                    continue
-                self.count[idx] += 1
-                self.sum[idx] += value
-                self.sum_square[idx] += value ** 2
-                self.max_value[idx] = np.max([self.max_value[idx], value])
-                self.min_value[idx] = np.min([self.min_value[idx], value])
-                for m in range(3, self.stat_order + 1):
-                    exp_sum_m = getattr(self, f"exp_sum_{m}")
-                    exp_sum_m[idx] = (self.count[idx] - 1) / self.count[idx] * \
-                                      exp_sum_m[idx] + rows[idx] ** m / self.count[idx]
-                    setattr(self, f"exp_sum_{m}", exp_sum_m)
-
-    def merge(self, other):
-        if self.stat_order != other.stat_order:
-            raise AssertionError("Two merging summary should have same order.")
-        self.sum += other.sum
-        self.sum_square += other.sum_square
-        self.max_value = np.max([self.max_value, other.max_value], axis=0)
-        self.min_value = np.min([self.min_value, other.min_value], axis=0)
-        for m in range(3, self.stat_order + 1):
-            sum_m_1 = getattr(self, f"exp_sum_{m}")
-            sum_m_2 = getattr(other, f"exp_sum_{m}")
-            exp_sum = (sum_m_1 * self.count + sum_m_2 * other.count) / (self.count + other.count)
-            setattr(self, f"exp_sum_{m}", exp_sum)
-        self.count += other.count
-        return self
-
-    @property
-    def mean(self):
-        return self.sum / self.count
-
-    @property
-    def max(self):
-        return self.max_value
-
-    @property
-    def min(self):
-        return self.min_value
-
-    @property
-    def variance(self):
-        mean = self.mean
-        variance = self.sum_square / self.count - mean ** 2
-        variance = np.array([x if math.fabs(x) >= consts.FLOAT_ZERO else 0.0 for x in variance])
-        return variance
-
-    @property
-    def coefficient_of_variance(self):
-        mean = np.array([consts.FLOAT_ZERO if math.fabs(x) < consts.FLOAT_ZERO else x \
-                         for x in self.mean])
-        return np.fabs(self.stddev / mean)
-
-    @property
-    def stddev(self):
-        return np.sqrt(self.variance)
-
-    @property
-    def moment_3(self):
-        """
-        In mathematics, a moment is a specific quantitative measure of the shape of a function.
-        where the k-th central moment of a data sample is:
-        .. math::
-
-            m_k = \frac{1}{n} \sum_{i = 1}^n (x_i - \bar{x})^k
-
-        the 3rd central moment is often used to calculate the coefficient of skewness
-        """
-        if self.stat_order < 3:
-            raise ValueError("The third order of expectation sum has not been statistic.")
-        exp_sum_2 = self.sum_square / self.count
-        exp_sum_3 = getattr(self, "exp_sum_3")
-        mu = self.mean
-        return exp_sum_3 - 3 * mu * exp_sum_2 + 2 * mu ** 3
-
-    @property
-    def moment_4(self):
-        """
-        In mathematics, a moment is a specific quantitative measure of the shape of a function.
-        where the k-th central moment of a data sample is:
-        .. math::
-
-            m_k = \frac{1}{n} \ sum_{i = 1}^n (x_i - \bar{x})^k
-
-        the 4th central moment is often used to calculate the coefficient of kurtosis
-        """
-        if self.stat_order < 3:
-            raise ValueError("The third order of expectation sum has not been statistic.")
-        exp_sum_2 = self.sum_square / self.count
-        exp_sum_3 = getattr(self, "exp_sum_3")
-        exp_sum_4 = getattr(self, "exp_sum_4")
-        mu = self.mean
-        return exp_sum_4 - 4 * mu * exp_sum_3 + 6 * mu ** 2 * exp_sum_2 - 3 * mu ** 4
-
-    @property
-    def skewness(self):
-        """
-            The sample skewness is computed as the Fisher-Pearson coefficient
-        of skewness, i.e.
-        .. math::
-            g_1=\frac{m_3}{m_2^{3/2}}
-
-        where
-        .. math::
-            m_i=\frac{1}{N}\sum_{n=1}^N(x[n]-\bar{x})^i
-
-        If the bias is False, return the adjusted Fisher-Pearson standardized moment coefficient
-        i.e.
-
-        .. math::
-
-        G_1=\frac{k_3}{k_2^{3/2}}=
-            \frac{\sqrt{N(N-1)}}{N-2}\frac{m_3}{m_2^{3/2}}.
-
-        """
-        m2 = self.variance
-        m3 = self.moment_3
-        n = self.count
-
-        zero = (m2 == 0)
-        np.seterr(divide='ignore', invalid='ignore')
-        vals = np.where(zero, 0, m3 / m2 ** 1.5)
-
-        if not self.bias:
-            can_correct = (n > 2) & (m2 > 0)
-            if can_correct.any():
-                m2 = np.extract(can_correct, m2)
-                m3 = np.extract(can_correct, m3)
-                nval = np.sqrt((n - 1.0) * n) / (n - 2.0) * m3 / m2 ** 1.5
-                np.place(vals, can_correct, nval)
-        return vals
-
-    @property
-    def kurtosis(self):
-        """
-        Return the sample excess kurtosis which
-        .. math::
-            g = \frac{m_4}{m_2^2} - 3
-
-        If bias is False, the calculations are corrected for statistical bias.
-        """
-        m2 = self.variance
-        m4 = self.moment_4
-        n = self.count
-        zero = (m2 == 0)
-        np.seterr(divide='ignore', invalid='ignore')
-        result = np.where(zero, 0, m4 / m2 ** 2.0)
-        if not self.bias:
-            can_correct = (n > 3) & (m2 > 0)
-            if can_correct.any():
-                m2 = np.extract(can_correct, m2)
-                m4 = np.extract(can_correct, m4)
-                nval = 1.0 / (n - 2) / (n - 3) * ((n ** 2 - 1.0) * m4 / m2 ** 2.0 - 3 * (n - 1) ** 2.0)
-                np.place(result, can_correct, nval + 3.0)
-        return result - 3
-
-
-class MultivariateStatisticalSummary(object):
-    """
-
-    """
-
-    def __init__(self, data_instances, cols_index=-1, abnormal_list=None,
-                 error=consts.DEFAULT_RELATIVE_ERROR, stat_order=2, bias=True):
-        self.finish_fit_statics = False  # Use for static data
-        # self.finish_fit_summaries = False   # Use for quantile data
-        self.binning_obj: QuantileBinning = None
-        self.summary_statistics = None
-        self.header = None
-        # self.quantile_summary_dict = {}
-        self.cols_dict = {}
-        # self.medians = None
-        self.data_instances = data_instances
-        self.cols_index = None
-        self.abnormal_list = abnormal_list
-        self.__init_cols(data_instances, cols_index, stat_order, bias)
-        self.label_summary = None
-        self.error = error
-
-    def __init_cols(self, data_instances, cols_index, stat_order, bias):
-        header = data_overview.get_header(data_instances)
-        self.header = header
-        if cols_index == -1:
-            self.cols_index = [i for i in range(len(header))]
-        else:
-            self.cols_index = cols_index
-        LOGGER.debug(f"col_index: {cols_index}, self.col_index: {self.cols_index}")
-        self.cols_dict = {header[indices]: indices for indices in self.cols_index}
-        self.summary_statistics = SummaryStatistics(length=len(self.cols_index),
-                                                    abnormal_list=self.abnormal_list,
-                                                    stat_order=stat_order,
-                                                    bias=bias)
-
-    def _static_sums(self):
-        """
-        Statics sum, sum_square, max_value, min_value,
-        so that variance is available.
-        """
-        is_sparse = data_overview.is_sparse_data(self.data_instances)
-        partition_cal = functools.partial(self.static_in_partition,
-                                          cols_index=self.cols_index,
-                                          summary_statistics=copy.deepcopy(self.summary_statistics),
-                                          is_sparse=is_sparse)
-        self.summary_statistics = self.data_instances.mapPartitions(partition_cal). \
-            reduce(lambda x, y: x.merge(y))
-        # self.summary_statistics = summary_statistic_dict.reduce(self.aggregate_statics)
-        self.finish_fit_statics = True
-
-    def _static_quantile_summaries(self):
-        """
-        Static summaries so that can query a specific quantile point
-        """
-        if self.binning_obj is not None:
-            return self.binning_obj
-        bin_param = FeatureBinningParam(bin_num=2, bin_indexes=self.cols_index,
-                                        error=self.error)
-        self.binning_obj = QuantileBinning(bin_param, abnormal_list=self.abnormal_list)
-        self.binning_obj.fit_split_points(self.data_instances)
-
-        return self.binning_obj
-
-    @staticmethod
-    def static_in_partition(data_instances, cols_index, summary_statistics, is_sparse):
-        """
-        Statics sums, sum_square, max and min value through one traversal
-
-        Parameters
-        ----------
-        data_instances : DTable
-            The input data
-
-        cols_index : indices
-            Specify which column(s) need to apply statistic.
-
-        summary_statistics: SummaryStatistics
-
-        Returns
-        -------
-        Dict of SummaryStatistics object
-
-        """
-
-        for k, instances in data_instances:
-            if not is_sparse:
-                if isinstance(instances, Instance):
-                    features = instances.features
-                else:
-                    features = instances
-                row_values = features[cols_index]
-            else:
-                sparse_data = instances.features.get_sparse_vector()
-                row_values = np.array([sparse_data.get(x, 0) for x in cols_index])
-            summary_statistics.add_rows(row_values)
-        return summary_statistics
-
-    @staticmethod
-    def static_summaries_in_partition(data_instances, cols_dict, abnormal_list, error):
-        """
-        Statics sums, sum_square, max and min value through one traversal
-
-        Parameters
-        ----------
-        data_instances : DTable
-            The input data
-
-        cols_dict : dict
-            Specify which column(s) need to apply statistic.
-
-        abnormal_list: list
-            Specify which values are not permitted.
-
-        Returns
-        -------
-        Dict of SummaryStatistics object
-
-        """
-        summary_dict = {}
-        for col_name in cols_dict:
-            summary_dict[col_name] = QuantileSummaries(abnormal_list=abnormal_list, error=error)
-
-        for k, instances in data_instances:
-            if isinstance(instances, Instance):
-                features = instances.features
-            else:
-                features = instances
-
-            for col_name, col_index in cols_dict.items():
-                value = features[col_index]
-                summary_obj = summary_dict[col_name]
-                summary_obj.insert(value)
-
-        return summary_dict
-
-    @staticmethod
-    def aggregate_statics(s_dict1, s_dict2):
-        if s_dict1 is None and s_dict2 is None:
-            return None
-        if s_dict1 is None:
-            return s_dict2
-        if s_dict2 is None:
-            return s_dict1
-
-        new_dict = {}
-        for col_name, static_1 in s_dict1.items():
-            static_1.merge(s_dict2[col_name])
-            new_dict[col_name] = static_1
-        return new_dict
-
-    def get_median(self):
-        if self.binning_obj is None:
-            self._static_quantile_summaries()
-
-        medians = self.binning_obj.query_quantile_point(query_points=0.5)
-        return medians
-
-    @property
-    def median(self):
-        median_dict = self.get_median()
-        return np.array([median_dict[self.header[idx]] for idx in self.cols_index])
-
-    def get_quantile_point(self, quantile):
-        """
-        Return the specific quantile point value
-
-        Parameters
-        ----------
-        quantile : float, 0 <= quantile <= 1
-            Specify which column(s) need to apply statistic.
-
-        Returns
-        -------
-        return a dict of result quantile points.
-        eg.
-        quantile_point = {"x1": 3, "x2": 5... }
-        """
-
-        if self.binning_obj is None:
-            self._static_quantile_summaries()
-        quantile_points = self.binning_obj.query_quantile_point(quantile)
-        return quantile_points
-
-    def get_mean(self):
-        """
-        Return the mean value(s) of the given column
-<<<<<<< HEAD
-
-        Returns
-        -------
-        return a dict of result mean.
-
-        """
-        return self.get_statics("mean")
-
-=======
-
-        Returns
-        -------
-        return a dict of result mean.
-
-        """
-        return self.get_statics("mean")
-
->>>>>>> 88efff77
-    def get_variance(self):
-        return self.get_statics("variance")
-
-    def get_std_variance(self):
-        return self.get_statics("stddev")
-
-    def get_max(self):
-        return self.get_statics("max_value")
-
-    def get_min(self):
-        return self.get_statics("min_value")
-
-    def get_statics(self, data_type):
-        """
-        Return the specific static value(s) of the given column
-
-        Parameters
-        ----------
-        data_type : str, "mean", "variance", "std_variance", "max_value" or "mim_value"
-            Specify which type to show.
-
-        Returns
-        -------
-        return a list of result result. The order is the same as cols.
-        """
-        if not self.finish_fit_statics:
-            self._static_sums()
-
-        if hasattr(self.summary_statistics, data_type):
-            result_row = getattr(self.summary_statistics, data_type)
-
-        elif hasattr(self, data_type):
-            result_row = getattr(self, data_type)
-        else:
-            raise ValueError(f"Statistic data type: {data_type} cannot be recognized")
-        LOGGER.debug(f"col_index: {self.cols_index}, result_row: {result_row},"
-                     f"header: {self.header}, data_type: {data_type}")
-        # result = {self.header[header_idx]: result_row[col_idx]
-        #           for col_idx, header_idx in enumerate(self.cols_index)}
-        result = {}
-        for col_idx, header_idx in enumerate(self.cols_index):
-            result[self.header[header_idx]] = result_row[col_idx]
-        return result
-
-    def get_missing_ratio(self):
-        return self.get_statics("missing_ratio")
-
-    @property
-    def missing_ratio(self):
-        missing_static_obj = feature_statistic.FeatureStatistic()
-        all_missing_ratio = missing_static_obj.fit(self.data_instances)
-        return np.array([all_missing_ratio[self.header[idx]] for idx in self.cols_index])
-
-    @property
-    def missing_count(self):
-        missing_ratio = self.missing_ratio
-        missing_count = missing_ratio * self.data_instances.count()
-        return missing_count.astype(int)
-
-<<<<<<< HEAD
-    @property
-    def skewness(self):
-        if hasattr(self, '_skewness'):
-            return getattr(self, "_skewness")
-        mean = self.summary_statistics.mean
-
-=======
->>>>>>> 88efff77
-    @staticmethod
-    def get_label_static_dict(data_instances):
-        result_dict = {}
-        for instance in data_instances:
-            label_key = instance[1].label
-            if label_key not in result_dict:
-                result_dict[label_key] = 1
-            else:
-                result_dict[label_key] += 1
-        return result_dict
-
-    @staticmethod
-    def merge_result_dict(dict_a, dict_b):
-        for k, v in dict_b.items():
-            if k in dict_a:
-                dict_a[k] += v
-            else:
-                dict_a[k] = v
-        return dict_a
-
-    def get_label_histogram(self):
-        label_histogram = self.data_instances.mapPartitions(self.get_label_static_dict).reduce(self.merge_result_dict)
-        return label_histogram
+#
+#  Copyright 2019 The FATE Authors. All Rights Reserved.
+#
+#  Licensed under the Apache License, Version 2.0 (the "License");
+#  you may not use this file except in compliance with the License.
+#  You may obtain a copy of the License at
+#
+#      http://www.apache.org/licenses/LICENSE-2.0
+#
+#  Unless required by applicable law or agreed to in writing, software
+#  distributed under the License is distributed on an "AS IS" BASIS,
+#  WITHOUT WARRANTIES OR CONDITIONS OF ANY KIND, either express or implied.
+#  See the License for the specific language governing permissions and
+#  limitations under the License.
+#
+
+import copy
+import functools
+import math
+
+import numpy as np
+
+from arch.api.utils import log_utils
+from federatedml.feature.binning.quantile_binning import QuantileBinning
+from federatedml.feature.binning.quantile_summaries import QuantileSummaries
+from federatedml.feature.instance import Instance
+from federatedml.param.feature_binning_param import FeatureBinningParam
+from federatedml.statistic import data_overview
+from federatedml.statistic.feature_statistic import feature_statistic
+from federatedml.util import consts
+
+LOGGER = log_utils.getLogger()
+
+
+class SummaryStatistics(object):
+    def __init__(self, length, abnormal_list=None, stat_order=2, bias=True):
+        self.abnormal_list = abnormal_list
+        self.sum = np.zeros(length)
+        self.sum_square = np.zeros(length)
+        self.max_value = -np.inf * np.ones(length)
+        self.min_value = np.inf * np.ones(length)
+        self.count = np.zeros(length)
+        self.length = length
+        self.stat_order = stat_order
+        self.bias = bias
+        m = 3
+        while m <= stat_order:
+            exp_sum_m = np.zeros(length)
+            setattr(self, f"exp_sum_{m}", exp_sum_m)
+            m += 1
+
+    def add_rows(self, rows):
+        """
+        When getting E(x^n), the formula are:
+        .. math::
+
+            (i-1)/i * S_{i-1} + 1/i * x_i
+
+        where i is the current count, and S_i is the current expectation of x
+        """
+        if self.abnormal_list is None:
+            self.count += 1
+            self.sum += rows
+            self.sum_square += rows ** 2
+            self.max_value = np.max([self.max_value, rows], axis=0)
+            self.min_value = np.min([self.min_value, rows], axis=0)
+            for m in range(3, self.stat_order + 1):
+                exp_sum_m = getattr(self, f"exp_sum_{m}")
+                exp_sum_m = (self.count - 1) / self.count * exp_sum_m + rows ** m / self.count
+                setattr(self, f"exp_sum_{m}", exp_sum_m)
+        else:
+            for idx, value in enumerate(rows):
+                if value in self.abnormal_list:
+                    continue
+                self.count[idx] += 1
+                self.sum[idx] += value
+                self.sum_square[idx] += value ** 2
+                self.max_value[idx] = np.max([self.max_value[idx], value])
+                self.min_value[idx] = np.min([self.min_value[idx], value])
+                for m in range(3, self.stat_order + 1):
+                    exp_sum_m = getattr(self, f"exp_sum_{m}")
+                    exp_sum_m[idx] = (self.count[idx] - 1) / self.count[idx] * \
+                                      exp_sum_m[idx] + rows[idx] ** m / self.count[idx]
+                    setattr(self, f"exp_sum_{m}", exp_sum_m)
+
+    def merge(self, other):
+        if self.stat_order != other.stat_order:
+            raise AssertionError("Two merging summary should have same order.")
+        self.sum += other.sum
+        self.sum_square += other.sum_square
+        self.max_value = np.max([self.max_value, other.max_value], axis=0)
+        self.min_value = np.min([self.min_value, other.min_value], axis=0)
+        for m in range(3, self.stat_order + 1):
+            sum_m_1 = getattr(self, f"exp_sum_{m}")
+            sum_m_2 = getattr(other, f"exp_sum_{m}")
+            exp_sum = (sum_m_1 * self.count + sum_m_2 * other.count) / (self.count + other.count)
+            setattr(self, f"exp_sum_{m}", exp_sum)
+        self.count += other.count
+        return self
+
+    @property
+    def mean(self):
+        return self.sum / self.count
+
+    @property
+    def max(self):
+        return self.max_value
+
+    @property
+    def min(self):
+        return self.min_value
+
+    @property
+    def variance(self):
+        mean = self.mean
+        variance = self.sum_square / self.count - mean ** 2
+        variance = np.array([x if math.fabs(x) >= consts.FLOAT_ZERO else 0.0 for x in variance])
+        return variance
+
+    @property
+    def coefficient_of_variance(self):
+        mean = np.array([consts.FLOAT_ZERO if math.fabs(x) < consts.FLOAT_ZERO else x \
+                         for x in self.mean])
+        return np.fabs(self.stddev / mean)
+
+    @property
+    def stddev(self):
+        return np.sqrt(self.variance)
+
+    @property
+    def moment_3(self):
+        """
+        In mathematics, a moment is a specific quantitative measure of the shape of a function.
+        where the k-th central moment of a data sample is:
+        .. math::
+
+            m_k = \frac{1}{n} \sum_{i = 1}^n (x_i - \bar{x})^k
+
+        the 3rd central moment is often used to calculate the coefficient of skewness
+        """
+        if self.stat_order < 3:
+            raise ValueError("The third order of expectation sum has not been statistic.")
+        exp_sum_2 = self.sum_square / self.count
+        exp_sum_3 = getattr(self, "exp_sum_3")
+        mu = self.mean
+        return exp_sum_3 - 3 * mu * exp_sum_2 + 2 * mu ** 3
+
+    @property
+    def moment_4(self):
+        """
+        In mathematics, a moment is a specific quantitative measure of the shape of a function.
+        where the k-th central moment of a data sample is:
+        .. math::
+
+            m_k = \frac{1}{n} \ sum_{i = 1}^n (x_i - \bar{x})^k
+
+        the 4th central moment is often used to calculate the coefficient of kurtosis
+        """
+        if self.stat_order < 3:
+            raise ValueError("The third order of expectation sum has not been statistic.")
+        exp_sum_2 = self.sum_square / self.count
+        exp_sum_3 = getattr(self, "exp_sum_3")
+        exp_sum_4 = getattr(self, "exp_sum_4")
+        mu = self.mean
+        return exp_sum_4 - 4 * mu * exp_sum_3 + 6 * mu ** 2 * exp_sum_2 - 3 * mu ** 4
+
+    @property
+    def skewness(self):
+        """
+            The sample skewness is computed as the Fisher-Pearson coefficient
+        of skewness, i.e.
+        .. math::
+            g_1=\frac{m_3}{m_2^{3/2}}
+
+        where
+        .. math::
+            m_i=\frac{1}{N}\sum_{n=1}^N(x[n]-\bar{x})^i
+
+        If the bias is False, return the adjusted Fisher-Pearson standardized moment coefficient
+        i.e.
+
+        .. math::
+
+        G_1=\frac{k_3}{k_2^{3/2}}=
+            \frac{\sqrt{N(N-1)}}{N-2}\frac{m_3}{m_2^{3/2}}.
+
+        """
+        m2 = self.variance
+        m3 = self.moment_3
+        n = self.count
+
+        zero = (m2 == 0)
+        np.seterr(divide='ignore', invalid='ignore')
+        vals = np.where(zero, 0, m3 / m2 ** 1.5)
+
+        if not self.bias:
+            can_correct = (n > 2) & (m2 > 0)
+            if can_correct.any():
+                m2 = np.extract(can_correct, m2)
+                m3 = np.extract(can_correct, m3)
+                nval = np.sqrt((n - 1.0) * n) / (n - 2.0) * m3 / m2 ** 1.5
+                np.place(vals, can_correct, nval)
+        return vals
+
+    @property
+    def kurtosis(self):
+        """
+        Return the sample excess kurtosis which
+        .. math::
+            g = \frac{m_4}{m_2^2} - 3
+
+        If bias is False, the calculations are corrected for statistical bias.
+        """
+        m2 = self.variance
+        m4 = self.moment_4
+        n = self.count
+        zero = (m2 == 0)
+        np.seterr(divide='ignore', invalid='ignore')
+        result = np.where(zero, 0, m4 / m2 ** 2.0)
+        if not self.bias:
+            can_correct = (n > 3) & (m2 > 0)
+            if can_correct.any():
+                m2 = np.extract(can_correct, m2)
+                m4 = np.extract(can_correct, m4)
+                nval = 1.0 / (n - 2) / (n - 3) * ((n ** 2 - 1.0) * m4 / m2 ** 2.0 - 3 * (n - 1) ** 2.0)
+                np.place(result, can_correct, nval + 3.0)
+        return result - 3
+
+
+class MultivariateStatisticalSummary(object):
+    """
+
+    """
+
+    def __init__(self, data_instances, cols_index=-1, abnormal_list=None,
+                 error=consts.DEFAULT_RELATIVE_ERROR, stat_order=2, bias=True):
+        self.finish_fit_statics = False  # Use for static data
+        # self.finish_fit_summaries = False   # Use for quantile data
+        self.binning_obj: QuantileBinning = None
+        self.summary_statistics = None
+        self.header = None
+        # self.quantile_summary_dict = {}
+        self.cols_dict = {}
+        # self.medians = None
+        self.data_instances = data_instances
+        self.cols_index = None
+        self.abnormal_list = abnormal_list
+        self.__init_cols(data_instances, cols_index, stat_order, bias)
+        self.label_summary = None
+        self.error = error
+
+    def __init_cols(self, data_instances, cols_index, stat_order, bias):
+        header = data_overview.get_header(data_instances)
+        self.header = header
+        if cols_index == -1:
+            self.cols_index = [i for i in range(len(header))]
+        else:
+            self.cols_index = cols_index
+        LOGGER.debug(f"col_index: {cols_index}, self.col_index: {self.cols_index}")
+        self.cols_dict = {header[indices]: indices for indices in self.cols_index}
+        self.summary_statistics = SummaryStatistics(length=len(self.cols_index),
+                                                    abnormal_list=self.abnormal_list,
+                                                    stat_order=stat_order,
+                                                    bias=bias)
+
+    def _static_sums(self):
+        """
+        Statics sum, sum_square, max_value, min_value,
+        so that variance is available.
+        """
+        is_sparse = data_overview.is_sparse_data(self.data_instances)
+        partition_cal = functools.partial(self.static_in_partition,
+                                          cols_index=self.cols_index,
+                                          summary_statistics=copy.deepcopy(self.summary_statistics),
+                                          is_sparse=is_sparse)
+        self.summary_statistics = self.data_instances.mapPartitions(partition_cal). \
+            reduce(lambda x, y: x.merge(y))
+        # self.summary_statistics = summary_statistic_dict.reduce(self.aggregate_statics)
+        self.finish_fit_statics = True
+
+    def _static_quantile_summaries(self):
+        """
+        Static summaries so that can query a specific quantile point
+        """
+        if self.binning_obj is not None:
+            return self.binning_obj
+        bin_param = FeatureBinningParam(bin_num=2, bin_indexes=self.cols_index,
+                                        error=self.error)
+        self.binning_obj = QuantileBinning(bin_param, abnormal_list=self.abnormal_list)
+        self.binning_obj.fit_split_points(self.data_instances)
+
+        return self.binning_obj
+
+    @staticmethod
+    def static_in_partition(data_instances, cols_index, summary_statistics, is_sparse):
+        """
+        Statics sums, sum_square, max and min value through one traversal
+
+        Parameters
+        ----------
+        data_instances : DTable
+            The input data
+
+        cols_index : indices
+            Specify which column(s) need to apply statistic.
+
+        summary_statistics: SummaryStatistics
+
+        Returns
+        -------
+        Dict of SummaryStatistics object
+
+        """
+
+        for k, instances in data_instances:
+            if not is_sparse:
+                if isinstance(instances, Instance):
+                    features = instances.features
+                else:
+                    features = instances
+                row_values = features[cols_index]
+            else:
+                sparse_data = instances.features.get_sparse_vector()
+                row_values = np.array([sparse_data.get(x, 0) for x in cols_index])
+            summary_statistics.add_rows(row_values)
+        return summary_statistics
+
+    @staticmethod
+    def static_summaries_in_partition(data_instances, cols_dict, abnormal_list, error):
+        """
+        Statics sums, sum_square, max and min value through one traversal
+
+        Parameters
+        ----------
+        data_instances : DTable
+            The input data
+
+        cols_dict : dict
+            Specify which column(s) need to apply statistic.
+
+        abnormal_list: list
+            Specify which values are not permitted.
+
+        Returns
+        -------
+        Dict of SummaryStatistics object
+
+        """
+        summary_dict = {}
+        for col_name in cols_dict:
+            summary_dict[col_name] = QuantileSummaries(abnormal_list=abnormal_list, error=error)
+
+        for k, instances in data_instances:
+            if isinstance(instances, Instance):
+                features = instances.features
+            else:
+                features = instances
+
+            for col_name, col_index in cols_dict.items():
+                value = features[col_index]
+                summary_obj = summary_dict[col_name]
+                summary_obj.insert(value)
+
+        return summary_dict
+
+    @staticmethod
+    def aggregate_statics(s_dict1, s_dict2):
+        if s_dict1 is None and s_dict2 is None:
+            return None
+        if s_dict1 is None:
+            return s_dict2
+        if s_dict2 is None:
+            return s_dict1
+
+        new_dict = {}
+        for col_name, static_1 in s_dict1.items():
+            static_1.merge(s_dict2[col_name])
+            new_dict[col_name] = static_1
+        return new_dict
+
+    def get_median(self):
+        if self.binning_obj is None:
+            self._static_quantile_summaries()
+
+        medians = self.binning_obj.query_quantile_point(query_points=0.5)
+        return medians
+
+    @property
+    def median(self):
+        median_dict = self.get_median()
+        return np.array([median_dict[self.header[idx]] for idx in self.cols_index])
+
+    def get_quantile_point(self, quantile):
+        """
+        Return the specific quantile point value
+
+        Parameters
+        ----------
+        quantile : float, 0 <= quantile <= 1
+            Specify which column(s) need to apply statistic.
+
+        Returns
+        -------
+        return a dict of result quantile points.
+        eg.
+        quantile_point = {"x1": 3, "x2": 5... }
+        """
+
+        if self.binning_obj is None:
+            self._static_quantile_summaries()
+        quantile_points = self.binning_obj.query_quantile_point(quantile)
+        return quantile_points
+
+    def get_mean(self):
+        """
+        Return the mean value(s) of the given column
+
+        Returns
+        -------
+        return a dict of result mean.
+
+        """
+        return self.get_statics("mean")
+
+    def get_variance(self):
+        return self.get_statics("variance")
+
+    def get_std_variance(self):
+        return self.get_statics("stddev")
+
+    def get_max(self):
+        return self.get_statics("max_value")
+
+    def get_min(self):
+        return self.get_statics("min_value")
+
+    def get_statics(self, data_type):
+        """
+        Return the specific static value(s) of the given column
+
+        Parameters
+        ----------
+        data_type : str, "mean", "variance", "std_variance", "max_value" or "mim_value"
+            Specify which type to show.
+
+        Returns
+        -------
+        return a list of result result. The order is the same as cols.
+        """
+        if not self.finish_fit_statics:
+            self._static_sums()
+
+        if hasattr(self.summary_statistics, data_type):
+            result_row = getattr(self.summary_statistics, data_type)
+
+        elif hasattr(self, data_type):
+            result_row = getattr(self, data_type)
+        else:
+            raise ValueError(f"Statistic data type: {data_type} cannot be recognized")
+        LOGGER.debug(f"col_index: {self.cols_index}, result_row: {result_row},"
+                     f"header: {self.header}, data_type: {data_type}")
+        # result = {self.header[header_idx]: result_row[col_idx]
+        #           for col_idx, header_idx in enumerate(self.cols_index)}
+        result = {}
+        for col_idx, header_idx in enumerate(self.cols_index):
+            result[self.header[header_idx]] = result_row[col_idx]
+        return result
+
+    def get_missing_ratio(self):
+        return self.get_statics("missing_ratio")
+
+    @property
+    def missing_ratio(self):
+        missing_static_obj = feature_statistic.FeatureStatistic()
+        all_missing_ratio = missing_static_obj.fit(self.data_instances)
+        return np.array([all_missing_ratio[self.header[idx]] for idx in self.cols_index])
+
+    @property
+    def missing_count(self):
+        missing_ratio = self.missing_ratio
+        missing_count = missing_ratio * self.data_instances.count()
+        return missing_count.astype(int)
+
+    @staticmethod
+    def get_label_static_dict(data_instances):
+        result_dict = {}
+        for instance in data_instances:
+            label_key = instance[1].label
+            if label_key not in result_dict:
+                result_dict[label_key] = 1
+            else:
+                result_dict[label_key] += 1
+        return result_dict
+
+    @staticmethod
+    def merge_result_dict(dict_a, dict_b):
+        for k, v in dict_b.items():
+            if k in dict_a:
+                dict_a[k] += v
+            else:
+                dict_a[k] = v
+        return dict_a
+
+    def get_label_histogram(self):
+        label_histogram = self.data_instances.mapPartitions(self.get_label_static_dict).reduce(self.merge_result_dict)
+        return label_histogram