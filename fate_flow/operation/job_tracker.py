--- conflicted
+++ resolved
@@ -445,11 +445,7 @@
                         MLModel.create(
                             f_role=self.role,
                             f_party_id=self.party_id,
-<<<<<<< HEAD
-                            f_roles=job_data.get("role"),
-=======
                             f_roles=job_data.get("f_roles"),
->>>>>>> d409c095
                             f_model_id=self.model_id,
                             f_model_version=self.model_version,
                             f_job_id=job_data.get("f_job_id"),
