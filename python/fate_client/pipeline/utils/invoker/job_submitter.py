#
#  Copyright 2019 The FATE Authors. All Rights Reserved.
#
#  Licensed under the Apache License, Version 2.0 (the "License");
#  you may not use this file except in compliance with the License.
#  You may obtain a copy of the License at
#
#      http://www.apache.org/licenses/LICENSE-2.0
#
#  Unless required by applicable law or agreed to in writing, software
#  distributed under the License is distributed on an "AS IS" BASIS,
#  WITHOUT WARRANTIES OR CONDITIONS OF ANY KIND, either express or implied.
#  See the License for the specific language governing permissions and
#  limitations under the License.
#

import json
import os
import tempfile
import time
from datetime import timedelta
from pathlib import Path

from flow_sdk.client import FlowClient
from pipeline.backend import config as conf
from pipeline.backend.config import JobStatus
from pipeline.backend.config import StatusCode
from pipeline.utils.logger import LOGGER


class JobInvoker(object):
    def __init__(self):
        self.client = FlowClient(ip=conf.FlowConfig.IP, port=conf.FlowConfig.PORT, version=conf.SERVER_VERSION,
                                 app_key=conf.FlowConfig.APP_KEY, secret_key=conf.FlowConfig.SECRET_KEY)

    def submit_job(self, dsl=None, submit_conf=None, callback_func=None):
        LOGGER.debug(f"submit dsl is: \n {json.dumps(dsl, indent=4, ensure_ascii=False)}")
        LOGGER.debug(f"submit conf is: \n {json.dumps(submit_conf, indent=4, ensure_ascii=False)}")
        result = self.run_job_with_retry(self.client.job.submit, params=dict(config_data=submit_conf,
                                                                             dsl_data=dsl))
        # result = self.client.job.submit(config_data=submit_conf, dsl_data=dsl)
        if callback_func is not None:
            callback_func(result)
        try:
            if 'retcode' not in result or result["retcode"] != 0:
                raise ValueError(f"retcode err, callback result is {result}")

            if "jobId" not in result:
                raise ValueError(f"jobID not in result: {result}")

            job_id = result["jobId"]
            data = result["data"]
        except ValueError:
            raise ValueError("job submit failed, err msg: {}".format(result))
        return job_id, data

    def upload_data(self, submit_conf=None, drop=0):
        result = self.client.data.upload(config_data=submit_conf, verbose=1, drop=drop)
        try:
            if 'retcode' not in result or result["retcode"] != 0:
                raise ValueError

            if "jobId" not in result:
                raise ValueError

            job_id = result["jobId"]
            data = result["data"]
        except BaseException:
            raise ValueError("job submit failed, err msg: {}".format(result))
        return job_id, data

    def monitor_job_status(self, job_id, role, party_id, previous_status=None):
        if previous_status in [StatusCode.SUCCESS, StatusCode.CANCELED]:
            if previous_status == StatusCode.SUCCESS:
                status = JobStatus.SUCCESS
            else:
                status = JobStatus.CANCELED
            raise ValueError(f"Previous fit status is {status}, please don't fit again")

        party_id = str(party_id)
        start_time = time.time()
        pre_cpn = None
        LOGGER.info(f"Job id is {job_id}\n")
        while True:
            ret_code, ret_msg, data = self.query_job(job_id, role, party_id)
            status = data["f_status"]
            if status == JobStatus.SUCCESS:
                elapse_seconds = timedelta(seconds=int(time.time() - start_time))
                LOGGER.info(f"Job is success!!! Job id is {job_id}")
                LOGGER.info(f"Total time: {elapse_seconds}")
                return StatusCode.SUCCESS

            elif status == JobStatus.FAILED:
                raise ValueError(f"Job is failed, please check out job {job_id} by fate board or fate_flow cli")

            elif status == JobStatus.WAITING:
                elapse_seconds = timedelta(seconds=int(time.time() - start_time))
                LOGGER.info(f"\x1b[80D\x1b[1A\x1b[KJob is still waiting, time elapse: {elapse_seconds}")

            elif status == JobStatus.CANCELED:
                elapse_seconds = timedelta(seconds=int(time.time() - start_time))
                LOGGER.info(f"Job is canceled, time elapse: {elapse_seconds}\r")
                return StatusCode.CANCELED

            elif status == JobStatus.TIMEOUT:
                elapse_seconds = timedelta(seconds=int(time.time() - start_time))
                raise ValueError(f"Job is timeout, time elapse: {elapse_seconds}\r")

            elif status == JobStatus.RUNNING:
                ret_code, _, data = self.query_task(job_id=job_id, role=role, party_id=party_id,
                                                    status=JobStatus.RUNNING)
                if ret_code != 0 or len(data) == 0:
                    time.sleep(conf.TIME_QUERY_FREQS)
                    continue

                elapse_seconds = timedelta(seconds=int(time.time() - start_time))
                if len(data) == 1:
                    cpn = data[0]["f_component_name"]
                else:
                    cpn = []
                    for cpn_data in data:
                        cpn.append(cpn_data["f_component_name"])

                if cpn != pre_cpn:
                    LOGGER.info(f"\r")
                    pre_cpn = cpn
                LOGGER.info(f"\x1b[80D\x1b[1A\x1b[KRunning component {cpn}, time elapse: {elapse_seconds}")

            else:
                raise ValueError(f"Unknown status: {status}")

            time.sleep(conf.TIME_QUERY_FREQS)

    def query_job(self, job_id, role, party_id):
        party_id = str(party_id)
        result = self.run_job_with_retry(self.client.job.query, params=dict(job_id=job_id, role=role,
                                                                            party_id=party_id))
        # result = self.client.job.query(job_id=job_id, role=role, party_id=party_id)
        try:
            if 'retcode' not in result or result["retcode"] != 0:
                raise ValueError("can not query_job")

            ret_code = result["retcode"]
            ret_msg = result["retmsg"]
            data = result["data"][0]
            return ret_code, ret_msg, data
        except ValueError:
            raise ValueError("query job result is {}, can not parse useful info".format(result))

    def get_output_data_table(self, job_id, cpn_name, role, party_id):
        """

        Parameters
        ----------
        job_id: str
        cpn_name: str
        role: str
        party_id: int

        Returns
        -------
        dict
        single output example:
            {
                table_name: [],
                table_namespace: []

            }
        multiple output example:
            {
            train_data: {
                table_name: [],
                table_namespace: []
                },
            validate_data: {
                table_name: [],
                table_namespace: []
                }
            test_data: {
                table_name: [],
                table_namespace: []
                }
            }
        """
        party_id = str(party_id)
        result = self.client.component.output_data_table(job_id=job_id, role=role,
                                                         party_id=party_id, component_name=cpn_name)
        data = {}
        try:
            if 'retcode' not in result or result["retcode"] != 0:
                raise ValueError(f"No retcode found in result: {result}")

            if "data" not in result:
                raise ValueError(f"No data returned: {result}")

            all_data = result["data"]
            n = len(all_data)
            # single data table
            if n == 1:
                single_data = all_data[0]
                del single_data["data_name"]
                data = single_data
            # multiple data table
            elif n > 1:
                for single_data in all_data:
                    data_name = single_data["data_name"]
                    del single_data["data_name"]
                    data[data_name] = single_data
            # no data table obtained
            else:
                LOGGER.info(f"No output data table found in {result}")

        except ValueError:
            raise ValueError(f"Job submit failed, err msg: {result}")
        return data

    def query_task(self, job_id, role, party_id, status=None):
        party_id = str(party_id)
        result = self.client.task.query(job_id=job_id, role=role,
                                        party_id=party_id, status=status)
        try:
            if 'retcode' not in result:
                raise ValueError("Cannot query task status of job {}".format(job_id))

            ret_code = result["retcode"]
            ret_msg = result["retmsg"]

            if ret_code != 0:
                data = None
            else:
                data = result["data"]
            return ret_code, ret_msg, data
        except ValueError:
            raise ValueError("Query task result is {}, cannot parse useful info".format(result))

    def get_output_data(self, job_id, cpn_name, role, party_id, limits=None, to_pandas=True):
        """

        Parameters
        ----------
        job_id: str
        cpn_name: str
        role: str
        party_id: int
        limits: int, None, default None. Maximum number of lines returned, including header. If None, return all lines.
        to_pandas: bool, default True. Change data output to pandas or not.

        Returns
        -------
        single output example: pandas.DataFrame
        multiple output example:
            {
            train_data: tran_data_df,
            validate_data: validate_data_df,
            test_data: test_data_df
            }
        """
        party_id = str(party_id)
        with tempfile.TemporaryDirectory() as job_dir:
            result = self.client.component.output_data(job_id=job_id, role=role, output_path=job_dir,
                                                       party_id=party_id, component_name=cpn_name)
            output_dir = result["directory"]
            n = 0

            data_files = []
            for file in os.listdir(output_dir):
                if file.endswith("csv"):
                    n += 1
                    data_files.append(file[:-4])

            if n > 0:
                data_dict = {}
                for data_name in data_files:
                    curr_data_dict = JobInvoker.create_data_meta_dict(data_name, output_dir, limits)
                    if curr_data_dict is not None:
                        if to_pandas:
                            data_dict[data_name] = self.to_pandas(curr_data_dict)
                        else:
                            data_dict[data_name] = curr_data_dict
            # no output data obtained
            else:
                raise ValueError(f"No output data found in directory{output_dir}")
            if len(data_dict) == 1:
                return list(data_dict.values())[0]

            return data_dict

    @staticmethod
    def create_data_meta_dict(data_name, output_dir, limits):
        data_file = f"{data_name}.csv"
        meta_file = f"{data_name}.meta"

        output_data = os.path.join(output_dir, data_file)
        output_meta = os.path.join(output_dir, meta_file)
        if not Path(output_data).resolve().exists():
            return
        data = JobInvoker.extract_output_data(output_data, limits)
        meta = JobInvoker.extract_output_meta(output_meta)
        data_dict = {"data": data, "meta": meta}
        return data_dict

    @staticmethod
    def to_pandas(data_dict):
        import pandas as pd
        data = data_dict["data"]
        meta = data_dict["meta"]

        if JobInvoker.is_normal_predict_task(meta):
            """ignore the first line
            """
            rows = []
            for i in range(1, len(data)):
                cols = data[i].split(",", -1)
                predict_detail = json.loads(",".join(cols[len(meta) - 2: -1])[1:-1].replace("\'", "\""))
                value = cols[: len(meta) - 2] + [predict_detail] + cols[-1:]
                rows.append(value)

            return pd.DataFrame(rows, columns=meta)
        else:
            rows = []
            for i in range(1, len(data)):
                cols = data[i].split(",", -1)
                rows.append(cols)
            return pd.DataFrame(rows, columns=meta)

    @staticmethod
    def is_normal_predict_task(col_names):
        if len(col_names) <= 5:
            return False

        template_col_names = ["label", "predict_result", "predict_score", "predict_detail", "type"]
        for i in range(5):
            if template_col_names[i] != col_names[-5 + i]:
                return False

        return True

    @staticmethod
    def extract_output_data(output_data, limits):
        data = []
        with open(output_data, "r") as fin:
            for i, line in enumerate(fin):
                if i == limits:
                    break
                data.append(line.strip())
        return data

    @staticmethod
    def extract_output_meta(output_meta):
        with open(output_meta, "r") as fin:
            try:
                meta_dict = json.load(fin)
                meta = meta_dict["header"]
            except ValueError as e:
                raise ValueError(f"Cannot get output data meta. err msg: {e}")

        return meta

    def get_model_param(self, job_id, cpn_name, role, party_id):
        result = None
        party_id = str(party_id)
        try:
            result = self.client.component.output_model(job_id=job_id, role=role,
                                                        party_id=party_id, component_name=cpn_name)
            if "data" not in result:
                raise ValueError(f"{result['retmsg']} job {job_id}, component {cpn_name} has no output model param")
            return result["data"]
        except BaseException:
            raise ValueError(f"Cannot get output model, err msg: {result}")

    def get_metric(self, job_id, cpn_name, role, party_id):
        result = None
        party_id = str(party_id)
        try:
            result = self.client.component.metric_all(job_id=job_id, role=role,
                                                      party_id=party_id, component_name=cpn_name)
            if "data" not in result:
                raise ValueError(f"job {job_id}, component {cpn_name} has no output metric")
            return result["data"]
        except BaseException:
            raise ValueError(f"Cannot get output model, err msg: {result}")
            # raise

    def get_summary(self, job_id, cpn_name, role, party_id):
        result = None
        party_id = str(party_id)
        try:
            result = self.client.component.get_summary(job_id=job_id, role=role,
                                                       party_id=party_id, component_name=cpn_name)
            if "data" not in result:
                raise ValueError(f"Job {job_id}, component {cpn_name} has no output metric")
            return result["data"]
        except BaseException:
            raise ValueError(f"Cannot get output model, err msg: {result}")

    def model_deploy(self, model_id, model_version, cpn_list=None, predict_dsl=None, components_checkpoint=None):
        if cpn_list:
            result = self.client.model.deploy(model_id=model_id, model_version=model_version, cpn_list=cpn_list)
        elif predict_dsl:
            result = self.client.model.deploy(model_id=model_id, model_version=model_version,
                                              predict_dsl=predict_dsl, components_checkpoint=components_checkpoint)
        else:
            result = self.client.model.deploy(model_id=model_id, model_version=model_version,
                                              components_checkpoint=components_checkpoint)

        if result is None or 'retcode' not in result:
            raise ValueError("Call flow deploy is failed, check if fate_flow server is up!")
        elif result["retcode"] != 0:
            raise ValueError(f"Cannot deploy components, error msg is {result['data']}")
        else:
            return result["data"]

    def get_predict_dsl(self, model_id, model_version):
        result = self.client.model.get_predict_dsl(model_id=model_id, model_version=model_version)
        if result is None or 'retcode' not in result:
            raise ValueError("Call flow get predict dsl is failed, check if fate_flow server is up!")
        elif result["retcode"] != 0:
            raise ValueError("Cannot get predict dsl, error msg is {}".format(result["retmsg"]))
        else:
            return result["data"]

    def load_model(self, load_conf):
        result = self.client.model.load(load_conf)
        if result is None or 'retcode' not in result:
            raise ValueError("Call flow load failed, check if fate_flow server is up!")
        elif result["retcode"] != 0:
            raise ValueError("Cannot load model, error msg is {}".format(result["retmsg"]))
        else:
            return result["data"]

    def bind_model(self, bind_conf):
        result = self.client.model.bind(bind_conf)
        if result is None or 'retcode' not in result:
            raise ValueError("Call flow bind failed, check if fate_flow server is up!")
        elif result["retcode"] != 0:
            raise ValueError("Cannot bind model, error msg is {}".format(result["retmsg"]))
        else:
            return result["retmsg"]

    def convert_homo_model(self, convert_conf):
        result = self.client.model.homo_convert(convert_conf)
        if result is None or 'retcode' not in result:
            raise ValueError("Call flow homo convert failed, check if fate_flow server is up!")
        elif result["retcode"] != 0:
            raise ValueError("Cannot convert homo model, error msg is {}".format(result["retmsg"]))
        else:
            return result["data"]

    def bind_table(self, **kwargs):
        result = self.client.table.bind(**kwargs)
        if result is None or 'retcode' not in result:
<<<<<<< HEAD
            raise ValueError("Call flwo table bind is failed, check if fate_flow server is up!")
        elif result["retcode"] != 0:
            raise ValueError(f"Cannot bin table, error msg is {result['data']}")
=======
            raise ValueError("Call flow table bind is failed, check if fate_flow server is up!")
        elif result["retcode"] != 0:
            raise ValueError(f"Cannot bind table, error msg is {result['retmsg']}")
>>>>>>> ffdb89a7
        else:
            return result["data"]

    @staticmethod
    def run_job_with_retry(api_func, params):
        for i in range(conf.MAX_RETRY + 1):
            try:
                result = api_func(**params)
                if result is None or "retmsg" not in result:
                    return result

                if i == conf.MAX_RETRY:
                    return result

                ret_msg = result["retmsg"]
                if "connection refused" in ret_msg.lower() \
                        or "max retries" in ret_msg.lower():
                    pass
                else:
                    return result
            except AttributeError:
                pass

            time.sleep(conf.TIME_QUERY_FREQS * (i + 1))<|MERGE_RESOLUTION|>--- conflicted
+++ resolved
@@ -449,15 +449,9 @@
     def bind_table(self, **kwargs):
         result = self.client.table.bind(**kwargs)
         if result is None or 'retcode' not in result:
-<<<<<<< HEAD
-            raise ValueError("Call flwo table bind is failed, check if fate_flow server is up!")
-        elif result["retcode"] != 0:
-            raise ValueError(f"Cannot bin table, error msg is {result['data']}")
-=======
             raise ValueError("Call flow table bind is failed, check if fate_flow server is up!")
         elif result["retcode"] != 0:
             raise ValueError(f"Cannot bind table, error msg is {result['retmsg']}")
->>>>>>> ffdb89a7
         else:
             return result["data"]
 
