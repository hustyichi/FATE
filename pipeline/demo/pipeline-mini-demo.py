--- conflicted
+++ resolved
@@ -28,25 +28,12 @@
 
 def main(config="./config.yaml"):
     # obtain config
-<<<<<<< HEAD
-    with open(config, "r") as f:
-        conf = yaml.load(f, Loader=Loader)
-        parties = conf.get("parties", {})
-        if len(parties) == 0:
-            raise ValueError(f"Parties id must be sepecified.")
-        host = parties["host"][0]
-        guest = parties["guest"][0]
-        arbiter = parties["arbiter"][0]
-        backend = conf.get("backend", 0)
-        work_mode = conf.get("work_mode", 0)
-=======
     config = Config(config)
     guest = config.guest
     host = config.host[0]
     arbiter = config.arbiter
     backend = config.backend
     work_mode = config.work_mode
->>>>>>> e9f1461b
 
     # specify input data name & namespace in database
     guest_train_data = {"name": "breast_hetero_guest", "namespace": "experiment"}
