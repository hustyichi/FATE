--- conflicted
+++ resolved
@@ -24,32 +24,24 @@
         "guest": {
             "args": {
                 "data": {
-<<<<<<< HEAD
-                    "validate_data": [{"name": "hetero_breast_b", "namespace": "hetero_breast_guest"}]
-=======
                     "eval_data": [
                         {
                             "name": "breast_hetero_guest",
                             "namespace": "experiment"
                         }
                     ]
->>>>>>> 7edc755f
                 }
             }
         },
         "host": {
             "args": {
                 "data": {
-<<<<<<< HEAD
-                    "validate_data": [{"name": "hetero_breast_a", "namespace": "hetero_breast_host"}]
-=======
                     "eval_data": [
                         {
                             "name": "breast_hetero_host",
                             "namespace": "experiment"
                         }
                     ]
->>>>>>> 7edc755f
                 }
             }
         }
