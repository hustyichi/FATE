#!/usr/bin/env python
# -*- coding: utf-8 -*-

#
#  Copyright 2019 The FATE Authors. All Rights Reserved.
#
#  Licensed under the Apache License, Version 2.0 (the "License");
#  you may not use this file except in compliance with the License.
#  You may obtain a copy of the License at
#
#      http://www.apache.org/licenses/LICENSE-2.0
#
#  Unless required by applicable law or agreed to in writing, software
#  distributed under the License is distributed on an "AS IS" BASIS,
#  WITHOUT WARRANTIES OR CONDITIONS OF ANY KIND, either express or implied.
#  See the License for the specific language governing permissions and
#  limitations under the License.
#
import copy

from pipeline.param.base_param import BaseParam
from pipeline.param.cross_validation_param import CrossValidationParam
from pipeline.param.encrypt_param import EncryptParam
from pipeline.param.encrypted_mode_calculation_param import EncryptedModeCalculatorParam
from pipeline.param.init_model_param import InitParam
from pipeline.param.predict_param import PredictParam
from pipeline.param.stepwise_param import StepwiseParam
from pipeline.param.sqn_param import StochasticQuasiNewtonParam
from pipeline.param.callback_param import CallbackParam
from pipeline.param import consts


class LogisticParam(BaseParam):
    """
    Parameters used for Logistic Regression both for Homo mode or Hetero mode.

    Parameters
    ----------
    penalty : str, 'L1', 'L2' or None. default: 'L2'
        Penalty method used in LR. Please note that, when using encrypted version in HomoLR,
        'L1' is not supported.

    tol : float, default: 1e-4
        The tolerance of convergence

    alpha : float, default: 1.0
        Regularization strength coefficient.

    optimizer : str, 'sgd', 'rmsprop', 'adam', 'nesterov_momentum_sgd', 'sqn' or 'adagrad', default: 'rmsprop'
        Optimize method, if 'sqn' has been set, sqn_param will take effect. Currently, 'sqn' support hetero mode only.

    batch_size : int, default: -1
        Batch size when updating model. -1 means use all data in a batch. i.e. Not to use mini-batch strategy.

    learning_rate : float, default: 0.01
        Learning rate

    max_iter : int, default: 100
        The maximum iteration for training.

    early_stop : str, 'diff', 'weight_diff' or 'abs', default: 'diff'
        Method used to judge converge or not.
            a)	diff： Use difference of loss between two iterations to judge whether converge.
            b)  weight_diff: Use difference between weights of two consecutive iterations
            c)	abs: Use the absolute value of loss to judge whether converge. i.e. if loss < eps, it is converged.

            Please note that for hetero-lr multi-host situation, this parameter support "weight_diff" only.

    decay: int or float, default: 1
        Decay rate for learning rate. learning rate will follow the following decay schedule.
        lr = lr0/(1+decay*t) if decay_sqrt is False. If decay_sqrt is True, lr = lr0 / sqrt(1+decay*t)
        where t is the iter number.

    decay_sqrt: Bool, default: True
        lr = lr0/(1+decay*t) if decay_sqrt is False, otherwise, lr = lr0 / sqrt(1+decay*t)

    encrypt_param: EncryptParam object, default: default EncryptParam object

    predict_param: PredictParam object, default: default PredictParam object

    callback_param: CallbackParam object

    cv_param: CrossValidationParam object, default: default CrossValidationParam object

    multi_class: str, 'ovr', default: 'ovr'
        If it is a multi_class task, indicate what strategy to use. Currently, support 'ovr' short for one_vs_rest only.

    validation_freqs: int, list, tuple, set, or None
        validation frequency during training.

    early_stopping_rounds: int, default: None
        Will stop training if one metric doesn’t improve in last early_stopping_round rounds

    metrics: list or None, default: None
        Indicate when executing evaluation during train process, which metrics will be used. If set as empty,
        default metrics for specific task type will be used. As for binary classification, default metrics are
        ['auc', 'ks']

    use_first_metric_only: bool, default: False
        Indicate whether use the first metric only for early stopping judgement.

    floating_point_precision: None or integer, if not None, use floating_point_precision-bit to speed up calculation,
                               e.g.: convert an x to round(x * 2**floating_point_precision) during Paillier operation, divide
                                      the result by 2**floating_point_precision in the end.

    """

    def __init__(self, penalty='L2',
                 tol=1e-4, alpha=1.0, optimizer='rmsprop',
                 batch_size=-1, learning_rate=0.01, init_param=InitParam(),
                 max_iter=100, early_stop='diff', encrypt_param=EncryptParam(),
                 predict_param=PredictParam(), cv_param=CrossValidationParam(),
                 decay=1, decay_sqrt=True,
                 multi_class='ovr', validation_freqs=None, early_stopping_rounds=None,
                 stepwise_param=StepwiseParam(), floating_point_precision=23,
<<<<<<< HEAD
                 metrics=None, is_warm_start=False,
                 use_first_metric_only=False
=======
                 metrics=None,
                 use_first_metric_only=False,
                 callback_param=CallbackParam()
>>>>>>> dd414389
                 ):
        super(LogisticParam, self).__init__()
        self.penalty = penalty
        self.tol = tol
        self.alpha = alpha
        self.optimizer = optimizer
        self.batch_size = batch_size
        self.learning_rate = learning_rate
        self.init_param = copy.deepcopy(init_param)
        self.max_iter = max_iter
        self.early_stop = early_stop
        self.encrypt_param = encrypt_param
        self.predict_param = copy.deepcopy(predict_param)
        self.cv_param = copy.deepcopy(cv_param)
        self.decay = decay
        self.decay_sqrt = decay_sqrt
        self.multi_class = multi_class
        self.validation_freqs = validation_freqs
        self.stepwise_param = copy.deepcopy(stepwise_param)
        self.early_stopping_rounds = early_stopping_rounds
        self.metrics = metrics or []
        self.use_first_metric_only = use_first_metric_only
        self.floating_point_precision = floating_point_precision
<<<<<<< HEAD
        self.is_warm_start = is_warm_start
=======
        self.callback_param = callback_param
>>>>>>> dd414389

    def check(self):
        descr = "logistic_param's"

        if self.penalty is None:
            pass
        elif type(self.penalty).__name__ != "str":
            raise ValueError(
                "logistic_param's penalty {} not supported, should be str type".format(self.penalty))
        else:
            self.penalty = self.penalty.upper()
            if self.penalty not in [consts.L1_PENALTY, consts.L2_PENALTY, 'NONE']:
                raise ValueError(
                    "logistic_param's penalty not supported, penalty should be 'L1', 'L2' or 'none'")

        self.check_boolean(self.is_warm_start, descr)

        if not isinstance(self.tol, (int, float)):
            raise ValueError(
                "logistic_param's tol {} not supported, should be float type".format(self.tol))

        if type(self.alpha).__name__ not in ["float", 'int']:
            raise ValueError(
                "logistic_param's alpha {} not supported, should be float or int type".format(self.alpha))

        if type(self.optimizer).__name__ != "str":
            raise ValueError(
                "logistic_param's optimizer {} not supported, should be str type".format(self.optimizer))
        else:
            self.optimizer = self.optimizer.lower()
            if self.optimizer not in ['sgd', 'rmsprop', 'adam', 'adagrad', 'nesterov_momentum_sgd', 'sqn']:
                raise ValueError(
                    "logistic_param's optimizer not supported, optimizer should be"
                    " 'sgd', 'rmsprop', 'adam', 'nesterov_momentum_sgd', 'sqn' or 'adagrad'")

        if self.batch_size != -1:
            if type(self.batch_size).__name__ not in ["int"] \
                    or self.batch_size < consts.MIN_BATCH_SIZE:
                raise ValueError(descr + " {} not supported, should be larger than {} or "
                                         "-1 represent for all data".format(self.batch_size, consts.MIN_BATCH_SIZE))

        if not isinstance(self.learning_rate, (float, int)):
            raise ValueError(
                "logistic_param's learning_rate {} not supported, should be float or int type".format(
                    self.learning_rate))

        self.init_param.check()

        if type(self.max_iter).__name__ != "int":
            raise ValueError(
                "logistic_param's max_iter {} not supported, should be int type".format(self.max_iter))
        elif self.max_iter <= 0:
            raise ValueError(
                "logistic_param's max_iter must be greater or equal to 1")

        if type(self.early_stop).__name__ != "str":
            raise ValueError(
                "logistic_param's early_stop {} not supported, should be str type".format(
                    self.early_stop))
        else:
            self.early_stop = self.early_stop.lower()
            if self.early_stop not in ['diff', 'abs', 'weight_diff']:
                raise ValueError(
                    "logistic_param's early_stop not supported, converge_func should be"
                    " 'diff', 'weight_diff' or 'abs'")

        self.encrypt_param.check()
        self.predict_param.check()
        if self.encrypt_param.method not in [consts.PAILLIER, None]:
            raise ValueError(
                "logistic_param's encrypted method support 'Paillier' or None only")

        if type(self.decay).__name__ not in ["int", 'float']:
            raise ValueError(
                "logistic_param's decay {} not supported, should be 'int' or 'float'".format(
                    self.decay))

        if type(self.decay_sqrt).__name__ not in ['bool']:
            raise ValueError(
                "logistic_param's decay_sqrt {} not supported, should be 'bool'".format(
                    self.decay_sqrt))
        self.stepwise_param.check()

        if self.validation_freqs is not None:
            if type(self.validation_freqs).__name__ not in ["int", "list", "tuple", "set"]:
                raise ValueError(
                    "validation strategy param's validate_freqs's type not supported , should be int or list or tuple or set"
                )
            if type(self.validation_freqs).__name__ == "int" and self.validation_freqs <= 0:
                raise ValueError("validation strategy param's validate_freqs should greater than 0")

        if self.early_stopping_rounds is None:
            pass
        elif isinstance(self.early_stopping_rounds, int):
            if self.early_stopping_rounds < 1:
                raise ValueError("early stopping rounds should be larger than 0 when it's integer")
            if self.validation_freqs is None:
                raise ValueError("validation freqs must be set when early stopping is enabled")

        if self.metrics is not None and not isinstance(self.metrics, list):
            raise ValueError("metrics should be a list")

        if not isinstance(self.use_first_metric_only, bool):
            raise ValueError("use_first_metric_only should be a boolean")

        if self.floating_point_precision is not None and \
                (not isinstance(self.floating_point_precision, int) or\
                 self.floating_point_precision < 0 or self.floating_point_precision > 63):
            raise ValueError("floating point precision should be null or a integer between 0 and 63")
<<<<<<< HEAD
        # self.explainable_param.check()
=======
>>>>>>> dd414389
        return True


class HomoLogisticParam(LogisticParam):
    """
    Parameters
    ----------
    re_encrypt_batches : int, default: 2
        Required when using encrypted version HomoLR. Since multiple batch updating coefficient may cause
        overflow error. The model need to be re-encrypt for every several batches. Please be careful when setting
        this parameter. Too large batches may cause training failure.

    aggregate_iters : int, default: 1
        Indicate how many iterations are aggregated once.

    use_proximal: bool, default: False
        Whether to turn on additional proximial term. For more details of FedProx, Please refer to
        https://arxiv.org/abs/1812.06127

    mu: float, default 0.1
        To scale the proximal term

    """
    def __init__(self, penalty='L2',
                 tol=1e-4, alpha=1.0, optimizer='rmsprop',
                 batch_size=-1, learning_rate=0.01, init_param=InitParam(),
                 max_iter=100, early_stop='diff',
                 encrypt_param=EncryptParam(method=None), re_encrypt_batches=2,
                 predict_param=PredictParam(), cv_param=CrossValidationParam(),
                 decay=1, decay_sqrt=True,
                 aggregate_iters=1, multi_class='ovr', validation_freqs=None,
                 early_stopping_rounds=None,
                 metrics=['auc', 'ks'],
                 use_first_metric_only=False,
<<<<<<< HEAD
                 use_proximal=False, is_warm_start=False,
                 mu=0.1
=======
                 use_proximal=False,
                 mu=0.1, callback_param=CallbackParam()
>>>>>>> dd414389
                 ):
        super(HomoLogisticParam, self).__init__(penalty=penalty, tol=tol, alpha=alpha, optimizer=optimizer,
                                                batch_size=batch_size,
                                                learning_rate=learning_rate,
                                                init_param=init_param, max_iter=max_iter, early_stop=early_stop,
                                                encrypt_param=encrypt_param, predict_param=predict_param,
                                                cv_param=cv_param, multi_class=multi_class,
                                                validation_freqs=validation_freqs,
                                                decay=decay, decay_sqrt=decay_sqrt,
                                                early_stopping_rounds=early_stopping_rounds,
                                                metrics=metrics, use_first_metric_only=use_first_metric_only,
<<<<<<< HEAD
                                                is_warm_start=is_warm_start)
=======
                                                callback_param=callback_param)
>>>>>>> dd414389
        self.re_encrypt_batches = re_encrypt_batches
        self.aggregate_iters = aggregate_iters
        self.use_proximal = use_proximal
        self.mu = mu

    def check(self):
        super().check()
        if type(self.re_encrypt_batches).__name__ != "int":
            raise ValueError(
                "logistic_param's re_encrypt_batches {} not supported, should be int type".format(
                    self.re_encrypt_batches))
        elif self.re_encrypt_batches < 0:
            raise ValueError(
                "logistic_param's re_encrypt_batches must be greater or equal to 0")

        if not isinstance(self.aggregate_iters, int):
            raise ValueError(
                "logistic_param's aggregate_iters {} not supported, should be int type".format(
                    self.aggregate_iters))

        if self.encrypt_param.method == consts.PAILLIER:
            if self.optimizer != 'sgd':
                raise ValueError("Paillier encryption mode supports 'sgd' optimizer method only.")

            if self.penalty == consts.L1_PENALTY:
                raise ValueError("Paillier encryption mode supports 'L2' penalty or None only.")

        if self.optimizer == 'sqn':
            raise ValueError("'sqn' optimizer is supported for hetero mode only.")

        return True


class HeteroLogisticParam(LogisticParam):
    def __init__(self, penalty='L2',
                 tol=1e-4, alpha=1.0, optimizer='rmsprop',
                 batch_size=-1, learning_rate=0.01, init_param=InitParam(),
                 max_iter=100, early_stop='diff',
                 encrypt_param=EncryptParam(),
                 encrypted_mode_calculator_param=EncryptedModeCalculatorParam(),
                 predict_param=PredictParam(), cv_param=CrossValidationParam(),
                 decay=1, decay_sqrt=True, sqn_param=StochasticQuasiNewtonParam(),
                 multi_class='ovr', validation_freqs=None, early_stopping_rounds=None,
                 metrics=['auc', 'ks'], floating_point_precision=23,
<<<<<<< HEAD
                 use_first_metric_only=False, stepwise_param=StepwiseParam(),
                 is_warm_start=False
=======
                 encrypt_param=EncryptParam(),
                 use_first_metric_only=False, stepwise_param=StepwiseParam(),
                 callback_param=CallbackParam()
>>>>>>> dd414389
                 ):
        super(HeteroLogisticParam, self).__init__(penalty=penalty, tol=tol, alpha=alpha, optimizer=optimizer,
                                                  batch_size=batch_size,
                                                  learning_rate=learning_rate,
                                                  init_param=init_param, max_iter=max_iter, early_stop=early_stop,
                                                  predict_param=predict_param, cv_param=cv_param,
                                                  decay=decay,
                                                  encrypt_param=encrypt_param,
                                                  decay_sqrt=decay_sqrt, multi_class=multi_class,
                                                  validation_freqs=validation_freqs,
                                                  early_stopping_rounds=early_stopping_rounds,
                                                  metrics=metrics, floating_point_precision=floating_point_precision,
                                                  encrypt_param=encrypt_param,
                                                  use_first_metric_only=use_first_metric_only,
                                                  stepwise_param=stepwise_param,
<<<<<<< HEAD
                                                  is_warm_start=is_warm_start)
=======
                                                  callback_param=callback_param)
>>>>>>> dd414389
        self.encrypted_mode_calculator_param = copy.deepcopy(encrypted_mode_calculator_param)
        self.sqn_param = copy.deepcopy(sqn_param)

    def check(self):
        super().check()
        self.encrypted_mode_calculator_param.check()
        self.sqn_param.check()
        return True<|MERGE_RESOLUTION|>--- conflicted
+++ resolved
@@ -113,14 +113,9 @@
                  decay=1, decay_sqrt=True,
                  multi_class='ovr', validation_freqs=None, early_stopping_rounds=None,
                  stepwise_param=StepwiseParam(), floating_point_precision=23,
-<<<<<<< HEAD
-                 metrics=None, is_warm_start=False,
-                 use_first_metric_only=False
-=======
                  metrics=None,
                  use_first_metric_only=False,
                  callback_param=CallbackParam()
->>>>>>> dd414389
                  ):
         super(LogisticParam, self).__init__()
         self.penalty = penalty
@@ -144,11 +139,7 @@
         self.metrics = metrics or []
         self.use_first_metric_only = use_first_metric_only
         self.floating_point_precision = floating_point_precision
-<<<<<<< HEAD
-        self.is_warm_start = is_warm_start
-=======
         self.callback_param = callback_param
->>>>>>> dd414389
 
     def check(self):
         descr = "logistic_param's"
@@ -163,8 +154,6 @@
             if self.penalty not in [consts.L1_PENALTY, consts.L2_PENALTY, 'NONE']:
                 raise ValueError(
                     "logistic_param's penalty not supported, penalty should be 'L1', 'L2' or 'none'")
-
-        self.check_boolean(self.is_warm_start, descr)
 
         if not isinstance(self.tol, (int, float)):
             raise ValueError(
@@ -232,14 +221,6 @@
                     self.decay_sqrt))
         self.stepwise_param.check()
 
-        if self.validation_freqs is not None:
-            if type(self.validation_freqs).__name__ not in ["int", "list", "tuple", "set"]:
-                raise ValueError(
-                    "validation strategy param's validate_freqs's type not supported , should be int or list or tuple or set"
-                )
-            if type(self.validation_freqs).__name__ == "int" and self.validation_freqs <= 0:
-                raise ValueError("validation strategy param's validate_freqs should greater than 0")
-
         if self.early_stopping_rounds is None:
             pass
         elif isinstance(self.early_stopping_rounds, int):
@@ -258,10 +239,6 @@
                 (not isinstance(self.floating_point_precision, int) or\
                  self.floating_point_precision < 0 or self.floating_point_precision > 63):
             raise ValueError("floating point precision should be null or a integer between 0 and 63")
-<<<<<<< HEAD
-        # self.explainable_param.check()
-=======
->>>>>>> dd414389
         return True
 
 
@@ -296,13 +273,8 @@
                  early_stopping_rounds=None,
                  metrics=['auc', 'ks'],
                  use_first_metric_only=False,
-<<<<<<< HEAD
-                 use_proximal=False, is_warm_start=False,
-                 mu=0.1
-=======
                  use_proximal=False,
                  mu=0.1, callback_param=CallbackParam()
->>>>>>> dd414389
                  ):
         super(HomoLogisticParam, self).__init__(penalty=penalty, tol=tol, alpha=alpha, optimizer=optimizer,
                                                 batch_size=batch_size,
@@ -314,11 +286,7 @@
                                                 decay=decay, decay_sqrt=decay_sqrt,
                                                 early_stopping_rounds=early_stopping_rounds,
                                                 metrics=metrics, use_first_metric_only=use_first_metric_only,
-<<<<<<< HEAD
-                                                is_warm_start=is_warm_start)
-=======
                                                 callback_param=callback_param)
->>>>>>> dd414389
         self.re_encrypt_batches = re_encrypt_batches
         self.aggregate_iters = aggregate_iters
         self.use_proximal = use_proximal
@@ -357,20 +325,14 @@
                  tol=1e-4, alpha=1.0, optimizer='rmsprop',
                  batch_size=-1, learning_rate=0.01, init_param=InitParam(),
                  max_iter=100, early_stop='diff',
-                 encrypt_param=EncryptParam(),
                  encrypted_mode_calculator_param=EncryptedModeCalculatorParam(),
                  predict_param=PredictParam(), cv_param=CrossValidationParam(),
                  decay=1, decay_sqrt=True, sqn_param=StochasticQuasiNewtonParam(),
                  multi_class='ovr', validation_freqs=None, early_stopping_rounds=None,
                  metrics=['auc', 'ks'], floating_point_precision=23,
-<<<<<<< HEAD
-                 use_first_metric_only=False, stepwise_param=StepwiseParam(),
-                 is_warm_start=False
-=======
                  encrypt_param=EncryptParam(),
                  use_first_metric_only=False, stepwise_param=StepwiseParam(),
                  callback_param=CallbackParam()
->>>>>>> dd414389
                  ):
         super(HeteroLogisticParam, self).__init__(penalty=penalty, tol=tol, alpha=alpha, optimizer=optimizer,
                                                   batch_size=batch_size,
@@ -378,7 +340,6 @@
                                                   init_param=init_param, max_iter=max_iter, early_stop=early_stop,
                                                   predict_param=predict_param, cv_param=cv_param,
                                                   decay=decay,
-                                                  encrypt_param=encrypt_param,
                                                   decay_sqrt=decay_sqrt, multi_class=multi_class,
                                                   validation_freqs=validation_freqs,
                                                   early_stopping_rounds=early_stopping_rounds,
@@ -386,11 +347,7 @@
                                                   encrypt_param=encrypt_param,
                                                   use_first_metric_only=use_first_metric_only,
                                                   stepwise_param=stepwise_param,
-<<<<<<< HEAD
-                                                  is_warm_start=is_warm_start)
-=======
                                                   callback_param=callback_param)
->>>>>>> dd414389
         self.encrypted_mode_calculator_param = copy.deepcopy(encrypted_mode_calculator_param)
         self.sqn_param = copy.deepcopy(sqn_param)
 
