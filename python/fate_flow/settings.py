--- conflicted
+++ resolved
@@ -16,18 +16,15 @@
 import os
 from pathlib import Path
 
-<<<<<<< HEAD
 from fate_arch.common import file_utils, log
 from fate_arch.common.conf_utils import get_base_config
 from fate_arch.computing import ComputingEngine
-=======
 from fate_arch.computing import ComputingEngine
 from fate_arch.federation import FederationEngine
 from fate_arch.storage import StorageEngine
 from fate_arch.common import file_utils, log, EngineType
 from fate_flow.entity.runtime_config import RuntimeConfig
 from fate_arch.common.conf_utils import SERVICE_CONF
->>>>>>> a786db82
 
 
 # Server
@@ -45,7 +42,6 @@
 }
 _ONE_DAY_IN_SECONDS = 60 * 60 * 24
 GRPC_SERVER_MAX_WORKERS = None
-<<<<<<< HEAD
 
 IP = get_base_config(FATEFLOW_SERVICE_NAME, {}).get("host", "127.0.0.1")
 HTTP_PORT = get_base_config(FATEFLOW_SERVICE_NAME, {}).get("http_port")
@@ -54,9 +50,8 @@
 WORK_MODE = get_base_config("work_mode", 0)
 DATABASE = get_base_config("database", {})
 MODEL_STORE_ADDRESS = get_base_config("model_store_address", {})
-=======
+
 MAX_TIMESTAMP_INTERVAL = 60
->>>>>>> a786db82
 
 # Registry
 FATE_SERVICES_REGISTRY = {
@@ -126,10 +121,6 @@
 PRIVILEGE_COMMAND_WHITELIST = []
 
 CHECK_NODES_IDENTITY = False
-<<<<<<< HEAD
-DEFAULT_FEDERATED_STATUS_COLLECT_TYPE = get_base_config(
-    FATEFLOW_SERVICE_NAME, {}).get("default_federated_status_collect_type", "PUSH")
-=======
 
 
 class Settings:
@@ -177,4 +168,7 @@
 
 
 Settings.load()
->>>>>>> a786db82
+
+# 1.7 merge
+DEFAULT_FEDERATED_STATUS_COLLECT_TYPE = get_base_config(
+    FATEFLOW_SERVICE_NAME, {}).get("default_federated_status_collect_type", "PUSH")