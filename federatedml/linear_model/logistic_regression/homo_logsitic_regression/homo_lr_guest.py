#!/usr/bin/env python
# -*- coding: utf-8 -*-

#
#  Copyright 2019 The FATE Authors. All Rights Reserved.
#
#  Licensed under the Apache License, Version 2.0 (the "License");
#  you may not use this file except in compliance with the License.
#  You may obtain a copy of the License at
#
#      http://www.apache.org/licenses/LICENSE-2.0
#
#  Unless required by applicable law or agreed to in writing, software
#  distributed under the License is distributed on an "AS IS" BASIS,
#  WITHOUT WARRANTIES OR CONDITIONS OF ANY KIND, either express or implied.
#  See the License for the specific language governing permissions and
#  limitations under the License.

import functools

from arch.api.utils import log_utils
from federatedml.framework.homo.procedure import aggregator
from federatedml.linear_model.linear_model_weight import LinearModelWeights as LogisticRegressionWeights
from federatedml.linear_model.logistic_regression.homo_logsitic_regression.homo_lr_base import HomoLRBase
from federatedml.model_selection import MiniBatch
from federatedml.optim import activation
from federatedml.optim.gradient.homo_lr_gradient import LogisticGradient
from federatedml.util import consts
from federatedml.util import fate_operator
from federatedml.util.fate_operator import vec_dot
from federatedml.util.io_check import assert_io_num_rows_equal

LOGGER = log_utils.getLogger()


class HomoLRGuest(HomoLRBase):
    def __init__(self):
        super(HomoLRGuest, self).__init__()
        self.gradient_operator = LogisticGradient()
        self.loss_history = []
        self.role = consts.GUEST
        self.aggregator = aggregator.Guest()

    def _init_model(self, params):
        super()._init_model(params)

    def fit(self, data_instances, validate_data=None):

        self._abnormal_detection(data_instances)
        self.check_abnormal_values(data_instances)
        self.init_schema(data_instances)

        validation_strategy = self.init_validation_strategy(data_instances, validate_data)
        self.model_weights = self._init_model_variables(data_instances)

        max_iter = self.max_iter
        # total_data_num = data_instances.count()
        mini_batch_obj = MiniBatch(data_inst=data_instances, batch_size=self.batch_size)
        model_weights = self.model_weights

        degree = 0
        while self.n_iter_ < max_iter + 1:
            batch_data_generator = mini_batch_obj.mini_batch_data_generator()

            self.optimizer.set_iters(self.n_iter_)
            if ((self.n_iter_ + 1) % self.aggregate_iters == 0) or self.n_iter_ == max_iter:
                weight = self.aggregator.aggregate_then_get(model_weights, degree=degree,
                                                            suffix=self.n_iter_)
                # LOGGER.debug("Before aggregate: {}, degree: {} after aggregated: {}".format(
                #     model_weights.unboxed / degree,
                #     degree,
                #     weight.unboxed))

                self.model_weights = LogisticRegressionWeights(weight.unboxed, self.fit_intercept)
                loss = self._compute_loss(data_instances)
                self.aggregator.send_loss(loss, degree=degree, suffix=(self.n_iter_,))
                degree = 0

                self.is_converged = self.aggregator.get_converge_status(suffix=(self.n_iter_,))
                LOGGER.info("n_iters: {}, loss: {} converge flag is :{}".format(self.n_iter_, loss, self.is_converged))
                if self.is_converged or self.n_iter_ == max_iter:
                    break
                model_weights = self.model_weights

            batch_num = 0
            for batch_data in batch_data_generator:
                n = batch_data.count()
                # LOGGER.debug("In each batch, lr_weight: {}, batch_data count: {}".format(model_weights.unboxed, n))
                f = functools.partial(self.gradient_operator.compute_gradient,
                                      coef=model_weights.coef_,
                                      intercept=model_weights.intercept_,
                                      fit_intercept=self.fit_intercept)
                grad = batch_data.mapPartitions(f).reduce(fate_operator.reduce_add)
                grad /= n
                # LOGGER.debug('iter: {}, batch_index: {}, grad: {}, n: {}'.format(
                #     self.n_iter_, batch_num, grad, n))
                model_weights = self.optimizer.update_model(model_weights, grad, has_applied=False)
                batch_num += 1
                degree += n

            validation_strategy.validate(self, self.n_iter_)
            self.n_iter_ += 1

    @assert_io_num_rows_equal
    def predict(self, data_instances):

        self._abnormal_detection(data_instances)
        self.init_schema(data_instances)
<<<<<<< HEAD
        # predict_wx = self.compute_wx(data_instances, self.model_weights.coef_, self.model_weights.intercept_)
        pred_prob = data_instances.mapValues(lambda v: activation.sigmoid(vec_dot(v.features, self.model_weights.coef_)
                                                              + self.model_weights.intercept_))

        # pred_table = self.classify(predict_wx, self.model_param.predict_param.threshold)

=======

        data_instances = self.align_data_header(data_instances, self.header)
        # predict_wx = self.compute_wx(data_instances, self.model_weights.coef_, self.model_weights.intercept_)
        pred_prob = data_instances.mapValues(lambda v: activation.sigmoid(vec_dot(v.features, self.model_weights.coef_)
                                                              + self.model_weights.intercept_))

        # pred_table = self.classify(predict_wx, self.model_param.predict_param.threshold)

>>>>>>> 7af0c5f1
        # predict_result = data_instances.mapValues(lambda x: x.label)
        # predict_result = pred_table.join(predict_result, lambda x, y: [y, x[1], x[0],
        #                                                                {"1": x[0], "0": 1 - x[0]}])
        predict_result = self.predict_score_to_output(data_instances, pred_prob, classes=[0, 1],
                                                      threshold=self.model_param.predict_param.threshold)

        return predict_result<|MERGE_RESOLUTION|>--- conflicted
+++ resolved
@@ -106,14 +106,6 @@
 
         self._abnormal_detection(data_instances)
         self.init_schema(data_instances)
-<<<<<<< HEAD
-        # predict_wx = self.compute_wx(data_instances, self.model_weights.coef_, self.model_weights.intercept_)
-        pred_prob = data_instances.mapValues(lambda v: activation.sigmoid(vec_dot(v.features, self.model_weights.coef_)
-                                                              + self.model_weights.intercept_))
-
-        # pred_table = self.classify(predict_wx, self.model_param.predict_param.threshold)
-
-=======
 
         data_instances = self.align_data_header(data_instances, self.header)
         # predict_wx = self.compute_wx(data_instances, self.model_weights.coef_, self.model_weights.intercept_)
@@ -122,7 +114,6 @@
 
         # pred_table = self.classify(predict_wx, self.model_param.predict_param.threshold)
 
->>>>>>> 7af0c5f1
         # predict_result = data_instances.mapValues(lambda x: x.label)
         # predict_result = pred_table.join(predict_result, lambda x, y: [y, x[1], x[0],
         #                                                                {"1": x[0], "0": 1 - x[0]}])
