--- conflicted
+++ resolved
@@ -257,11 +257,6 @@
                         args_from_component = this_type_args[search_component_name] = this_type_args.get(
                             search_component_name, {})
                         if data_table:
-<<<<<<< HEAD
-                            partitions = task_parameters['input_data_partition'] if task_parameters.get('input_data_partition', 0) > 0 else data_table.get_partitions()
-                            data_table = session.default().computing.load(data_table.get_address(), schema=data_table.get_meta(_type="schema"),
-                                                                          partitions=partitions)
-=======
                             partitions = task_parameters['input_data_partition'] if task_parameters.get(
                                 'input_data_partition', 0) > 0 else data_table.get_partitions()
                             """
@@ -285,7 +280,9 @@
                                 data_table.get_address(),
                                 schema=data_table.get_meta(_type="schema"),
                                 partitions=partitions)
->>>>>>> a960f24a
+                            partitions = task_parameters['input_data_partition'] if task_parameters.get('input_data_partition', 0) > 0 else data_table.get_partitions()
+                            data_table = session.default().computing.load(data_table.get_address(), schema=data_table.get_meta(_type="schema"),
+                                                                          partitions=partitions)
                         else:
                             schedule_logger().info(
                                 "pass save as task {} input data table, because the table is none".format(task_id))
