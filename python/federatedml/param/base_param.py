--- conflicted
+++ resolved
@@ -142,16 +142,12 @@
     @staticmethod
     def check_decimal_float(param, descr):
         if type(param).__name__ not in ["float", "int"] or param < 0 or param > 1:
-<<<<<<< HEAD
-            raise ValueError(descr + " {} not supported, should be a float number in range [0, 1]".format(param))
-=======
             raise ValueError(
                 descr
                 + " {} not supported, should be a float number in range [0, 1]".format(
                     param
                 )
             )
->>>>>>> 50c6f796
 
     @staticmethod
     def check_boolean(param, descr):
