--- conflicted
+++ resolved
@@ -24,26 +24,8 @@
 from werkzeug.serving import run_simple
 
 from fate_flow.utils.proto_compatibility import proxy_pb2_grpc
-<<<<<<< HEAD
-from fate_flow.apps.data_access_app import manager as data_access_app_manager
-from fate_flow.apps.job_app import manager as job_app_manager
-from fate_flow.apps.model_app import manager as model_app_manager
-from fate_flow.apps.pipeline_app import manager as pipeline_app_manager
-from fate_flow.apps.table_app import manager as table_app_manager
-from fate_flow.apps.resource_app import manager as resource_app
-from fate_flow.apps.tracking_app import manager as tracking_app_manager
-from fate_flow.apps.permission_app import manager as permission_app_manager
-from fate_flow.apps.version_app import manager as version_app_manager
-from fate_flow.apps.proxy_app import manager as proxy_app_manager
-from fate_flow.apps.info_app import manager as info_app_manager
-from fate_flow.scheduling_apps.initiator_app import manager as initiator_app_manager
-from fate_flow.scheduling_apps.party_app import manager as party_app_manager
-from fate_flow.scheduling_apps.tracker_app import manager as tracker_app_manager
-from fate_flow.scheduling_apps.operation_app import manager as operation_app_manager
-=======
 from fate_flow.apps import app
 
->>>>>>> c47c40d4
 from fate_flow.db.db_models import init_database_tables as init_flow_db
 from fate_arch.storage.metastore.db_models import init_database_tables as init_arch_db
 from fate_flow.scheduler.detector import Detector
@@ -61,31 +43,6 @@
 
 
 if __name__ == '__main__':
-<<<<<<< HEAD
-    manager.url_map.strict_slashes = False
-    app = DispatcherMiddleware(
-        manager,
-        {
-            '/{}/data'.format(API_VERSION): data_access_app_manager,
-            '/{}/model'.format(API_VERSION): model_app_manager,
-            '/{}/job'.format(API_VERSION): job_app_manager,
-            '/{}/table'.format(API_VERSION): table_app_manager,
-            '/{}/tracking'.format(API_VERSION): tracking_app_manager,
-            '/{}/pipeline'.format(API_VERSION): pipeline_app_manager,
-            '/{}/permission'.format(API_VERSION): permission_app_manager,
-            '/{}/version'.format(API_VERSION): version_app_manager,
-            '/{}/party'.format(API_VERSION): party_app_manager,
-            '/{}/initiator'.format(API_VERSION): initiator_app_manager,
-            '/{}/resource'.format(API_VERSION): resource_app,
-            '/{}/tracker'.format(API_VERSION): tracker_app_manager,
-            '/{}/forward'.format(API_VERSION): proxy_app_manager,
-            '/{}/info'.format(API_VERSION): info_app_manager,
-            '/{}/operation'.format(API_VERSION): operation_app_manager,
-            '/{}/forward'.format(API_VERSION): proxy_app_manager
-        }
-    )
-=======
->>>>>>> c47c40d4
     # init
     # signal.signal(signal.SIGTERM, job_utils.cleaning)
     signal.signal(signal.SIGCHLD, job_utils.wait_child_process)
