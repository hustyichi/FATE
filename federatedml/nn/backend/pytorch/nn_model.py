import copy
import io
import os
import tempfile
import zipfile
import collections
import numpy as np
import torch
from torch.autograd import Variable
import torchvision.transforms as transforms
import torch.utils.data as data
from torch.utils.data import DataLoader
from arch.api.utils import log_utils
from federatedml.framework.weights import OrderDictWeights, Weights
from federatedml.nn.homo_nn.nn_model import NNModel, DataConverter
from sklearn.metrics import accuracy_score, precision_score, roc_auc_score, recall_score, f1_score, fbeta_score

Logger = log_utils.getLogger()


def layers(layer, config, type):
    if type == "cv":
        if layer == "Conv2d":
            return torch.nn.Conv2d()
        if layer == "MaxPool2d":
            return torch.nn.MaxPool2d()
        if layer == "AvgPool2d":
            return torch.nn.AvgPool2d()
    elif type == "nlp":
        if layer == "LSTM":
            return torch.nn.LSTM()
        if layer == "RNN":
            return torch.nn.RNN()
    elif type == "activate":
        if layer == "Sigmoid":
            return torch.nn.Sigmoid()
        if layer == "Relu":
            return torch.nn.ReLU()
        if layer == "Selu":
            return torch.nn.SELU()
        if layer == "LeakyReLU":
            return torch.nn.LeakyReLU()
        if layer == "Tanh":
            return torch.nn.Tanh()
        if layer == "Softmax":
            return torch.nn.Softmax(0)
    elif:
        if layer == "Linear":
            return torch.nn.Linear(config[0], config[1])
        if layer == "BatchNorm2d":
            return torch.nn.BatchNorm2d()
        if layer == "dropout":
            return torch.nn.Dropout()
<<<<<<< HEAD
    else:
        print("layer not support!")
=======
    else：
        print("layer config not support!")
>>>>>>> 01493368


def build_pytorch(nn_define, optimizer, loss, metrics):
    model = torch.nn.Sequential()
    for config in nn_define:
        layer = layers(config.get("layer"), config.get("config"), config.get("type"))
        model.add_module(config.get("name"), layer)
    return PytorchNNModel(model, optimizer, loss, metrics)


def build_loss_fn(loss):
    if loss == "CrossEntropyLoss":
        return torch.nn.CrossEntropyLoss()
    elif loss == "MSELoss":
        return torch.nn.MSELoss()
    elif loss == "BCELoss":
        return torch.nn.BCELoss()
    elif loss == "BCEWithLogitsLoss":
        return torch.nn.BCEWithLogitsLoss()
    elif loss == "NLLLoss":
        return torch.nn.NLLLoss()
    elif loss == "L1Loss":
        return torch.nn.L1Loss()
    elif loss == "SmoothL1Loss":
        return torch.nn.SmoothL1Loss()
    elif loss == "HingeEmbeddingLoss":
        return torch.nn.HingeEmbeddingLoss()
    else:
        print("loss function not support!")


def build_optimzer(optim, model):
    if optim.optimizer == "Adam":
        return torch.optim.Adam(model.parameters(), lr=optim.kwargs.get("learning_rate"))
    elif optim.optimizer == "SGD":
        return torch.optim.SGD(model.parameters(), lr=optim.kwargs.get("learning_rate"))
    elif optim.optimizer == "RMSprop":
        return torch.optim.RMSprop(model.parameters(), lr=optim.kwargs.get("learning_rate"))
    elif optim.optimizer == "Adagrad":
        return torch.optim.Adagrad(model.parameters(), lr=optim.kwargs.get("learning_rate"))
    else:
        print("not support")


def restore_pytorch_nn_model(model_bytes):
    return PytorchNNModel.restore_model(model_bytes)


class PytorchNNModel(NNModel):

    def __init__(self, model, optimizer=None, loss=None, metrics=None):
        self._model: torch.nn.Sequential = model
        self._optimizer = optimizer
        self._loss = loss
        self._metrics = metrics

    def get_model_weights(self) -> OrderDictWeights:
        return OrderDictWeights(self._model.state_dict())

    def set_model_weights(self, weights: Weights):
        unboxed = weights.unboxed
        self._model.load_state_dict(unboxed)

    def train(self, data: data.Dataset, **kwargs):
        loss_fn = build_loss_fn(self._loss)
        optimizer = build_optimzer(self._optimizer, self._model)
        epochs = 1
        left_kwargs = copy.deepcopy(kwargs)
        if "aggregate_every_n_epoch" in kwargs:
            epochs = kwargs["aggregate_every_n_epoch"]
            del left_kwargs["aggregate_every_n_epoch"]
        train_data = DataLoader(data, batch_size=data.batch_size, shuffle=False)
        for epoch in range(epochs):
            for batch_id, (feature, label) in enumerate(train_data):
                feature = torch.tensor(feature, dtype=torch.float32)
                label = torch.tensor(label, dtype=torch.float32)
                y_pre = self._model(feature)
                optimizer.zero_grad()
                loss = loss_fn(y_pre, label)
                loss.backward()
                optimizer.step()

    def evaluate(self, data: data.dataset, **kwargs):


        metircs = {}
        loss_metircs = []
        loss_fuc = []
        other_metrics = []
        if self._metrics:
            for func in self._metrics:
                if func.endswith("Loss"):
                    loss_metircs.append(func)
                    loss_fuc.append(build_loss_fn(func))
                else:
                    other_metrics.append(func)

        self._model.eval()
        loss_fn = build_loss_fn(self._loss)
        evaluate_data = DataLoader(data, batch_size=data.batch_size, shuffle=False)
        result = np.zeros((len(data), data.y_shape[0]))
        eval_label = np.zeros((len(data), data.y_shape[0]))
        if loss_metircs:
           loss_metircs_result = [0 for i in range(len(loss_metircs))]
        num_output_units = data.get_shape()[1]
        index = 0
        batch_num = 0
        loss = 0
        for batch_id, (feature, label) in enumerate(evaluate_data):
            feature = torch.tensor(feature, dtype=torch.float32)
            label = torch.tensor(label, dtype=torch.float32)
            y = self._model(feature)
            result[index:index + feature.shape[0]] = y.detach().numpy()
            eval_label[index:index + feature.shape[0]] = label.detach().numpy()
            eval_loss = loss_fn(y, label)
            if loss_metircs:
                for i in range(len(loss_fuc)):
                    f=loss_fuc[i]
                    res = f(y, label)
                    loss_metircs_result[i] += res.item()
            loss += eval_loss
            index += feature.shape[0]
            batch_num += 1

        metircs["loss"] = loss.item() * data.batch_size / len(data)
        if loss_metircs:
            i=0
            for func in loss_metircs:
                metircs[func] = loss_metircs_result[i] * data.batch_size / len(data)
                i+=1
        if len(other_metrics) > 0:
            if num_output_units[0] == 1:
                for i in range(len(data)):
                    if (result[i] > 0.5):
                        result[i] = 1
                    else:
                        result[i] = 0
                for fuc_name in other_metrics:
                    if fuc_name == "auccuray":
                        metircs[str(fuc_name)] = accuracy_score(result, eval_label)
                    elif fuc_name == "precision":
                        metircs[str(fuc_name)] = precision_score(result, eval_label)
                    elif fuc_name == "recall":
                        metircs[str(fuc_name)] = recall_score(result, eval_label)
                    elif fuc_name == "auc":
                        metircs[str(fuc_name)] = roc_auc_score(result, eval_label)
                    elif fuc_name == "f1":
                        metircs[str(fuc_name)] = f1_score(result, eval_label)
                    elif fuc_name == "fbeta":
                        metircs[str(fuc_name)] = fbeta_score(result, eval_label, beta=2)
                    else:
                        print("metrics not support ")
            else:
                acc = 0
                for i in range(len(data)):
                    if (result[i].argmax() == eval_label[i].argmax()):
                        acc += 1;
                    metircs["auccuray"] = acc / len(data)

        return metircs

    def predict(self, data: data.dataset, **kwargs):

        result = np.zeros((len(data), data.y_shape[0]))
        predict_data = DataLoader(data, batch_size=data.batch_size, shuffle=False)
        index = 0
        for batch_id, (feature, label) in enumerate(predict_data):
            feature = torch.tensor(feature, dtype=torch.float32)
            # label = torch.tensor(label, dtype=torch.float32)
            y = self._model(feature)
            result[index:index + feature.shape[0]] = y.detach().numpy()
            index += feature.shape[0]
        return result


    def export_model(self):
        f = tempfile.TemporaryFile()
        try:
            torch.save(self._model, f)
            f.seek(0)
            model_bytes = f.read()
            return model_bytes
        finally:
            f.close()


    def restore_model(model_bytes):
        f = tempfile.TemporaryFile()
        f.write(model_bytes)
        f.seek(0)
        model = torch.load(f)
        f.close()
        return PytorchNNModel(model)





# class PredictNN(NNModel):
#     def __init__(self, model):
#         self._model: torch.nn.Sequential = model
#
#     def predict(self, data: data.dataset, **kwargs):
#         # size = len(data)
#         result = np.zeros((len(data), data.y_shape[0]))
#         predict_data = DataLoader(data, batch_size=1, shuffle=False)
#         index = 0
#         for batch_id, (feature, label) in enumerate(predict_data):
#             feature = torch.tensor(feature, dtype=torch.float32)
#             label = torch.tensor(label, dtype=torch.float32)
#             y = self._model(feature)
#             result[index] = y.detach().numpy()
#             index += 1
#         return result
#
#     def export_model(self):
#         f = tempfile.TemporaryFile()
#         try:
#             torch.save(self._model, f)
#             f.seek(0)
#             model_bytes = f.read()
#             return model_bytes
#         finally:
#             f.close()
#
#     def restore_model(model_bytes):
#         f = tempfile.TemporaryFile()
#         f.write(model_bytes)
#         f.seek(0)
#         model = torch.load(f)
#         f.close()
#         return PredictNN(model)
#

class PytorchData(data.Dataset):
    def __init__(self, data_instances, batch_size):
        self.size = data_instances.count()

        if self.size <= 0:
            raise ValueError("empty data")

        if batch_size == -1:
            self.batch_size = self.size
        else:
            self.batch_size = batch_size
        _, one_data = data_instances.first()
        self.x_shape = one_data.features.shape

        num_label = len(data_instances.map(lambda x, y: [x, {y.label}]).reduce(lambda x, y: x | y))
        if num_label == 2:
            self.y_shape = (1,)
            self.x = np.zeros((self.size, *self.x_shape))
            self.y = np.zeros((self.size, *self.y_shape))
            index = 0
            self._keys = []
            for k, inst in data_instances.collect():
                self._keys.append(k)
                self.x[index] = inst.features
                self.y[index] = inst.label
                index += 1

        # encoding label in one-hot
        elif num_label > 2:
            self.y_shape = (num_label,)
            self.x = np.zeros((self.size, *self.x_shape))
            self.y = np.zeros((self.size, *self.y_shape))
            index = 0
            self._keys = []
            for k, inst in data_instances.collect():
                self._keys.append(k)
                self.x[index] = inst.features
                self.y[index][inst.label] = 1
                index += 1
        else:
            raise ValueError(f"num_label is {num_label}")

    def __getitem__(self, index):

        return self.x[index], self.y[index]

    def __len__(self):
        return len(self.x)

    def get_keys(self):
        return self._keys

    def get_shape(self):
        return self.x_shape, self.y_shape


class PytorchDataConverter(DataConverter):
    def convert(self, data, *args, **kwargs):
        return PytorchData(data, *args, **kwargs)
<|MERGE_RESOLUTION|>--- conflicted
+++ resolved
@@ -51,13 +51,11 @@
             return torch.nn.BatchNorm2d()
         if layer == "dropout":
             return torch.nn.Dropout()
-<<<<<<< HEAD
+
     else:
         print("layer not support!")
-=======
-    else：
-        print("layer config not support!")
->>>>>>> 01493368
+
+
 
 
 def build_pytorch(nn_define, optimizer, loss, metrics):
