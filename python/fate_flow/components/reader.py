#!/usr/bin/env python
# -*- coding: utf-8 -*-
#
#  Copyright 2019 The FATE Authors. All Rights Reserved.
#
#  Licensed under the Apache License, Version 2.0 (the "License");
#  you may not use this file except in compliance with the License.
#  You may obtain a copy of the License at
#
#      http://www.apache.org/licenses/LICENSE-2.0
#
#  Unless required by applicable law or agreed to in writing, software
#  distributed under the License is distributed on an "AS IS" BASIS,
#  WITHOUT WARRANTIES OR CONDITIONS OF ANY KIND, either express or implied.
#  See the License for the specific language governing permissions and
#  limitations under the License.
#
import numpy as np

from fate_arch import storage
from fate_arch.abc import StorageTableABC, StorageTableMetaABC, AddressABC
from fate_arch.common import log, EngineType
from fate_arch.computing import ComputingEngine
from fate_arch.storage import StorageTableMeta, StorageEngine, Relationship
from fate_flow.entity.metric import MetricMeta
from fate_flow.utils import job_utils, data_utils
from fate_flow.components.component_base import ComponentBase

LOGGER = log.getLogger()
MAX_NUM = 10000


class Reader(ComponentBase):
    def __init__(self):
        super(Reader, self).__init__()
        self.parameters = None

    def run(self, component_parameters=None, args=None):
        self.parameters = component_parameters["ReaderParam"]
        output_storage_address = args["job_parameters"].engines_address[EngineType.STORAGE]
        table_key = [key for key in self.parameters.keys()][0]
        computing_engine = args["job_parameters"].computing_engine
        output_table_namespace, output_table_name = data_utils.default_output_table_info(task_id=self.tracker.task_id,
                                                                                         task_version=self.tracker.task_version)
        input_table_meta, output_table_address, output_table_engine = self.convert_check(
            input_name=self.parameters[table_key]['name'],
            input_namespace=self.parameters[table_key]['namespace'],
            output_name=output_table_name,
            output_namespace=output_table_namespace,
            computing_engine=computing_engine,
            output_storage_address=output_storage_address)
        with storage.Session.build(
                session_id=job_utils.generate_session_id(self.tracker.task_id, self.tracker.task_version,
                                                         self.tracker.role, self.tracker.party_id,
                                                         suffix="storage", random_end=True),
                storage_engine=input_table_meta.get_engine()) as input_table_session:
            input_table = input_table_session.get_table(name=input_table_meta.get_name(),
                                                        namespace=input_table_meta.get_namespace())
            # update real count to meta info
            input_table.count()
            # Table replication is required
            if input_table_meta.get_engine() != output_table_engine:
                LOGGER.info(
                    f"the {input_table_meta.get_engine()} engine input table needs to be converted to {output_table_engine} engine to support computing engine {computing_engine}")
            else:
                LOGGER.info(f"the {input_table_meta.get_engine()} input table needs to be transform format")
            with storage.Session.build(
                    session_id=job_utils.generate_session_id(self.tracker.task_id, self.tracker.task_version,
                                                             self.tracker.role, self.tracker.party_id,
                                                             suffix="storage",
                                                             random_end=True),
                    storage_engine=output_table_engine) as output_table_session:
                output_table = output_table_session.create_table(address=output_table_address,
                                                                 name=output_table_name,
                                                                 namespace=output_table_namespace,
                                                                 partitions=input_table_meta.partitions)
                self.copy_table(src_table=input_table, dest_table=output_table)
                # update real count to meta info
                output_table.count()
                output_table_meta = output_table.get_meta()
        self.tracker.log_output_data_info(
            data_name=component_parameters.get('output_data_name')[0] if component_parameters.get(
                'output_data_name') else table_key,
            table_namespace=output_table_meta.get_namespace(),
            table_name=output_table_meta.get_name())
        headers_str = output_table_meta.get_schema().get('header')
        table_info = {}
        if output_table_meta.get_schema() and headers_str:
            if isinstance(headers_str, str):
                data_list = [headers_str.split(',')]
                is_display = True
            else:
                data_list = [headers_str]
                is_display = False
            if is_display:
                for data in output_table_meta.get_part_of_data():
                    data_list.append(data[1].split(','))
                data = np.array(data_list)
                Tdata = data.transpose()
                for data in Tdata:
                    table_info[data[0]] = ','.join(list(set(data[1:]))[:5])
        data_info = {
            "table_name": self.parameters[table_key]['name'],
            "namespace": self.parameters[table_key]['namespace'],
            "table_info": table_info,
            "partitions": output_table_meta.get_partitions(),
            "storage_engine": output_table_meta.get_engine(),
            "count": output_table_meta.get_count()
        }

        self.tracker.set_metric_meta(metric_namespace="reader_namespace",
                                     metric_name="reader_name",
                                     metric_meta=MetricMeta(name='reader', metric_type='data_info',
                                                            extra_metas=data_info))

    def convert_check(self, input_name, input_namespace, output_name, output_namespace,
                      computing_engine: ComputingEngine = ComputingEngine.EGGROLL, output_storage_address={}) -> (
            StorageTableMetaABC, AddressABC, StorageEngine):
        input_table_meta = StorageTableMeta(name=input_name, namespace=input_namespace)
        if not input_table_meta:
            raise RuntimeError(f"can not found table name: {input_name} namespace: {input_namespace}")
<<<<<<< HEAD
        output_table_address = None
        output_table_engine = None
        if input_table_meta.get_engine() not in Relationship.CompToStore.get(computing_engine,
                                                                             []) or not input_table_meta.get_in_serialized():
            address_dict = output_storage_address.copy()
            if input_table_meta.get_engine() in [StorageEngine.PATH]:
                from fate_arch.storage import PathStorageType
                address_dict["name"] = output_name
                address_dict["namespace"] = output_namespace
                address_dict["storage_type"] = PathStorageType.PICTURE
                address_dict["path"] = input_table_meta.get_address().path
                output_table_address = StorageTableMeta.create_address(storage_engine=StorageEngine.PATH,
                                                                       address_dict=address_dict)
                output_table_engine = StorageEngine.PATH
            elif computing_engine == ComputingEngine.STANDALONE:
                from fate_arch.storage import StandaloneStorageType
                address_dict["name"] = output_name
                address_dict["namespace"] = output_namespace
                address_dict["storage_type"] = StandaloneStorageType.ROLLPAIR_LMDB
                output_table_address = StorageTableMeta.create_address(storage_engine=StorageEngine.STANDALONE,
                                                                       address_dict=address_dict)
                output_table_engine = StorageEngine.STANDALONE
            elif computing_engine == ComputingEngine.EGGROLL:
                from fate_arch.storage import EggRollStorageType
                address_dict["name"] = output_name
                address_dict["namespace"] = output_namespace
                address_dict["storage_type"] = EggRollStorageType.ROLLPAIR_LMDB
                output_table_address = StorageTableMeta.create_address(storage_engine=StorageEngine.EGGROLL,
                                                                       address_dict=address_dict)
                output_table_engine = StorageEngine.EGGROLL
            elif computing_engine == ComputingEngine.SPARK:
                address_dict["path"] = data_utils.default_output_fs_path(name=output_name, namespace=output_namespace, prefix=address_dict.get("path_prefix"))
                output_table_address = StorageTableMeta.create_address(storage_engine=StorageEngine.HDFS,
                                                                       address_dict=address_dict)
                output_table_engine = StorageEngine.HDFS
            else:
                raise RuntimeError(f"can not support computing engine {computing_engine}")
            return input_table_meta, output_table_address, output_table_engine
=======
        address_dict = output_storage_address.copy()
        if computing_engine == ComputingEngine.STANDALONE:
            from fate_arch.storage import StandaloneStorageType
            address_dict["name"] = output_name
            address_dict["namespace"] = output_namespace
            address_dict["storage_type"] = StandaloneStorageType.ROLLPAIR_LMDB
            output_table_address = StorageTableMeta.create_address(storage_engine=StorageEngine.STANDALONE,
                                                                   address_dict=address_dict)
            output_table_engine = StorageEngine.STANDALONE
        elif computing_engine == ComputingEngine.EGGROLL:
            from fate_arch.storage import EggRollStorageType
            address_dict["name"] = output_name
            address_dict["namespace"] = output_namespace
            address_dict["storage_type"] = EggRollStorageType.ROLLPAIR_LMDB
            output_table_address = StorageTableMeta.create_address(storage_engine=StorageEngine.EGGROLL,
                                                                   address_dict=address_dict)
            output_table_engine = StorageEngine.EGGROLL
        elif computing_engine == ComputingEngine.SPARK:
            address_dict["path"] = data_utils.default_output_fs_path(name=output_name, namespace=output_namespace, prefix=address_dict.get("path_prefix"))
            output_table_address = StorageTableMeta.create_address(storage_engine=StorageEngine.HDFS,
                                                                   address_dict=address_dict)
            output_table_engine = StorageEngine.HDFS
>>>>>>> 68bb1db1
        else:
            raise RuntimeError(f"can not support computing engine {computing_engine}")
        return input_table_meta, output_table_address, output_table_engine

    def copy_table(self, src_table: StorageTableABC, dest_table: StorageTableABC):
        count = 0
        data_temp = []
        part_of_data = []
        src_table_meta = src_table.get_meta()
        LOGGER.info(f"start copying table")
        LOGGER.info(
            f"source table name: {src_table.get_name()} namespace: {src_table.get_namespace()} engine: {src_table.get_engine()}")
        LOGGER.info(
            f"destination table name: {dest_table.get_name()} namespace: {dest_table.get_namespace()} engine: {dest_table.get_engine()}")
        schema = {}
        if not src_table_meta.get_in_serialized():
            if src_table_meta.get_have_head():
                get_head = False
            else:
                get_head = True
            for line in src_table.read():
                if not get_head:
                    schema = data_utils.get_header_schema(header_line=line, id_delimiter=src_table_meta.get_id_delimiter())
                    get_head = True
                    continue
                values = line.rstrip().split(src_table.get_meta().get_id_delimiter())
                k, v = values[0], data_utils.list_to_str(values[1:],
                                                         id_delimiter=src_table.get_meta().get_id_delimiter())
                count = self.put_in_table(table=dest_table, k=k, v=v, temp=data_temp, count=count,
                                          part_of_data=part_of_data)
        else:
            for k, v in src_table.collect():
                count = self.put_in_table(table=dest_table, k=k, v=v, temp=data_temp, count=count,
                                          part_of_data=part_of_data)
            schema = src_table.get_meta().get_schema()
        if data_temp:
            dest_table.put_all(data_temp)
        LOGGER.info("copy successfully")
        dest_table.get_meta().update_metas(schema=schema, part_of_data=part_of_data)

    def put_in_table(self, table: StorageTableABC, k, v, temp, count, part_of_data):
        temp.append((k, v))
        if count < 100:
            part_of_data.append((k, v))
        if len(temp) == MAX_NUM:
            table.put_all(temp)
            temp.clear()
        return count + 1<|MERGE_RESOLUTION|>--- conflicted
+++ resolved
@@ -119,48 +119,17 @@
         input_table_meta = StorageTableMeta(name=input_name, namespace=input_namespace)
         if not input_table_meta:
             raise RuntimeError(f"can not found table name: {input_name} namespace: {input_namespace}")
-<<<<<<< HEAD
-        output_table_address = None
-        output_table_engine = None
-        if input_table_meta.get_engine() not in Relationship.CompToStore.get(computing_engine,
-                                                                             []) or not input_table_meta.get_in_serialized():
-            address_dict = output_storage_address.copy()
-            if input_table_meta.get_engine() in [StorageEngine.PATH]:
-                from fate_arch.storage import PathStorageType
-                address_dict["name"] = output_name
-                address_dict["namespace"] = output_namespace
-                address_dict["storage_type"] = PathStorageType.PICTURE
-                address_dict["path"] = input_table_meta.get_address().path
-                output_table_address = StorageTableMeta.create_address(storage_engine=StorageEngine.PATH,
-                                                                       address_dict=address_dict)
-                output_table_engine = StorageEngine.PATH
-            elif computing_engine == ComputingEngine.STANDALONE:
-                from fate_arch.storage import StandaloneStorageType
-                address_dict["name"] = output_name
-                address_dict["namespace"] = output_namespace
-                address_dict["storage_type"] = StandaloneStorageType.ROLLPAIR_LMDB
-                output_table_address = StorageTableMeta.create_address(storage_engine=StorageEngine.STANDALONE,
-                                                                       address_dict=address_dict)
-                output_table_engine = StorageEngine.STANDALONE
-            elif computing_engine == ComputingEngine.EGGROLL:
-                from fate_arch.storage import EggRollStorageType
-                address_dict["name"] = output_name
-                address_dict["namespace"] = output_namespace
-                address_dict["storage_type"] = EggRollStorageType.ROLLPAIR_LMDB
-                output_table_address = StorageTableMeta.create_address(storage_engine=StorageEngine.EGGROLL,
-                                                                       address_dict=address_dict)
-                output_table_engine = StorageEngine.EGGROLL
-            elif computing_engine == ComputingEngine.SPARK:
-                address_dict["path"] = data_utils.default_output_fs_path(name=output_name, namespace=output_namespace, prefix=address_dict.get("path_prefix"))
-                output_table_address = StorageTableMeta.create_address(storage_engine=StorageEngine.HDFS,
-                                                                       address_dict=address_dict)
-                output_table_engine = StorageEngine.HDFS
-            else:
-                raise RuntimeError(f"can not support computing engine {computing_engine}")
-            return input_table_meta, output_table_address, output_table_engine
-=======
         address_dict = output_storage_address.copy()
-        if computing_engine == ComputingEngine.STANDALONE:
+        if input_table_meta.get_engine() in [StorageEngine.PATH]:
+            from fate_arch.storage import PathStorageType
+            address_dict["name"] = output_name
+            address_dict["namespace"] = output_namespace
+            address_dict["storage_type"] = PathStorageType.PICTURE
+            address_dict["path"] = input_table_meta.get_address().path
+            output_table_address = StorageTableMeta.create_address(storage_engine=StorageEngine.PATH,
+                                                                   address_dict=address_dict)
+            output_table_engine = StorageEngine.PATH
+        elif computing_engine == ComputingEngine.STANDALONE:
             from fate_arch.storage import StandaloneStorageType
             address_dict["name"] = output_name
             address_dict["namespace"] = output_namespace
@@ -181,7 +150,6 @@
             output_table_address = StorageTableMeta.create_address(storage_engine=StorageEngine.HDFS,
                                                                    address_dict=address_dict)
             output_table_engine = StorageEngine.HDFS
->>>>>>> 68bb1db1
         else:
             raise RuntimeError(f"can not support computing engine {computing_engine}")
         return input_table_meta, output_table_address, output_table_engine
