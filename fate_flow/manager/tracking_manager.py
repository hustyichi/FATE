--- conflicted
+++ resolved
@@ -356,13 +356,9 @@
 
                 if (job_info['f_status'] in [JobStatus.FAILED, JobStatus.TIMEOUT,
                                              JobStatus.CANCELED, JobStatus.COMPLETE]):
-<<<<<<< HEAD
-                    job.f_tag = 'job_end'
+                    job_info['f_tag'] = 'job_end'
                 if job.f_status == JobStatus.CANCELED:
                     job_info.pop('f_status')
-=======
-                    job_info['f_tag'] = 'job_end'
->>>>>>> 192350e5
             update_fields = []
             for k, v in job_info.items():
                 try:
