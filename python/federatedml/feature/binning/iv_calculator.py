--- conflicted
+++ resolved
@@ -59,14 +59,9 @@
         if label_counts is None:
             label_counts = data_overview.get_label_count(data_instances)
             labels = list(label_counts.keys())
-<<<<<<< HEAD
-            if len(labels) == 2 and not labels[0]:
-                labels.reverse()
-=======
             labels.sort()
             labels.reverse()
 
->>>>>>> bce4631b
             label_counts = [label_counts[k] for k in labels]
 
         data_bin_table = BaseBinning.get_data_bin(data_instances, split_points, bin_cols_map)
