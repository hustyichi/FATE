--- conflicted
+++ resolved
@@ -279,13 +279,10 @@
         LOGGER.debug(f"[rabbitmq._receive]count: {count}, method: {method}, properties: {properties}.")
         if properties.message_id != name or properties.correlation_id != tag:
             continue
-<<<<<<< HEAD
             # todo: fix this
             # raise RuntimeError(f"rabbitmq got unexpected message, "
             #                    f"require {name}.{tag}, got {properties.message_id}.{properties.correlation_id}")
 
-=======
->>>>>>> c079b644
         # object
         if properties.content_type == 'text/plain':
             obj = p_loads(body)
@@ -301,12 +298,11 @@
             sc = SparkContext.getOrCreate()
             partitions = properties.headers["partitions"]
             rdd = sc.parallelize(data_iter, partitions)
-            obj = rdd if obj is None else obj.union(rdd).coalesce(partitions)
+            obj = rdd if obj is None else obj.union(rdd)
 
             # trigger action
             obj.persist(get_storage_level())
-            count = obj.count()
-            LOGGER.debug(f"count: {count}")
+            LOGGER.debug(f"count: {obj.count()}")
             channel_info.basic_ack(delivery_tag=method.delivery_tag)
 
             if count == properties.headers["total_size"]:
