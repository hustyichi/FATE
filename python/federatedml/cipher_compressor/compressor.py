--- conflicted
+++ resolved
@@ -9,10 +9,10 @@
 
 def get_homo_encryption_max_int(encrypter):
 
-    if isinstance(encrypter, PaillierEncrypt):
+    if type(encrypter) == PaillierEncrypt:
         max_pos_int = encrypter.public_key.max_int
         min_neg_int = -max_pos_int
-    elif isinstance(encrypter, IterativeAffineEncrypt):
+    elif type(encrypter) == IterativeAffineEncrypt:
         n_array = encrypter.key.n_array
         allowed_max_int = n_array[0]
         max_pos_int = int(allowed_max_int * 0.9) - 1  # the other 0.1 part is for negative num
@@ -54,7 +54,7 @@
 
     def __init__(self, ciphers):
 
-        if isinstance(ciphers, list):
+        if type(ciphers) == list:
             if len(ciphers) == 1:
                 self.ciphers = ciphers[0]
             else:
@@ -67,13 +67,13 @@
     def __add__(self, other):
 
         new_cipher_list = []
-        if isinstance(other, PackingCipherTensor):
+        if type(other) == PackingCipherTensor:
             assert self.dim == other.dim
 
             if self.dim == 1:
                 return PackingCipherTensor(self.ciphers + other.ciphers)
             for c1, c2 in zip(self.ciphers, other.ciphers):
-                new_cipher_list.append(c1 + c2)
+                new_cipher_list.append(c1+c2)
             return PackingCipherTensor(ciphers=new_cipher_list)
         else:
             # scalar / single en num
@@ -98,14 +98,14 @@
             return PackingCipherTensor(self.ciphers * other)
         new_cipher_list = []
         for c in self.ciphers:
-            new_cipher_list.append(c * other)
+            new_cipher_list.append(c*other)
         return PackingCipherTensor(new_cipher_list)
 
     def __rmul__(self, other):
         return self.__mul__(other)
 
     def __truediv__(self, other):
-        return self.__mul__(1 / other)
+        return self.__mul__(1/other)
 
     def __repr__(self):
         return "[" + self.ciphers.__repr__() + "], dim {}".format(self.dim)
@@ -138,14 +138,9 @@
 
     def unpack(self, decrypter):
 
-<<<<<<< HEAD
-        if isinstance(decrypter, PaillierEncrypt):
-            LOGGER.debug(f"cipher_text: {self._cipher_text}")
-=======
         if type(decrypter) == PaillierEncrypt:
->>>>>>> c0d4304f
             compressed_plain_text = decrypter.privacy_key.raw_decrypt(self._cipher_text.ciphertext())
-        elif isinstance(decrypter, IterativeAffineEncrypt):
+        elif type(decrypter) == IterativeAffineEncrypt:
             compressed_plain_text = decrypter.key.raw_decrypt(self._cipher_text)
         else:
             raise ValueError('unknown decrypter: {}'.format(type(decrypter)))
@@ -211,7 +206,7 @@
             rs = []
             idx_0, idx_1 = 0, 0
             while idx_0 < len(self.cached_list):
-                rs.append(de_rs[idx_0: idx_0 + self.not_compress_len] + [compressed_part[idx_1]])
+                rs.append(de_rs[idx_0: idx_0+self.not_compress_len] + [compressed_part[idx_1]])
                 idx_0 += self.not_compress_len
                 idx_1 += 1
             return rs
@@ -223,6 +218,7 @@
 class CipherCompressorHost(object):
 
     def __init__(self, package_class=PackingCipherTensorPackage, sync_para=True):
+
         """
         Parameters
         ----------
