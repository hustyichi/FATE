--- conflicted
+++ resolved
@@ -9,11 +9,7 @@
 from federatedml.protobuf.generated.boosting_tree_model_param_pb2 import DecisionTreeModelParam
 from federatedml.transfer_variable.transfer_class.hetero_decision_tree_transfer_variable import \
     HeteroDecisionTreeTransferVariable
-<<<<<<< HEAD
-from federatedml.secureprotol import PaillierEncrypt, IterativeAffineEncrypt
-=======
 from federatedml.ensemble.basic_algorithms.decision_tree.tree_core.subsample import goss_sampling
->>>>>>> 7eb50692
 from federatedml.ensemble.basic_algorithms.decision_tree.tree_core.g_h_optim import GHPacker
 from federatedml.statistic.statics import MultivariateStatisticalSummary
 from federatedml.util import consts
@@ -37,6 +33,7 @@
 
         # goss subsample
         self.run_goss = False
+        self.top_rate, self.other_rate = 0.2, 0.1  # goss sampling rate
 
         # cipher compressing
         self.task_type = None
@@ -47,10 +44,6 @@
         # code version control
         self.new_ver = True
 
-        # mo tree
-        self.mo_tree = False
-        self.class_num = 1
-
     """
     Node Encode/ Decode
     """
@@ -102,6 +95,8 @@
         if self.complete_secure_tree:
             LOGGER.info('running complete secure')
         if self.run_goss:
+            LOGGER.info('run goss is {}, top rate is {}, other rate is {}'.format(self.run_goss, self.top_rate,
+                                                                                  self.other_rate))
             LOGGER.info('sampled g_h count is {}, total sample num is {}'.format(self.grad_and_hess.count(),
                                                                                  self.data_bin.count()))
         if self.run_cipher_compressing:
@@ -116,14 +111,13 @@
              encrypter, encrypted_mode_calculator,
              host_party_list,
              task_type,
-             class_num=1,
              complete_secure=False,
              goss_subsample=False,
+             top_rate=0.1,
+             other_rate=0.2,
              cipher_compressing=False,
              max_sample_weight=1,
-             new_ver=True,
-             mo_tree=False
-             ):
+             new_ver=True):
 
         super(HeteroDecisionTreeGuest, self).init_data_and_variable(flowid, runtime_idx, data_bin, bin_split_points,
                                                                     bin_sparse_points, valid_features, grad_and_hess)
@@ -134,15 +128,15 @@
         self.encrypted_mode_calculator = encrypted_mode_calculator
         self.complete_secure_tree = complete_secure
         self.host_party_idlist = host_party_list
+
         self.run_goss = goss_subsample
+        self.top_rate = top_rate
+        self.other_rate = other_rate
+
         self.run_cipher_compressing = cipher_compressing
         self.max_sample_weight = max_sample_weight
+
         self.task_type = task_type
-        self.mo_tree = mo_tree
-        if self.mo_tree:  # when mo mode is activated, need class number
-            self.class_num = class_num
-        else:
-            self.class_num = 1
 
         # initializing goss settings
         if self.run_goss:
@@ -150,9 +144,12 @@
 
             if self.encrypted_mode_calculator.mode != 'strict':
                 if self.encrypted_mode_calculator.enc_zeros is None:
-                    self.encrypted_mode_calculator.init_enc_zero(data_bin,
+                    self.encrypted_mode_calculator.init_enc_zero(self.grad_and_hess,
                                                                  raw_en=self.run_cipher_compressing, exponent=0)
                     LOGGER.info('fast/balance encrypt mode, initialize enc zeros for goss sampling')
+
+            self.goss_sampling()
+            self.max_sample_weight = self.max_sample_weight * ((1 - top_rate) / other_rate)
 
         self.new_ver = new_ver
         self.report_init_status()
@@ -409,10 +406,7 @@
                                    max_sample_weight=self.max_sample_weight,
                                    en_calculator=self.encrypted_mode_calculator,
                                    g_min=g_min,
-                                   g_max=g_max,
-                                   mo_mode=self.mo_tree,  # mo packing
-                                   class_num=self.class_num  # no mo packing
-                                   )
+                                   g_max=g_max)
             en_grad_hess = self.packer.pack_and_encrypt(self.grad_and_hess)
 
         else:
@@ -446,8 +440,8 @@
                                                  suffix=(dep,))
 
     def sync_encrypted_splitinfo_host(self, dep=-1, batch=-1, idx=-1):
-
         LOGGER.info("get encrypted splitinfo of depth {}, batch {}".format(dep, batch))
+
         LOGGER.debug('host idx is {}'.format(idx))
         encrypted_splitinfo_host = self.transfer_inst.encrypted_splitinfo_host.get(idx=idx,
                                                                                    suffix=(dep, batch,))
@@ -515,6 +509,10 @@
     """
     Pre-porcess / Post-Process
     """
+
+    def goss_sampling(self,):
+        new_g_h = goss_sampling(self.grad_and_hess, self.top_rate, self.other_rate)
+        self.grad_and_hess = new_g_h
 
     def remove_sensitive_info(self):
         """
@@ -733,6 +731,7 @@
         self.sample_weights_post_process()
         LOGGER.info("fitting guest decision tree done")
 
+
     @staticmethod
     def traverse_tree(predict_state, data_inst, tree_=None,
                       decoder=None, sitename=consts.GUEST, split_maskdict=None,
@@ -789,7 +788,8 @@
             for i in range(len(predict_data_host)):
                 predict_data = predict_data.join(predict_data_host[i],
                                                  lambda state1_nodeid1, state2_nodeid2:
-                                                 state1_nodeid1 if state1_nodeid1[1] == 0 else state2_nodeid2)
+                                                 state1_nodeid1 if state1_nodeid1[
+                                                                       1] == 0 else state2_nodeid2)
 
             site_host_send_times += 1
 
@@ -812,6 +812,7 @@
         model_meta.min_leaf_node = self.min_leaf_node
         model_meta.use_missing = self.use_missing
         model_meta.zero_as_missing = self.zero_as_missing
+
 
         return model_meta
 
@@ -830,19 +831,16 @@
 
         model_param = DecisionTreeModelParam()
         for node in self.tree_node:
-            weight, mo_weight = self.mo_weight_extract(node)
-            LOGGER.debug('cwj weight {}, mo weight {}'.format(weight, mo_weight))
             model_param.tree_.add(id=node.id,
                                   sitename=node.sitename,
                                   fid=node.fid,
                                   bid=node.bid,
-                                  weight=weight,
+                                  weight=node.weight,
                                   is_leaf=node.is_leaf,
                                   left_nodeid=node.left_nodeid,
                                   right_nodeid=node.right_nodeid,
-                                  missing_dir=node.missing_dir,
-                                  mo_weight=mo_weight
-                                  )
+                                  missing_dir=node.missing_dir)
+
         model_param.split_maskdict.update(self.split_maskdict)
         model_param.missing_dir_maskdict.update(self.missing_dir_maskdict)
         model_param.leaf_count.update(self.leaf_count)
@@ -851,12 +849,11 @@
     def set_model_param(self, model_param):
         self.tree_node = []
         for node_param in model_param.tree_:
-            weight = self.mo_weight_load(node_param)
             _node = Node(id=node_param.id,
                          sitename=node_param.sitename,
                          fid=node_param.fid,
                          bid=node_param.bid,
-                         weight=weight,
+                         weight=node_param.weight,
                          is_leaf=node_param.is_leaf,
                          left_nodeid=node_param.left_nodeid,
                          right_nodeid=node_param.right_nodeid,
@@ -865,4 +862,4 @@
             self.tree_node.append(_node)
 
         self.split_maskdict = dict(model_param.split_maskdict)
-        self.missing_dir_maskdict = dict(model_param.missing_dir_maskdict)+        self.missing_dir_maskdict = dict(model_param.missing_dir_maskdict)
