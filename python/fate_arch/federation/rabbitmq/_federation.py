--- conflicted
+++ resolved
@@ -94,11 +94,7 @@
         self._queue_map: typing.MutableMapping[Party, _QueueNames] = {}
         self._channels_map = {}
      
-<<<<<<< HEAD
     def get(self, name: str, tag: str, parties: typing.List[Party], gc: GarbageCollectionABC) -> typing.List:
-=======
-    def get(self, name, tag, parties: typing.List[Party], gc: GarbageCollectionABC) -> typing.List:
->>>>>>> 6d50af65
         log_str = f"rabbitmq.get(name={name}, tag={tag}, parties={parties})"
         LOGGER.debug(f"[{log_str}]start to get")
 
@@ -209,13 +205,8 @@
             name, role, party_id = name_party.split("^")
             info = self._channels_map.get(name_party)
             if info is None:
-<<<<<<< HEAD
                 info = _get_channel(self._mq, names, party_id=party_id, role=role)
                 self._channels_map[name_party] = info
-=======
-                info = _get_channel(self._mq, names, party_id=party.party_id, role=party.role)
-                self._channels_map[party] = info
->>>>>>> 6d50af65
             channel_infos.append(info)
         return channel_infos
 
@@ -224,8 +215,6 @@
     return MQChannel(host=mq.host, port=mq.port, user=mq.union_name, password=mq.policy_id,
                      vhost=names.vhost, send_queue_name=names.send, receive_queue_name=names.receive, 
                      party_id=party_id, role=role)
-<<<<<<< HEAD
-
 
 # can't pickle _thread.lock objects
 def _get_channels(mq_names, mq):
@@ -235,8 +224,6 @@
         info = _get_channel(mq, names, party_id=party_id, role=role)
         channel_infos.append(info)
     return channel_infos
-=======
->>>>>>> 6d50af65
 
 
 def _send_kv(name, tag, data, channel_infos, total_size, partitions):
@@ -265,9 +252,8 @@
         info.basic_publish(body=data, properties=properties)
 
 
-<<<<<<< HEAD
 MESSAGE_MAX_SIZE = 50000
-=======
+
 # can't pickle _thread.lock objects
 def _get_channels(mq_names, mq):
     channel_infos = []
@@ -276,9 +262,6 @@
         channel_infos.append(info)
     return channel_infos
 
-
-MESSAGE_MAX_SIZE = 500
->>>>>>> 6d50af65
 
 
 def _partition_snd(kvs, name, tag, total_size, partitions, mq_names, mq):
@@ -351,11 +334,9 @@
                 message_cache[cache_key] = message_cache[cache_key].union(rdd).coalesce(partitions)        
 
             # trigger action
-<<<<<<< HEAD
+
             message_cache[cache_key] = message_cache[cache_key].persist(get_storage_level())
-=======
-            message_cache[cache_key].persist(get_storage_level())
->>>>>>> 6d50af65
+
             count = message_cache[cache_key].count()
             LOGGER.debug(f"count: {count}")
             channel_info.basic_ack(delivery_tag=method.delivery_tag)
