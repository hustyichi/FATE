# Pipeline Tutorials

to submit job with Pipeline:

- [Upload Data with FATE-Pipeline](pipeline_tutorial_upload.ipynb)
- [Train & Predict Hetero SecureBoost with FATE-Pipeline](pipeline_tutorial_hetero_sbt.ipynb)
- [Build Homo NN model with FATE-Pipeline](pipeline_tutorial_homo_nn.ipynb)
<<<<<<< HEAD
- [Build Hetero NN model in FATE-Pipeline with Pytorch-backend](pipeline_tutorial_hetero_nn_torch.ipynb)
- [Upload & Train Hetero SecureBoost on Data with Match ID](pipeline_tutorial_match_id.ipynb)
=======
- [Upload & Train Hetero SecureBoost on Data with Match ID](pipeline_tutorial_match_id.ipynb)
- [Upload & Train Hetero SecureBoost on Data with Meta](pipeline_tutorial_uploading_data_with_meta.ipynb)
- [Upload & Run A Intersection Task on Data with Multiple Match IDs](pipeline_tutorial_multiple_id_columns.ipynb)
>>>>>>> 2f8b1264
<|MERGE_RESOLUTION|>--- conflicted
+++ resolved
@@ -5,11 +5,7 @@
 - [Upload Data with FATE-Pipeline](pipeline_tutorial_upload.ipynb)
 - [Train & Predict Hetero SecureBoost with FATE-Pipeline](pipeline_tutorial_hetero_sbt.ipynb)
 - [Build Homo NN model with FATE-Pipeline](pipeline_tutorial_homo_nn.ipynb)
-<<<<<<< HEAD
 - [Build Hetero NN model in FATE-Pipeline with Pytorch-backend](pipeline_tutorial_hetero_nn_torch.ipynb)
 - [Upload & Train Hetero SecureBoost on Data with Match ID](pipeline_tutorial_match_id.ipynb)
-=======
-- [Upload & Train Hetero SecureBoost on Data with Match ID](pipeline_tutorial_match_id.ipynb)
 - [Upload & Train Hetero SecureBoost on Data with Meta](pipeline_tutorial_uploading_data_with_meta.ipynb)
-- [Upload & Run A Intersection Task on Data with Multiple Match IDs](pipeline_tutorial_multiple_id_columns.ipynb)
->>>>>>> 2f8b1264
+- [Upload & Run A Intersection Task on Data with Multiple Match IDs](pipeline_tutorial_multiple_id_columns.ipynb)